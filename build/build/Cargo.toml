[package]
name = "enso-build"
version = "0.1.0"
edition = "2021"

# See more keys and their definitions at https://doc.rust-lang.org/cargo/reference/manifest.html
[dependencies]
anyhow = { workspace = true }
aws-config = "0.51.0"
aws-sdk-ecr = "0.21.0"
aws-sdk-s3 = "0.21.0"
base64 = "0.13.0"
bytes = { workspace = true }
byte-unit = { workspace = true }
<<<<<<< HEAD
chrono = { workspace = true }
=======
chrono = { version = "0.4.19", features = ["serde"] }
>>>>>>> 3ecc3aeb
clap = { workspace = true }
derivative = { workspace = true }
derive_more = { workspace = true }
dirs = { workspace = true }
futures = { workspace = true }
futures-util = "0.3.17"
glob = "0.3.0"
handlebars = "4.3.5"
heck = "0.4.0"
enso-build-base = { path = "../base" }
enso-enso-font = { path = "../../lib/rust/enso-font" }
enso-font = { path = "../../lib/rust/font" }
<<<<<<< HEAD
enso-install-config = { path = "../install/config" }
ensogl-pack = { path = "../../lib/rust/ensogl/pack" }
=======
>>>>>>> 3ecc3aeb
ide-ci = { path = "../ci_utils" }
mime = "0.3.16"
new_mime_guess = "4.0.1"
octocrab = { workspace = true }
path-slash = "0.2.1"
port_check = "0.1.5"
pulldown-cmark = "0.9.1"
regex = { workspace = true }
reqwest = { workspace = true }
semver = { workspace = true }
serde = { workspace = true }
serde_json = { workspace = true }
serde_yaml = { workspace = true }
scopeguard = "1.1.0"
strum = { workspace = true }
sysinfo = { workspace = true }
tempfile = "3.2.0"
toml = "0.5.8"
tokio = { workspace = true }
tracing = { workspace = true }
url = "2.2.2"
uuid = { version = "1.1.0", features = ["v4"] }
walkdir = "2.3.2"
zip = { version = "0.6.2", default-features = false, features = ["deflate"] }

[build-dependencies]
enso-build-macros-lib = { path = "../macros/lib" }
ide-ci = { path = "../ci_utils" }
serde_yaml = { workspace = true }

[lints]
workspace = true<|MERGE_RESOLUTION|>--- conflicted
+++ resolved
@@ -12,11 +12,7 @@
 base64 = "0.13.0"
 bytes = { workspace = true }
 byte-unit = { workspace = true }
-<<<<<<< HEAD
 chrono = { workspace = true }
-=======
-chrono = { version = "0.4.19", features = ["serde"] }
->>>>>>> 3ecc3aeb
 clap = { workspace = true }
 derivative = { workspace = true }
 derive_more = { workspace = true }
@@ -29,11 +25,7 @@
 enso-build-base = { path = "../base" }
 enso-enso-font = { path = "../../lib/rust/enso-font" }
 enso-font = { path = "../../lib/rust/font" }
-<<<<<<< HEAD
 enso-install-config = { path = "../install/config" }
-ensogl-pack = { path = "../../lib/rust/ensogl/pack" }
-=======
->>>>>>> 3ecc3aeb
 ide-ci = { path = "../ci_utils" }
 mime = "0.3.16"
 new_mime_guess = "4.0.1"
