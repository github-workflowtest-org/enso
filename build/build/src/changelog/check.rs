use crate::prelude::*;

use crate::ci::labels::NO_CHANGELOG_CHECK;
use crate::paths::generated::RepoRoot;

use ide_ci::actions::workflow::MessageLevel;
use ide_ci::programs::git;



/// Name of the remote source in the working copy.
const REMOTE_NAME: &str = "origin";

/// Check if a given label is the one that indicates that the changelog check should be skipped.
pub fn is_skip_changelog_label(label: &octocrab::models::Label) -> bool {
    label.name == NO_CHANGELOG_CHECK
}

/// Check if the given PR has the changelog check skipped.
pub fn has_check_disabled(pull_request: &octocrab::models::pulls::PullRequest) -> bool {
    if pull_request.labels.iter().flatten().any(is_skip_changelog_label) {
        info!("Skipping changelog check because the PR has the label {}.", NO_CHANGELOG_CHECK);
        false
    } else {
        true
    }
}

/// Check if we are in context where the changelog check should be performed.
pub fn is_check_needed(context: &ide_ci::actions::context::Context) -> bool {
    if let Some(pr) = context.payload.pull_request.as_ref() {
        info!("Checking if changelog is up to date for PR #{}.", pr.number);
        has_check_disabled(pr)
    } else {
        info!("Not a pull request, skipping the check.");
        false
    }
}

#[instrument("Checking if the changelog has been updated.", fields(%repo_path), skip(context), err)]
pub async fn check(repo_path: RepoRoot, context: ide_ci::actions::Context) -> Result {
    trace!("The context is {context:#?}.");
    if !is_check_needed(&context) {
        debug!("No changelog check necessary.");
        return Ok(());
    };

    let changelog = crate::paths::generated::RepoRootChangelogMd::new(&repo_path).path;
    let repository = context.payload.repository.context("Missing repository information.")?;
    let default_branch =
        repository.default_branch.context("Missing default branch information.")?;
<<<<<<< HEAD
    let git = git::Context::new(&repo_path).await?;
=======
    let git = Git::new(&repo_path).await?;
    git.fetch_branch(REMOTE_NAME, &default_branch).await?;
>>>>>>> a53fbc79
    let remote_base = format!("{REMOTE_NAME}/{default_branch}");
    let files_changed = git.diff_against(remote_base).await?;
    debug!("Files changed: {files_changed:#?}.");
    let changelog_was_changed = files_changed.iter().contains(&changelog);
    if !changelog_was_changed {
        let message = format!(
            "{} was not updated. Either update it or add the '{}' label to the PR.",
            crate::paths::generated::RepoRootChangelogMd::segment_name(),
            NO_CHANGELOG_CHECK
        );
        ide_ci::actions::workflow::message(MessageLevel::Error, &message);
        bail!(message);
    }
    Ok(())
}<|MERGE_RESOLUTION|>--- conflicted
+++ resolved
@@ -49,12 +49,8 @@
     let repository = context.payload.repository.context("Missing repository information.")?;
     let default_branch =
         repository.default_branch.context("Missing default branch information.")?;
-<<<<<<< HEAD
     let git = git::Context::new(&repo_path).await?;
-=======
-    let git = Git::new(&repo_path).await?;
     git.fetch_branch(REMOTE_NAME, &default_branch).await?;
->>>>>>> a53fbc79
     let remote_base = format!("{REMOTE_NAME}/{default_branch}");
     let files_changed = git.diff_against(remote_base).await?;
     debug!("Files changed: {files_changed:#?}.");
