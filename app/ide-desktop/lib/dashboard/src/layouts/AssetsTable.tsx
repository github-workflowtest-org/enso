--- conflicted
+++ resolved
@@ -327,12 +327,6 @@
   readonly setSortInfo: (sortInfo: sorting.SortInfo<columnUtils.SortableColumn> | null) => void
   readonly query: AssetQuery
   readonly setQuery: React.Dispatch<React.SetStateAction<AssetQuery>>
-<<<<<<< HEAD
-  readonly dispatchAssetListEvent: (event: assetListEvent.AssetListEvent) => void
-  readonly assetEvents: readonly assetEvent.AssetEvent[]
-  readonly dispatchAssetEvent: (event: assetEvent.AssetEvent) => void
-=======
->>>>>>> 15143815
   readonly setAssetPanelProps: (props: assetPanel.AssetPanelRequiredProps | null) => void
   readonly setIsAssetPanelTemporarilyVisible: (visible: boolean) => void
   readonly nodeMap: Readonly<
@@ -398,24 +392,9 @@
 
 /** The table of project assets. */
 export default function AssetsTable(props: AssetsTableProps) {
-<<<<<<< HEAD
   const { hidden, query, setQuery, setCanDownload, category, openedProjects } = props
   const { assetManagementApiRef, setSuggestions, initialProjectName } = props
-  const { assetListEvents, dispatchAssetListEvent, assetEvents, dispatchAssetEvent } = props
   const { doOpenEditor, doOpenProject, doCloseProject, renameProject } = props
-=======
-  const {
-    hidden,
-    query,
-    setQuery,
-    setCanDownload,
-    category,
-    openedProjects,
-    assetManagementApiRef,
-  } = props
-  const { setSuggestions, initialProjectName } = props
-  const { doOpenEditor, doOpenProject, doCloseProject } = props
->>>>>>> 15143815
   const { setAssetPanelProps, targetDirectoryNodeRef, setIsAssetPanelTemporarilyVisible } = props
 
   const { user } = authProvider.useNonPartialUserSession()
