--- conflicted
+++ resolved
@@ -51,13 +51,7 @@
 import * as permissions from '#/utilities/permissions'
 import * as sanitizedEventTargets from '#/utilities/sanitizedEventTargets'
 import * as set from '#/utilities/set'
-<<<<<<< HEAD
-import SortDirection from '#/utilities/SortDirection'
-=======
 import * as sorting from '#/utilities/sorting'
-import * as string from '#/utilities/string'
-import * as uniqueString from '#/utilities/uniqueString'
->>>>>>> a6fc8cb9
 import Visibility from '#/utilities/Visibility'
 
 // ============================
@@ -213,16 +207,8 @@
   readonly labels: Map<backendModule.LabelName, backendModule.Label>
   readonly deletedLabelNames: Set<backendModule.LabelName>
   readonly hasPasteData: boolean
-<<<<<<< HEAD
-  readonly sortColumn: columnUtils.SortableColumn | null
-  readonly setSortColumn: (column: columnUtils.SortableColumn | null) => void
-  readonly sortDirection: SortDirection | null
-  readonly setSortDirection: (sortDirection: SortDirection | null) => void
-=======
-  readonly setPasteData: (pasteData: pasteDataModule.PasteData<Set<backendModule.AssetId>>) => void
   readonly sortInfo: sorting.SortInfo<columnUtils.SortableColumn> | null
   readonly setSortInfo: (sortInfo: sorting.SortInfo<columnUtils.SortableColumn> | null) => void
->>>>>>> a6fc8cb9
   readonly query: AssetQuery
   readonly setQuery: React.Dispatch<React.SetStateAction<AssetQuery>>
   readonly dispatchAssetListEvent: (event: assetListEvent.AssetListEvent) => void
@@ -318,15 +304,10 @@
   const [initialized, setInitialized] = React.useState(false)
   const [isLoading, setIsLoading] = React.useState(true)
   const [enabledColumns, setEnabledColumns] = React.useState(columnUtils.DEFAULT_ENABLED_COLUMNS)
-<<<<<<< HEAD
-  const [sortColumn, setSortColumn] = React.useState<columnUtils.SortableColumn | null>(null)
-  const [sortDirection, setSortDirection] = React.useState<SortDirection | null>(null)
+  const [sortInfo, setSortInfo] =
+    React.useState<sorting.SortInfo<columnUtils.SortableColumn> | null>(null)
   const [hasPasteData, setHasPasteData] = React.useState(false)
   const queuedProject = React.useRef(initialProjectName)
-=======
-  const [sortInfo, setSortInfo] =
-    React.useState<sorting.SortInfo<columnUtils.SortableColumn> | null>(null)
->>>>>>> a6fc8cb9
   const [selectedKeys, setSelectedKeysRaw] = React.useState<ReadonlySet<backendModule.AssetId>>(
     () => new Set()
   )
@@ -335,16 +316,6 @@
     const rootParentDirectoryId = backendModule.DirectoryId('')
     return AssetTreeNode.fromSmartAsset(rootDirectory, rootParentDirectoryId, rootDirectory, -1)
   })
-<<<<<<< HEAD
-  const placeholder =
-    category === Category.trash
-      ? TRASH_PLACEHOLDER
-      : query.query !== ''
-        ? QUERY_PLACEHOLDER
-        : PLACEHOLDER
-=======
-  const isCloud = backend.type === backendModule.BackendType.remote
->>>>>>> a6fc8cb9
   /** Events sent when the asset list was still loading. */
   const queuedAssetListEventsRef = React.useRef<assetListEvent.AssetListEvent[]>([])
   const scrollContainerRef = React.useRef<HTMLDivElement>(null)
@@ -713,7 +684,8 @@
       // when opening a project file from explorer on Windows.
       const isInitialProject = (asset: backendModule.AnyAsset) =>
         asset.title === queuedProject.current || asset.id === queuedProject.current
-      if (queuedProject.current != null) {
+      const queuedProjectId = queuedProject.current
+      if (queuedProjectId != null) {
         const projectToLoad = newAssets
           .map(smartAsset => smartAsset.value)
           .filter(backendModule.assetIsProject)
@@ -727,27 +699,16 @@
               shouldAutomaticallySwitchPage: true,
               runInBackground: false,
             })
-<<<<<<< HEAD
           })
         } else {
-          toastAndLog(`Could not find project '${queuedProject.current}'`)
-=======
-          } else {
-            toastAndLog('findProjectError', null, oldNameOfProjectToImmediatelyOpen)
-          }
->>>>>>> a6fc8cb9
+          toastAndLog('findProjectError', null, queuedProjectId)
         }
       }
     },
     [
-<<<<<<< HEAD
       rootDirectory,
+      toastAndLog,
       /* should never change */ queuedProject,
-=======
-      rootDirectoryId,
-      toastAndLog,
-      /* should never change */ setNameOfProjectToImmediatelyOpen,
->>>>>>> a6fc8cb9
       /* should never change */ dispatchAssetEvent,
     ]
   )
@@ -758,7 +719,6 @@
     }
     // `overwriteNodes` is a callback, not a dependency.
     // eslint-disable-next-line react-hooks/exhaustive-deps
-<<<<<<< HEAD
   }, [rootDirectory, category])
 
   React.useEffect(() => {
@@ -772,117 +732,10 @@
         setIsLoading(false)
         overwriteNodes(newAssets)
       })
-      .catch(error => {
+      .catch((error: unknown) => {
         if (!signal.aborted) {
           setIsLoading(false)
           toastAndLog(null, error)
-=======
-  }, [backend, category])
-
-  asyncEffectHooks.useAsyncEffect(
-    null,
-    async signal => {
-      setSelectedKeys(new Set())
-      switch (backend.type) {
-        case backendModule.BackendType.local: {
-          const newAssets = await backend.listDirectory(
-            {
-              parentId: null,
-              filterBy: CATEGORY_TO_FILTER_BY[category],
-              recentProjects: category === Category.recent,
-              labels: null,
-            },
-            // The root directory has no name. This is also SAFE, as there is a different error
-            // message when the directory is the root directory (when `parentId == null`).
-            '(root)'
-          )
-          if (!signal.aborted) {
-            setIsLoading(false)
-            overwriteNodes(newAssets)
-          }
-          break
-        }
-        case backendModule.BackendType.remote: {
-          const queuedDirectoryListings = new Map<backendModule.AssetId, backendModule.AnyAsset[]>()
-          const withChildren = (node: AssetTreeNode): AssetTreeNode => {
-            const queuedListing = queuedDirectoryListings.get(node.item.id)
-            if (queuedListing == null || !backendModule.assetIsDirectory(node.item)) {
-              return node
-            } else {
-              const directoryAsset = node.item
-              const depth = node.depth + 1
-              return node.with({
-                children: queuedListing.map(asset =>
-                  withChildren(
-                    AssetTreeNode.fromAsset(asset, directoryAsset.id, directoryAsset.id, depth)
-                  )
-                ),
-              })
-            }
-          }
-          for (const entry of nodeMapRef.current.values()) {
-            if (backendModule.assetIsDirectory(entry.item) && entry.children != null) {
-              const id = entry.item.id
-              void backend
-                .listDirectory(
-                  {
-                    parentId: id,
-                    filterBy: CATEGORY_TO_FILTER_BY[category],
-                    recentProjects: category === Category.recent,
-                    labels: null,
-                  },
-                  entry.item.title
-                )
-                .then(
-                  assets => {
-                    setAssetTree(oldTree => {
-                      let found = signal.aborted
-                      const newTree = signal.aborted
-                        ? oldTree
-                        : oldTree.map(oldAsset => {
-                            if (oldAsset.key === entry.key) {
-                              found = true
-                              return withChildren(oldAsset)
-                            } else {
-                              return oldAsset
-                            }
-                          })
-                      if (!found) {
-                        queuedDirectoryListings.set(entry.key, assets)
-                      }
-                      return newTree
-                    })
-                  },
-                  (error: unknown) => {
-                    toastAndLog(null, error)
-                  }
-                )
-            }
-          }
-          try {
-            const newAssets = await backend.listDirectory(
-              {
-                parentId: null,
-                filterBy: CATEGORY_TO_FILTER_BY[category],
-                recentProjects: category === Category.recent,
-                labels: null,
-              },
-              // The root directory has no name. This is also SAFE, as there is a different error
-              // message when the directory is the root directory (when `parentId == null`).
-              '(root)'
-            )
-            if (!signal.aborted) {
-              setIsLoading(false)
-              overwriteNodes(newAssets)
-            }
-          } catch (error) {
-            if (!signal.aborted) {
-              setIsLoading(false)
-              toastAndLog(null, error)
-            }
-          }
-          break
->>>>>>> a6fc8cb9
         }
       })
     return () => {
@@ -989,22 +842,9 @@
         )
         void (async () => {
           const abortController = new AbortController()
-<<<<<<< HEAD
           directoryListAbortControllersRef.current.set(directory.value.id, abortController)
           const filterBy = CATEGORY_TO_FILTER_BY[category]
           const childAssets = await directory.list({ filterBy, labels: null })
-=======
-          directoryListAbortControllersRef.current.set(directoryId, abortController)
-          const childAssets = await backend.listDirectory(
-            {
-              parentId: directoryId,
-              filterBy: CATEGORY_TO_FILTER_BY[category],
-              recentProjects: category === Category.recent,
-              labels: null,
-            },
-            title ?? nodeMapRef.current.get(key)?.item.title ?? '(unknown)'
-          )
->>>>>>> a6fc8cb9
           if (!abortController.signal.aborted) {
             setAssetTree(oldAssetTree =>
               oldAssetTree.map(item => {
@@ -1498,11 +1338,11 @@
       if (pasteData != null) {
         const newParentNode = nodeMapRef.current.get(newParentKey)
         if (pasteData.data.has(newParentKey)) {
-          toastAndLog('Cannot paste a folder into itself')
+          toastAndLog('pasteFolderIntoSelfError')
         } else if (newParentNode == null) {
-          toastAndLog('New parent folder was not found')
+          toastAndLog('noPasteTargetError')
         } else if (newParentNode.item.type !== backendModule.AssetType.directory) {
-          toastAndLog('New parent is not a folder')
+          toastAndLog('pasteIntoNonFolderError')
         } else {
           const newParent = newParentNode.item
           doToggleDirectoryExpansion(newParentNode.item, newParentKey, true)
@@ -1587,18 +1427,9 @@
       rootDirectory,
       labels: allLabels,
       deletedLabelNames,
-<<<<<<< HEAD
       hasPasteData,
-      sortColumn,
-      setSortColumn,
-      sortDirection,
-      setSortDirection,
-=======
-      hasPasteData: pasteData != null,
-      setPasteData,
       sortInfo,
       setSortInfo,
->>>>>>> a6fc8cb9
       query,
       setQuery,
       assetEvents,
@@ -1623,14 +1454,8 @@
       rootDirectory,
       allLabels,
       deletedLabelNames,
-<<<<<<< HEAD
       hasPasteData,
-      sortColumn,
-      sortDirection,
-=======
-      pasteData,
       sortInfo,
->>>>>>> a6fc8cb9
       assetEvents,
       query,
       doToggleDirectoryExpansion,
