/** @file Table displaying a list of projects. */
import * as React from 'react'

import * as asyncEffectHooks from '#/hooks/asyncEffectHooks'
import * as eventHooks from '#/hooks/eventHooks'
import * as toastAndLogHooks from '#/hooks/toastAndLogHooks'

import * as authProvider from '#/providers/AuthProvider'
import * as inputBindingsProvider from '#/providers/InputBindingsProvider'
import * as localStorageProvider from '#/providers/LocalStorageProvider'
import * as modalProvider from '#/providers/ModalProvider'

import type * as assetEvent from '#/events/assetEvent'
import AssetEventType from '#/events/AssetEventType'
import type * as assetListEvent from '#/events/assetListEvent'
import AssetListEventType from '#/events/AssetListEventType'

import type * as assetPanel from '#/layouts/AssetPanel'
import type * as assetSearchBar from '#/layouts/AssetSearchBar'
import AssetsTableContextMenu from '#/layouts/AssetsTableContextMenu'
import Category from '#/layouts/CategorySwitcher/Category'

import Button from '#/components/Button'
import type * as assetRow from '#/components/dashboard/AssetRow'
import AssetRow from '#/components/dashboard/AssetRow'
import * as columnUtils from '#/components/dashboard/column/columnUtils'
import UninteractableNameColumn from '#/components/dashboard/column/UninteractableNameColumn'
import * as columnHeading from '#/components/dashboard/columnHeading'
import Label from '#/components/dashboard/Label'
import SelectionBrush from '#/components/SelectionBrush'
import Spinner, * as spinner from '#/components/Spinner'

import DragModal from '#/modals/DragModal'
import DuplicateAssetsModal from '#/modals/DuplicateAssetsModal'
import UpsertSecretModal from '#/modals/UpsertSecretModal'

import * as backendModule from '#/services/Backend'

import * as array from '#/utilities/array'
import type * as assetQuery from '#/utilities/AssetQuery'
import AssetQuery from '#/utilities/AssetQuery'
import AssetTreeNode from '#/utilities/AssetTreeNode'
import type * as color from '#/utilities/color'
import * as drag from '#/utilities/drag'
import * as fileInfo from '#/utilities/fileInfo'
import type * as geometry from '#/utilities/geometry'
import * as inputBindingsModule from '#/utilities/inputBindings'
import LocalStorage from '#/utilities/LocalStorage'
import type * as pasteDataModule from '#/utilities/pasteData'
import PasteType from '#/utilities/PasteType'
import * as permissions from '#/utilities/permissions'
import * as sanitizedEventTargets from '#/utilities/sanitizedEventTargets'
import * as set from '#/utilities/set'
import SortDirection from '#/utilities/SortDirection'
<<<<<<< HEAD
import Visibility from '#/utilities/visibility'
=======
import * as string from '#/utilities/string'
import * as uniqueString from '#/utilities/uniqueString'
import Visibility from '#/utilities/Visibility'
>>>>>>> b33079e6

// ============================
// === Global configuration ===
// ============================

declare module '#/utilities/LocalStorage' {
  /** */
  interface LocalStorageData {
    readonly enabledColumns: columnUtils.Column[]
  }
}

LocalStorage.registerKey('enabledColumns', {
  tryParse: value => {
    const possibleColumns = Array.isArray(value) ? value : []
    const values = possibleColumns.filter(array.includesPredicate(columnUtils.CLOUD_COLUMNS))
    return values.length === 0 ? null : values
  },
})

// =================
// === Constants ===
// =================

/** If the drag pointer is less than this distance away from the top or bottom of the
 * scroll container, then the scroll container automatically scrolls upwards if the cursor is near
 * the top of the scroll container, or downwards if the cursor is near the bottom. */
const AUTOSCROLL_THRESHOLD_PX = 50
/** An arbitrary constant that controls the speed of autoscroll. */
const AUTOSCROLL_SPEED = 100
/** The autoscroll speed is `AUTOSCROLL_SPEED / (distance + AUTOSCROLL_DAMPENING)`. */
const AUTOSCROLL_DAMPENING = 10
/** The height of the header row. */
const HEADER_HEIGHT_PX = 33
/** The height of each row in the table body. MUST be identical to the value as set by the
 * Tailwind styling. */
const ROW_HEIGHT_PX = 32
/** The size of the loading spinner. */
const LOADING_SPINNER_SIZE_PX = 36
/** The number of pixels the header bar should shrink when the column selector is visible,
 * assuming 0 icons are visible in the column selector. */
const COLUMNS_SELECTOR_BASE_WIDTH_PX = 4
/** The number of pixels the header bar should shrink per collapsed column. */
const COLUMNS_SELECTOR_ICON_WIDTH_PX = 28
/** The default placeholder row. */
const PLACEHOLDER = (
  <span className="px-cell-x placeholder">
    You have no files. Go ahead and create one using the buttons above, or open a template from the
    home screen.
  </span>
)
/** A placeholder row for when a query (text or labels) is active. */
const QUERY_PLACEHOLDER = (
  <span className="px-cell-x placeholder">No files match the current filters.</span>
)
/** The placeholder row for the Trash category. */
const TRASH_PLACEHOLDER = <span className="px-cell-x placeholder">Your trash is empty.</span>

const SUGGESTIONS_FOR_NO: assetSearchBar.Suggestion[] = [
  {
    render: () => 'no:label',
    addToQuery: query => query.addToLastTerm({ nos: ['label'] }),
    deleteFromQuery: query => query.deleteFromLastTerm({ nos: ['label'] }),
  },
  {
    render: () => 'no:description',
    addToQuery: query => query.addToLastTerm({ nos: ['description'] }),
    deleteFromQuery: query => query.deleteFromLastTerm({ nos: ['description'] }),
  },
]
const SUGGESTIONS_FOR_HAS: assetSearchBar.Suggestion[] = [
  {
    render: () => 'has:label',
    addToQuery: query => query.addToLastTerm({ negativeNos: ['label'] }),
    deleteFromQuery: query => query.deleteFromLastTerm({ negativeNos: ['label'] }),
  },
  {
    render: () => 'has:description',
    addToQuery: query => query.addToLastTerm({ negativeNos: ['description'] }),
    deleteFromQuery: query => query.deleteFromLastTerm({ negativeNos: ['description'] }),
  },
]
const SUGGESTIONS_FOR_TYPE: assetSearchBar.Suggestion[] = [
  {
    render: () => 'type:project',
    addToQuery: query => query.addToLastTerm({ types: ['project'] }),
    deleteFromQuery: query => query.deleteFromLastTerm({ types: ['project'] }),
  },
  {
    render: () => 'type:folder',
    addToQuery: query => query.addToLastTerm({ types: ['folder'] }),
    deleteFromQuery: query => query.deleteFromLastTerm({ types: ['folder'] }),
  },
  {
    render: () => 'type:file',
    addToQuery: query => query.addToLastTerm({ types: ['file'] }),
    deleteFromQuery: query => query.deleteFromLastTerm({ types: ['file'] }),
  },
  {
    render: () => 'type:secret',
    addToQuery: query => query.addToLastTerm({ types: ['secret'] }),
    deleteFromQuery: query => query.deleteFromLastTerm({ types: ['secret'] }),
  },
  {
    render: () => 'type:datalink',
    addToQuery: query => query.addToLastTerm({ types: ['datalink'] }),
    deleteFromQuery: query => query.deleteFromLastTerm({ types: ['datalink'] }),
  },
]
const SUGGESTIONS_FOR_NEGATIVE_TYPE: assetSearchBar.Suggestion[] = [
  {
    render: () => 'type:project',
    addToQuery: query => query.addToLastTerm({ negativeTypes: ['project'] }),
    deleteFromQuery: query => query.deleteFromLastTerm({ negativeTypes: ['project'] }),
  },
  {
    render: () => 'type:folder',
    addToQuery: query => query.addToLastTerm({ negativeTypes: ['folder'] }),
    deleteFromQuery: query => query.deleteFromLastTerm({ negativeTypes: ['folder'] }),
  },
  {
    render: () => 'type:file',
    addToQuery: query => query.addToLastTerm({ negativeTypes: ['file'] }),
    deleteFromQuery: query => query.deleteFromLastTerm({ negativeTypes: ['file'] }),
  },
  {
    render: () => 'type:connector',
    addToQuery: query => query.addToLastTerm({ negativeTypes: ['connector'] }),
    deleteFromQuery: query => query.deleteFromLastTerm({ negativeTypes: ['connector'] }),
  },
]

// =========================
// === DragSelectionInfo ===
// =========================

/** Information related to a drag selection. */
interface DragSelectionInfo {
  readonly initialIndex: number
  readonly start: number
  readonly end: number
}

// =============================
// === Category to filter by ===
// =============================

const CATEGORY_TO_FILTER_BY: Readonly<Record<Category, backendModule.FilterBy | null>> = {
  [Category.recent]: null,
  [Category.home]: backendModule.FilterBy.active,
  [Category.trash]: backendModule.FilterBy.trashed,
}

// ===================
// === AssetsTable ===
// ===================

/** State passed through from a {@link AssetsTable} to every cell. */
export interface AssetsTableState {
  readonly isCloud: boolean
  readonly selectedKeys: React.MutableRefObject<ReadonlySet<backendModule.AssetId>>
  readonly scrollContainerRef: React.RefObject<HTMLElement>
  readonly category: Category
  readonly rootDirectory: backendModule.SmartDirectory
  readonly labels: Map<backendModule.LabelName, backendModule.Label>
  readonly deletedLabelNames: Set<backendModule.LabelName>
  readonly hasPasteData: boolean
  readonly sortColumn: columnUtils.SortableColumn | null
  readonly setSortColumn: (column: columnUtils.SortableColumn | null) => void
  readonly sortDirection: SortDirection | null
  readonly setSortDirection: (sortDirection: SortDirection | null) => void
  readonly query: AssetQuery
  readonly setQuery: React.Dispatch<React.SetStateAction<AssetQuery>>
  readonly dispatchAssetListEvent: (event: assetListEvent.AssetListEvent) => void
  readonly assetEvents: assetEvent.AssetEvent[]
  readonly dispatchAssetEvent: (event: assetEvent.AssetEvent) => void
  readonly setAssetPanelProps: (props: assetPanel.AssetPanelRequiredProps | null) => void
  readonly setIsAssetPanelTemporarilyVisible: (visible: boolean) => void
  readonly nodeMap: Readonly<
    React.MutableRefObject<ReadonlyMap<backendModule.AssetId, AssetTreeNode>>
  >
  readonly hideColumn: (column: columnUtils.Column) => void
  readonly doToggleDirectoryExpansion: (
    directory: backendModule.SmartDirectory,
    key: backendModule.AssetId,
    override?: boolean
  ) => void
  /** Called when the project is opened via the `ProjectActionButton`. */
  readonly doOpenManually: (projectId: backendModule.ProjectId) => void
  readonly doOpenEditor: (
    project: backendModule.SmartProject,
    setProject: React.Dispatch<React.SetStateAction<backendModule.ProjectAsset>>,
    switchPage: boolean
  ) => void
  readonly doCloseEditor: (project: backendModule.ProjectAsset) => void
  readonly doCreateLabel: (value: string, color: color.LChColor) => Promise<void>
  readonly doCopy: () => void
  readonly doCut: () => void
  readonly doPaste: (newParentKey: backendModule.AssetId) => void
}

/** Data associated with a {@link AssetRow}, used for rendering. */
export interface AssetRowState {
  readonly setVisibility: (visibility: Visibility) => void
  readonly isEditingName: boolean
  readonly temporarilyAddedLabels: ReadonlySet<backendModule.LabelName>
  readonly temporarilyRemovedLabels: ReadonlySet<backendModule.LabelName>
}

/** Props for a {@link AssetsTable}. */
export interface AssetsTableProps {
  readonly isCloud: boolean
  readonly rootDirectory: backendModule.SmartDirectory
  readonly hidden: boolean
  readonly query: AssetQuery
  readonly setQuery: React.Dispatch<React.SetStateAction<AssetQuery>>
  readonly setCanDownloadFiles: (canDownloadFiles: boolean) => void
  readonly category: Category
  readonly allLabels: Map<backendModule.LabelName, backendModule.Label>
  readonly setSuggestions: (suggestions: assetSearchBar.Suggestion[]) => void
  readonly initialProjectName: string | null
  readonly projectStartupInfo: backendModule.ProjectStartupInfo | null
  readonly deletedLabelNames: Set<backendModule.LabelName>
  readonly assetListEvents: assetListEvent.AssetListEvent[]
  readonly dispatchAssetListEvent: (event: assetListEvent.AssetListEvent) => void
  readonly assetEvents: assetEvent.AssetEvent[]
  readonly dispatchAssetEvent: (event: assetEvent.AssetEvent) => void
  readonly setAssetPanelProps: (props: assetPanel.AssetPanelRequiredProps | null) => void
  readonly setIsAssetPanelTemporarilyVisible: (visible: boolean) => void
  readonly doOpenEditor: (
    project: backendModule.SmartProject,
    setProject: React.Dispatch<React.SetStateAction<backendModule.ProjectAsset>>,
    switchPage: boolean
  ) => void
  readonly doCloseEditor: (project: backendModule.ProjectAsset) => void
  readonly doCreateLabel: (value: string, color: color.LChColor) => Promise<void>
}

/** The table of project assets. */
export default function AssetsTable(props: AssetsTableProps) {
  const { isCloud, rootDirectory, hidden, query, setQuery, setCanDownloadFiles, category } = props
  const { allLabels, setSuggestions, deletedLabelNames, initialProjectName } = props
  const { projectStartupInfo, assetListEvents, dispatchAssetListEvent, assetEvents } = props
  const {
    dispatchAssetEvent,
    setAssetPanelProps,
    doOpenEditor,
    doCloseEditor: rawDoCloseEditor,
  } = props
  const { doCreateLabel, setIsAssetPanelTemporarilyVisible } = props

  const { user, userInfo, accessToken } = authProvider.useNonPartialUserSession()
  const { setModal, unsetModal } = modalProvider.useSetModal()
  const { localStorage } = localStorageProvider.useLocalStorage()
  const inputBindings = inputBindingsProvider.useInputBindings()
  const toastAndLog = toastAndLogHooks.useToastAndLog()
  const [initialized, setInitialized] = React.useState(false)
  const [isLoading, setIsLoading] = React.useState(true)
  const [enabledColumns, setEnabledColumns] = React.useState(columnUtils.DEFAULT_ENABLED_COLUMNS)
  const [sortColumn, setSortColumn] = React.useState<columnUtils.SortableColumn | null>(null)
  const [sortDirection, setSortDirection] = React.useState<SortDirection | null>(null)
  const [hasPasteData, setHasPasteData] = React.useState(false)
  const queuedProject = React.useRef(initialProjectName)
  const [selectedKeys, setSelectedKeysRaw] = React.useState<ReadonlySet<backendModule.AssetId>>(
    () => new Set()
  )
  const selectedKeysRef = React.useRef(selectedKeys)
  const [assetTree, setAssetTree] = React.useState<AssetTreeNode>(() => {
    const rootParentDirectoryId = backendModule.DirectoryId('')
    return AssetTreeNode.fromSmartAsset(rootDirectory, rootParentDirectoryId, rootDirectory, -1)
  })
  const placeholder =
    category === Category.trash
      ? TRASH_PLACEHOLDER
      : query.query !== ''
        ? QUERY_PLACEHOLDER
        : PLACEHOLDER
  const scrollContainerRef = React.useRef<HTMLDivElement>(null)
  const headerRowRef = React.useRef<HTMLTableRowElement>(null)
  const pasteDataRef = React.useRef<pasteDataModule.PasteData<
    ReadonlySet<backendModule.AssetId>
  > | null>(null)
  const nodeMapRef = React.useRef<ReadonlyMap<backendModule.AssetId, AssetTreeNode>>(
    new Map<backendModule.AssetId, AssetTreeNode>()
  )
  const filter = React.useMemo(
    () => (/^\s*$/.test(query.query) ? null : query.isMatch.bind(query)),
    [query]
  )
  const displayItems = React.useMemo(() => {
    if (sortColumn == null || sortDirection == null) {
      return assetTree.preorderTraversal()
    } else {
      const multiplier = {
        [SortDirection.ascending]: 1,
        [SortDirection.descending]: -1,
      }[sortDirection]
      let compare: (a: AssetTreeNode, b: AssetTreeNode) => number
      switch (sortColumn) {
        case columnUtils.Column.name: {
          compare = (a, b) => {
            const aTitle = a.item.value.title
            const bTitle = b.item.value.title
            const aTitleLower = aTitle.toLowerCase()
            const bTitleLower = bTitle.toLowerCase()
            if (aTitleLower === bTitleLower) {
              const delta = aTitle > bTitle ? 1 : aTitle < bTitle ? -1 : 0
              return multiplier * delta
            } else {
              const delta = aTitleLower > bTitleLower ? 1 : aTitleLower < bTitleLower ? -1 : 0
              return multiplier * delta
            }
          }
          break
        }
        case columnUtils.Column.modified: {
          compare = (a, b) => {
            const aOrder = Number(new Date(a.item.value.modifiedAt))
            const bOrder = Number(new Date(b.item.value.modifiedAt))
            return multiplier * (aOrder - bOrder)
          }
          break
        }
      }
      return assetTree.preorderTraversal(tree => [...tree].sort(compare))
    }
  }, [assetTree, sortColumn, sortDirection])
  const visibilities = React.useMemo(() => {
    const map = new Map<backendModule.AssetId, Visibility>()
    const processNode = (node: AssetTreeNode) => {
      let displayState = Visibility.hidden
      const visible = filter?.(node) ?? true
      for (const child of node.children ?? []) {
        if (visible && child.item.value.type === backendModule.AssetType.specialEmpty) {
          map.set(child.key, Visibility.visible)
        } else {
          processNode(child)
        }
        if (map.get(child.key) !== Visibility.hidden) {
          displayState = Visibility.faded
        }
      }
      if (visible) {
        displayState = Visibility.visible
      }
      map.set(node.key, displayState)
      return displayState
    }
    processNode(assetTree)
    return map
  }, [assetTree, filter])
  const visibleItems = React.useMemo(
    () => displayItems.filter(item => visibilities.get(item.key) !== Visibility.hidden),
    [displayItems, visibilities]
  )

  React.useEffect(() => {
    if (category === Category.trash) {
      setCanDownloadFiles(false)
    } else if (!isCloud) {
      setCanDownloadFiles(selectedKeysRef.current.size !== 0)
    } else {
      setCanDownloadFiles(
        selectedKeysRef.current.size !== 0 &&
          Array.from(selectedKeysRef.current).every(key => {
            const node = nodeMapRef.current.get(key)
            return node?.item.value.type === backendModule.AssetType.file
          })
      )
    }
  }, [category, isCloud, /* should never change */ setCanDownloadFiles])

  React.useEffect(() => {
    const nodeToSuggestion = (
      node: AssetTreeNode,
      key: assetQuery.AssetQueryKey = 'names'
    ): assetSearchBar.Suggestion => ({
      render: () => `${key === 'names' ? '' : '-:'}${node.item.value.title}`,
      addToQuery: oldQuery => oldQuery.addToLastTerm({ [key]: [node.item.value.title] }),
      deleteFromQuery: oldQuery => oldQuery.deleteFromLastTerm({ [key]: [node.item.value.title] }),
    })
    const allVisibleNodes = () =>
      assetTree
        .preorderTraversal(children =>
          children.filter(child => visibilities.get(child.key) !== Visibility.hidden)
        )
        .filter(
          node =>
            visibilities.get(node.key) === Visibility.visible &&
            node.item.value.type !== backendModule.AssetType.specialEmpty &&
            node.item.value.type !== backendModule.AssetType.specialLoading
        )
    const allVisible = (negative = false) =>
      allVisibleNodes().map(node => nodeToSuggestion(node, negative ? 'negativeNames' : 'names'))
    const terms = AssetQuery.terms(query.query)
    const term = terms.find(otherTerm => otherTerm.values.length === 0) ?? terms[terms.length - 1]
    const termValues = term?.values ?? []
    const shouldOmitNames = terms.some(otherTerm => otherTerm.tag === 'name')
    if (termValues.length !== 0) {
      setSuggestions(shouldOmitNames ? [] : allVisible())
    } else {
      const negative = term?.tag?.startsWith('-') ?? false
      switch (term?.tag ?? null) {
        case null:
        case '':
        case '-':
        case 'name':
        case '-name': {
          setSuggestions(allVisible(negative))
          break
        }
        case 'no':
        case '-has': {
          setSuggestions(isCloud ? SUGGESTIONS_FOR_NO : [])
          break
        }
        case 'has':
        case '-no': {
          setSuggestions(isCloud ? SUGGESTIONS_FOR_HAS : [])
          break
        }
        case 'type': {
          setSuggestions(SUGGESTIONS_FOR_TYPE)
          break
        }
        case '-type': {
          setSuggestions(SUGGESTIONS_FOR_NEGATIVE_TYPE)
          break
        }
        case 'ext':
        case '-ext':
        case 'extension':
        case '-extension': {
          const extensions = allVisibleNodes()
            .filter(node => node.item.value.type === backendModule.AssetType.file)
            .map(node => fileInfo.fileExtension(node.item.value.title))
          setSuggestions(
            Array.from(
              new Set(extensions),
              (extension): assetSearchBar.Suggestion => ({
                render: () =>
                  AssetQuery.termToString({
                    tag: `${negative ? '-' : ''}extension`,
                    values: [extension],
                  }),
                addToQuery: oldQuery =>
                  oldQuery.addToLastTerm(
                    negative ? { negativeExtensions: [extension] } : { extensions: [extension] }
                  ),
                deleteFromQuery: oldQuery =>
                  oldQuery.deleteFromLastTerm(
                    negative ? { negativeExtensions: [extension] } : { extensions: [extension] }
                  ),
              })
            )
          )
          break
        }
        case 'modified':
        case '-modified': {
          const modifieds = assetTree.preorderTraversal().map(node => {
            const date = new Date(node.item.value.modifiedAt)
            return `${date.getFullYear()}-${date.getMonth() + 1}-${date.getDate()}`
          })
          setSuggestions(
            Array.from(
              new Set(['today', ...modifieds]),
              (modified): assetSearchBar.Suggestion => ({
                render: () =>
                  AssetQuery.termToString({
                    tag: `${negative ? '-' : ''}modified`,
                    values: [modified],
                  }),
                addToQuery: oldQuery =>
                  oldQuery.addToLastTerm(
                    negative ? { negativeModifieds: [modified] } : { modifieds: [modified] }
                  ),
                deleteFromQuery: oldQuery =>
                  oldQuery.deleteFromLastTerm(
                    negative ? { negativeModifieds: [modified] } : { modifieds: [modified] }
                  ),
              })
            )
          )
          break
        }
        case 'owner':
        case '-owner': {
          const owners = assetTree
            .preorderTraversal()
            .flatMap(node =>
              (node.item.value.permissions ?? [])
                .filter(permission => permission.permission === permissions.PermissionAction.own)
                .map(permission => permission.user.user_name)
            )
          setSuggestions(
            Array.from(
              new Set(owners),
              (owner): assetSearchBar.Suggestion => ({
                render: () =>
                  AssetQuery.termToString({
                    tag: `${negative ? '-' : ''}owner`,
                    values: [owner],
                  }),
                addToQuery: oldQuery =>
                  oldQuery.addToLastTerm(
                    negative ? { negativeOwners: [owner] } : { owners: [owner] }
                  ),
                deleteFromQuery: oldQuery =>
                  oldQuery.deleteFromLastTerm(
                    negative ? { negativeOwners: [owner] } : { owners: [owner] }
                  ),
              })
            )
          )
          break
        }
        case 'label':
        case '-label': {
          setSuggestions(
            !isCloud
              ? []
              : Array.from(
                  allLabels.values(),
                  (label): assetSearchBar.Suggestion => ({
                    render: () => (
                      <Label active color={label.color} onClick={() => {}}>
                        {label.value}
                      </Label>
                    ),
                    addToQuery: oldQuery =>
                      oldQuery.addToLastTerm(
                        negative ? { negativeLabels: [label.value] } : { labels: [label.value] }
                      ),
                    deleteFromQuery: oldQuery =>
                      oldQuery.deleteFromLastTerm(
                        negative ? { negativeLabels: [label.value] } : { labels: [label.value] }
                      ),
                  })
                )
          )

          break
        }
        default: {
          setSuggestions(shouldOmitNames ? [] : allVisible())
          break
        }
      }
    }
  }, [isCloud, assetTree, query, visibilities, allLabels, /* should never change */ setSuggestions])

  React.useEffect(() => {
    setIsLoading(true)
  }, [isCloud, rootDirectory, category])

  React.useEffect(() => {
    const newNodeMap = new Map(assetTree.preorderTraversal().map(asset => [asset.key, asset]))
    newNodeMap.set(assetTree.key, assetTree)
    nodeMapRef.current = newNodeMap
  }, [assetTree])

  React.useEffect(() => {
    return inputBindings.attach(sanitizedEventTargets.document.body, 'keydown', {
      cancelCut: () => {
        if (pasteDataRef.current == null) {
          return false
        } else {
          dispatchAssetEvent({ type: AssetEventType.cancelCut, ids: pasteDataRef.current.data })
          pasteDataRef.current = null
          setHasPasteData(false)
          return
        }
      },
    })
  }, [/* should never change */ inputBindings, /* should never change */ dispatchAssetEvent])

  React.useEffect(() => {
    if (isLoading) {
      queuedProject.current = initialProjectName
    } else {
      // The project name here might also be a string with project id, e.g. when opening
      // a project file from explorer on Windows.
      const isInitialProject = (asset: backendModule.AnyAsset) =>
        asset.title === initialProjectName || asset.id === initialProjectName
      const projectToLoad = assetTree
        .preorderTraversal()
        .map(node => node.item.value)
        .filter(backendModule.assetIsProject)
        .find(isInitialProject)
      if (projectToLoad != null) {
        window.setTimeout(() => {
          dispatchAssetEvent({
            type: AssetEventType.openProject,
            id: projectToLoad.id,
            shouldAutomaticallySwitchPage: true,
            runInBackground: false,
          })
        })
      } else if (initialProjectName != null) {
        toastAndLog(`Could not find project '${initialProjectName}'`)
      }
    }
    // This effect MUST only run when `initialProjectName` is changed.
    // eslint-disable-next-line react-hooks/exhaustive-deps
  }, [initialProjectName])

  const setSelectedKeys = React.useCallback(
    (newSelectedKeys: ReadonlySet<backendModule.AssetId>) => {
      selectedKeysRef.current = newSelectedKeys
      setSelectedKeysRaw(newSelectedKeys)
      if (!isCloud) {
        setCanDownloadFiles(newSelectedKeys.size !== 0)
      } else {
        setCanDownloadFiles(
          newSelectedKeys.size !== 0 &&
            Array.from(newSelectedKeys).every(key => {
              const node = nodeMapRef.current.get(key)
              return node?.item.type === backendModule.AssetType.file
            })
        )
      }
    },
    [isCloud, /* should never change */ setCanDownloadFiles]
  )

  const clearSelectedKeys = React.useCallback(() => {
    setSelectedKeys(new Set())
  }, [setSelectedKeys])

  const overwriteNodes = React.useCallback(
    (newAssets: backendModule.AnySmartAsset[]) => {
      mostRecentlySelectedIndexRef.current = null
      selectionStartIndexRef.current = null
      setInitialized(true)
      const rootParentDirectoryId = backendModule.DirectoryId('')
      const newRootNode = new AssetTreeNode(
        rootDirectory.value.id,
        rootDirectory,
        rootParentDirectoryId,
        // This is INCORRECT, but it should not ever need to be accessed.
        rootDirectory,
        newAssets.map(asset =>
          AssetTreeNode.fromSmartAsset(asset, rootDirectory.value.id, rootDirectory, 0)
        ),
        -1
      )
      setAssetTree(newRootNode)
      // The project name here might also be a string with project id, e.g.
      // when opening a project file from explorer on Windows.
      const isInitialProject = (asset: backendModule.AnyAsset) =>
        asset.title === queuedProject.current || asset.id === queuedProject.current
      if (queuedProject.current != null) {
        const projectToLoad = newAssets
          .map(smartAsset => smartAsset.value)
          .filter(backendModule.assetIsProject)
          .find(isInitialProject)
        queuedProject.current = null
        if (projectToLoad != null) {
          window.setTimeout(() => {
            dispatchAssetEvent({
              type: AssetEventType.openProject,
              id: projectToLoad.id,
              shouldAutomaticallySwitchPage: true,
              runInBackground: false,
            })
          })
        } else {
          toastAndLog(`Could not find project '${queuedProject.current}'`)
        }
      }
    },
    [
      rootDirectory,
      /* should never change */ queuedProject,
      /* should never change */ dispatchAssetEvent,
      /* should never change */ toastAndLog,
    ]
  )

  React.useEffect(() => {
    if (initialized) {
      overwriteNodes([])
    }
    // `overwriteNodes` is a callback, not a dependency.
    // eslint-disable-next-line react-hooks/exhaustive-deps
  }, [rootDirectory, category])

  asyncEffectHooks.useAsyncEffect(
    null,
    async signal => {
      if (!isCloud) {
        const newAssets =
          category === Category.recent
            ? (await user?.listRecentFiles()) ?? []
            : await rootDirectory.list({
                filterBy: CATEGORY_TO_FILTER_BY[category],
                labels: null,
              })
        if (!signal.aborted) {
          setIsLoading(false)
          overwriteNodes(newAssets)
        }
      } else {
        const queuedDirectoryListings = new Map<
          backendModule.AssetId,
          backendModule.AnySmartAsset[]
        >()
        const withChildren = (node: AssetTreeNode): AssetTreeNode => {
          const queuedListing = queuedDirectoryListings.get(node.item.value.id)
          if (queuedListing == null || node.item.type !== backendModule.AssetType.directory) {
            return node
          } else {
            const directory = node.item
            const directoryAsset = node.item.value
            const depth = node.depth + 1
            return node.with({
              children: queuedListing.map(asset =>
                withChildren(
                  AssetTreeNode.fromSmartAsset(asset, directoryAsset.id, directory, depth)
                )
              ),
            })
          }
        }
        for (const entry of nodeMapRef.current.values()) {
          if (entry.item.type === backendModule.AssetType.directory && entry.children != null) {
            void entry.item.list({ filterBy: CATEGORY_TO_FILTER_BY[category], labels: null }).then(
              assets => {
                setAssetTree(oldTree => {
                  let found = signal.aborted
                  const newTree = signal.aborted
                    ? oldTree
                    : oldTree.map(oldAsset => {
                        if (oldAsset.key === entry.key) {
                          found = true
                          return withChildren(oldAsset)
                        } else {
                          return oldAsset
                        }
                      })
                  if (!found) {
                    queuedDirectoryListings.set(entry.key, assets)
                  }
                  return newTree
                })
              },
              error => {
                toastAndLog(null, error)
              }
            )
          }
        }
        try {
          const newAssets =
            category === Category.recent
              ? (await user?.listRecentFiles()) ?? []
              : await rootDirectory.list({
                  filterBy: CATEGORY_TO_FILTER_BY[category],
                  labels: null,
                })
          if (!signal.aborted) {
            setIsLoading(false)
            overwriteNodes(newAssets)
          }
        } catch (error) {
          if (!signal.aborted) {
            setIsLoading(false)
            toastAndLog(null, error)
          }
        }
      }
    },
    [rootDirectory, category, accessToken, user]
  )

  React.useEffect(() => {
    const savedEnabledColumns = localStorage.get('enabledColumns')
    if (savedEnabledColumns != null) {
      setEnabledColumns(new Set(savedEnabledColumns))
    }
  }, [/* should never change */ localStorage])

  // Clip the header bar so that the background behind the extra colums selector is visible.
  React.useEffect(() => {
    const headerRow = headerRowRef.current
    const scrollContainer = scrollContainerRef.current
    if (isCloud && headerRow != null && scrollContainer != null) {
      let isClipPathUpdateQueued = false
      const updateClipPath = () => {
        isClipPathUpdateQueued = false
        const hiddenColumnsCount = columnUtils.CLOUD_COLUMNS.length - enabledColumns.size
        const shrinkBy =
          COLUMNS_SELECTOR_BASE_WIDTH_PX + COLUMNS_SELECTOR_ICON_WIDTH_PX * hiddenColumnsCount
        const rightOffset = scrollContainer.clientWidth + scrollContainer.scrollLeft - shrinkBy

        headerRow.style.clipPath = `polygon(0 0, ${rightOffset}px 0, ${rightOffset}px 100%, 0 100%)`
      }
      const onScroll = () => {
        if (!isClipPathUpdateQueued) {
          isClipPathUpdateQueued = true
          requestAnimationFrame(updateClipPath)
        }
      }
      updateClipPath()
      const observer = new ResizeObserver(onScroll)
      observer.observe(scrollContainer)
      scrollContainer.addEventListener('scroll', onScroll)
      return () => {
        observer.unobserve(scrollContainer)
        scrollContainer.removeEventListener('scroll', onScroll)
      }
    } else {
      return
    }
<<<<<<< HEAD
  }, [isCloud])
=======
  }, [enabledColumns.size, backend.type])
>>>>>>> b33079e6

  React.useEffect(() => {
    if (initialized) {
      localStorage.set('enabledColumns', [...enabledColumns])
    }
  }, [enabledColumns, initialized, /* should never change */ localStorage])

  React.useEffect(() => {
    if (selectedKeysRef.current.size !== 1) {
      setAssetPanelProps(null)
      setIsAssetPanelTemporarilyVisible(false)
    }
  }, [
    selectedKeysRef.current.size,
    /* should never change */ setAssetPanelProps,
    /* should never change */ setIsAssetPanelTemporarilyVisible,
  ])

  const directoryListAbortControllersRef = React.useRef(
    new Map<backendModule.DirectoryId, AbortController>()
  )
  const doToggleDirectoryExpansion = React.useCallback(
    (directory: backendModule.SmartDirectory, key: backendModule.AssetId, override?: boolean) => {
      const directoryNode = nodeMapRef.current.get(key)
      const isExpanded = directoryNode?.children != null
      const shouldExpand = override ?? !isExpanded
      if (shouldExpand === isExpanded) {
        // This is fine, as this is near the top of a very long function.
        // eslint-disable-next-line no-restricted-syntax
        return
      }
      if (!shouldExpand) {
        const abortController = directoryListAbortControllersRef.current.get(directory.value.id)
        if (abortController != null) {
          abortController.abort()
          directoryListAbortControllersRef.current.delete(directory.value.id)
        }
        setAssetTree(oldAssetTree =>
          oldAssetTree.map(item => (item.key !== key ? item : item.with({ children: null })))
        )
      } else {
        setAssetTree(oldAssetTree =>
          oldAssetTree.map(item =>
            item.key !== key
              ? item
              : item.with({
                  children: [
                    AssetTreeNode.fromSmartAsset(
                      directory.createSpecialLoadingAsset(),
                      key,
                      directory,
                      item.depth + 1
                    ),
                  ],
                })
          )
        )
        void (async () => {
          const abortController = new AbortController()
          directoryListAbortControllersRef.current.set(directory.value.id, abortController)
          const filterBy = CATEGORY_TO_FILTER_BY[category]
          const childAssets = await directory.list({ filterBy, labels: null })
          if (!abortController.signal.aborted) {
            setAssetTree(oldAssetTree =>
              oldAssetTree.map(item => {
                if (item.key !== key) {
                  return item
                } else {
                  const initialChildren = item.children?.filter(
                    child => child.item.value.type !== backendModule.AssetType.specialLoading
                  )
                  const childAssetsMap = new Map(childAssets.map(asset => [asset.value.id, asset]))
                  for (const child of initialChildren ?? []) {
                    const newChild = childAssetsMap.get(child.item.value.id)
                    if (newChild != null) {
                      child.item = newChild
                      childAssetsMap.delete(child.item.value.id)
                    }
                  }
                  const childAssetNodes = Array.from(childAssetsMap.values(), child =>
                    AssetTreeNode.fromSmartAsset(child, key, directory, item.depth + 1)
                  )
                  const specialEmptyAsset =
                    (initialChildren != null && initialChildren.length !== 0) ||
                    childAssetNodes.length !== 0
                      ? null
                      : directory.createSpecialEmptyAsset()
                  const children =
                    specialEmptyAsset != null
                      ? [
                          AssetTreeNode.fromSmartAsset(
                            specialEmptyAsset,
                            key,
                            directory,
                            item.depth + 1
                          ),
                        ]
                      : initialChildren == null || initialChildren.length === 0
                        ? childAssetNodes
                        : [...initialChildren, ...childAssetNodes].sort(AssetTreeNode.compare)
                  return item.with({ children })
                }
              })
            )
          }
        })()
      }
    },
    [category]
  )

  const [spinnerState, setSpinnerState] = React.useState(spinner.SpinnerState.initial)
  const [keyboardSelectedIndex, setKeyboardSelectedIndexRaw] = React.useState<number | null>(null)
  const mostRecentlySelectedIndexRef = React.useRef<number | null>(null)
  const selectionStartIndexRef = React.useRef<number | null>(null)
  const bodyRef = React.useRef<HTMLTableSectionElement>(null)

  const setMostRecentlySelectedIndex = React.useCallback(
    (index: number | null, isKeyboard = false) => {
      mostRecentlySelectedIndexRef.current = index
      setKeyboardSelectedIndexRaw(isKeyboard ? index : null)
    },
    []
  )

  React.useEffect(() => {
    // This is not a React component, even though it contains JSX.
    // eslint-disable-next-line no-restricted-syntax
    const onKeyDown = (event: KeyboardEvent) => {
      const prevIndex = mostRecentlySelectedIndexRef.current
      const item = prevIndex == null ? null : visibleItems[prevIndex]
      if (selectedKeysRef.current.size === 1 && item != null) {
        switch (event.key) {
          case 'Enter':
          case ' ': {
            if (event.key === ' ' && event.ctrlKey) {
              const keys = selectedKeysRef.current
              setSelectedKeys(set.withPresence(keys, item.key, !keys.has(item.key)))
            } else {
              switch (item.item.type) {
                case backendModule.AssetType.directory: {
                  event.preventDefault()
                  event.stopPropagation()
                  doToggleDirectoryExpansion(item.item, item.key)
                  break
                }
                case backendModule.AssetType.project: {
                  event.preventDefault()
                  event.stopPropagation()
                  dispatchAssetEvent({
                    type: AssetEventType.openProject,
                    id: item.item.value.id,
                    runInBackground: false,
                    shouldAutomaticallySwitchPage: true,
                  })
                  break
                }
                case backendModule.AssetType.dataLink: {
                  event.preventDefault()
                  event.stopPropagation()
                  setIsAssetPanelTemporarilyVisible(true)
                  break
                }
                case backendModule.AssetType.secret: {
                  event.preventDefault()
                  event.stopPropagation()
                  setModal(
                    <UpsertSecretModal
                      id={item.item.value.id}
                      name={item.item.value.title}
                      doCreate={async (_name, value) => {
                        try {
                          await item.item.update({ value })
                        } catch (error) {
                          toastAndLog(null, error)
                        }
                      }}
                    />
                  )
                  break
                }
                default: {
                  break
                }
              }
            }
            break
          }
          case 'ArrowLeft': {
            if (item.item.type === backendModule.AssetType.directory && item.children != null) {
              event.preventDefault()
              event.stopPropagation()
              doToggleDirectoryExpansion(item.item, item.key, false)
            }
            break
          }
          case 'ArrowRight': {
            if (item.item.type === backendModule.AssetType.directory && item.children == null) {
              event.preventDefault()
              event.stopPropagation()
              doToggleDirectoryExpansion(item.item, item.key, true)
            }
            break
          }
        }
      }
      switch (event.key) {
        case ' ': {
          if (event.ctrlKey && item != null) {
            const keys = selectedKeysRef.current
            setSelectedKeys(set.withPresence(keys, item.key, !keys.has(item.key)))
          }
          break
        }
        case 'Escape': {
          setSelectedKeys(new Set())
          setMostRecentlySelectedIndex(null)
          selectionStartIndexRef.current = null
          break
        }
        case 'ArrowUp':
        case 'ArrowDown': {
          event.preventDefault()
          event.stopPropagation()
          if (!event.shiftKey) {
            selectionStartIndexRef.current = null
          }
          const index =
            prevIndex == null
              ? 0
              : event.key === 'ArrowUp'
                ? Math.max(0, prevIndex - 1)
                : Math.min(visibleItems.length - 1, prevIndex + 1)
          setMostRecentlySelectedIndex(index, true)
          if (event.shiftKey) {
            // On Windows, Ctrl+Shift+Arrow behaves the same as Shift+Arrow.
            if (selectionStartIndexRef.current == null) {
              selectionStartIndexRef.current = prevIndex ?? 0
            }
            const startIndex = Math.min(index, selectionStartIndexRef.current)
            const endIndex = Math.max(index, selectionStartIndexRef.current) + 1
            const selection = visibleItems.slice(startIndex, endIndex)
            setSelectedKeys(new Set(selection.map(newItem => newItem.key)))
          } else if (event.ctrlKey) {
            selectionStartIndexRef.current = null
          } else {
            const newItem = visibleItems[index]
            if (newItem != null) {
              setSelectedKeys(new Set([newItem.key]))
            }
            selectionStartIndexRef.current = null
          }
          break
        }
      }
    }
    document.addEventListener('keydown', onKeyDown)
    return () => {
      document.removeEventListener('keydown', onKeyDown)
    }
  }, [
    visibleItems,
    doToggleDirectoryExpansion,
    /* should never change */ toastAndLog,
    /* should never change */ setModal,
    /* should never change */ setMostRecentlySelectedIndex,
    /* should never change */ setSelectedKeys,
    /* should never change */ setIsAssetPanelTemporarilyVisible,
    /* should never change */ dispatchAssetEvent,
  ])

  const deleteAsset = React.useCallback((key: backendModule.AssetId) => {
    setAssetTree(oldAssetTree => oldAssetTree.filter(item => item.key !== key))
  }, [])

  /** All items must have the same type. */
  const insertAssets = React.useCallback(
    (
      assets: backendModule.AnySmartAsset[],
      parentKey: backendModule.AssetId,
      parent: backendModule.SmartDirectory
    ) => {
      setAssetTree(oldAssetTree =>
        oldAssetTree.withHomogeneousDescendantsInserted(assets, parentKey, parent)
      )
    },
    []
  )

  eventHooks.useEventHandler(assetListEvents, event => {
    switch (event.type) {
      case AssetListEventType.newFolder: {
        const siblings = nodeMapRef.current.get(event.parentKey)?.children ?? []
        const directoryIndices = siblings
          .map(node => node.item.value)
          .filter(backendModule.assetIsDirectory)
          .map(item => /^New Folder (?<directoryIndex>\d+)$/.exec(item.title))
          .map(match => match?.groups?.directoryIndex)
          .map(maybeIndex => (maybeIndex != null ? parseInt(maybeIndex, 10) : 0))
        const title = `New Folder ${Math.max(0, ...directoryIndices) + 1}`
        const permission = permissions.tryGetSingletonOwnerPermission(user, userInfo)
        const placeholderItem = event.parent.createPlaceholderDirectory(title, permission)
        doToggleDirectoryExpansion(event.parent, event.parentKey, true)
        insertAssets([placeholderItem], event.parentKey, event.parent)
        break
      }
      case AssetListEventType.newProject: {
        const siblings = nodeMapRef.current.get(event.parentKey)?.children ?? []
        const prefix = event.templateName ?? 'New Project'
        const projectNameRegex = new RegExp(`^${prefix} (?<projectIndex>\\d+)$`)
        const projectIndices = siblings
          .map(node => node.item.value)
          .filter(backendModule.assetIsProject)
          .map(item => projectNameRegex.exec(item.title))
          .map(match => match?.groups?.projectIndex)
          .map(maybeIndex => (maybeIndex != null ? parseInt(maybeIndex, 10) : 0))
        const projectName = `${prefix} ${Math.max(0, ...projectIndices) + 1}`
        const permission = permissions.tryGetSingletonOwnerPermission(user, userInfo)
        const placeholderItem = event.parent.createPlaceholderProject(
          projectName,
          event.templateId,
          permission
        )
        doToggleDirectoryExpansion(event.parent, event.parentKey, true)
        insertAssets([placeholderItem], event.parentKey, event.parent)
        break
      }
      case AssetListEventType.uploadFiles: {
        const reversedFiles = Array.from(event.files).reverse()
        const siblingNodes = nodeMapRef.current.get(event.parentKey)?.children ?? []
        const siblings = siblingNodes.map(node => node.item)
        const siblingFiles = siblings.filter(backendModule.smartAssetIsFile)
        const siblingProjects = siblings.filter(backendModule.smartAssetIsProject)
        const siblingFileTitles = new Set(siblingFiles.map(asset => asset.value.title))
        const siblingProjectTitles = new Set(siblingProjects.map(asset => asset.value.title))
        const files = reversedFiles.filter(backendModule.fileIsNotProject)
        const projects = reversedFiles.filter(backendModule.fileIsProject)
        const duplicateFiles = files.filter(file => siblingFileTitles.has(file.name))
        const duplicateProjects = projects.filter(project =>
          siblingProjectTitles.has(backendModule.stripProjectExtension(project.name))
        )
        const permission = permissions.tryGetSingletonOwnerPermission(user, userInfo)
        if (duplicateFiles.length === 0 && duplicateProjects.length === 0) {
          const placeholderFiles = files.map(file =>
            event.parent.createPlaceholderFile(file.name, file, permission)
          )
          const placeholderProjects = projects.map(project =>
            event.parent.createPlaceholderProject(project.name, project, permission)
          )
          doToggleDirectoryExpansion(event.parent, event.parentKey, true)
          insertAssets(placeholderFiles, event.parentKey, event.parent)
          insertAssets(placeholderProjects, event.parentKey, event.parent)
        } else {
          const siblingFilesByName = new Map(siblingFiles.map(file => [file.value.title, file]))
          const siblingProjectsByName = new Map(
            siblingProjects.map(project => [project.value.title, project])
          )
          const conflictingFiles = duplicateFiles.map(file => ({
            // This is SAFE, as `duplicateFiles` only contains files that have siblings
            // with the same name.
            // eslint-disable-next-line @typescript-eslint/no-non-null-assertion
            current: siblingFilesByName.get(file.name)!,
            new: event.parent.createPlaceholderFile(file.name, file, permission),
            file,
          }))
          const conflictingProjects = duplicateProjects.map(project => {
            const basename = backendModule.stripProjectExtension(project.name)
            return {
              // This is SAFE, as `duplicateProjects` only contains projects that have
              // siblings with the same name.
              // eslint-disable-next-line @typescript-eslint/no-non-null-assertion
              current: siblingProjectsByName.get(basename)!,
              new: event.parent.createPlaceholderProject(basename, project, permission),
              file: project,
            }
          })
          setModal(
            <DuplicateAssetsModal
              parentKey={event.parentKey}
              parent={event.parent}
              conflictingFiles={conflictingFiles}
              conflictingProjects={conflictingProjects}
              dispatchAssetEvent={dispatchAssetEvent}
              dispatchAssetListEvent={dispatchAssetListEvent}
              siblingFileNames={siblingFilesByName.keys()}
              siblingProjectNames={siblingProjectsByName.keys()}
              nonConflictingCount={
                files.length +
                projects.length -
                conflictingFiles.length -
                conflictingProjects.length
              }
              doUploadNonConflicting={() => {
                doToggleDirectoryExpansion(event.parent, event.parentKey, true)
                const newFiles = files
                  .filter(file => !siblingFileTitles.has(file.name))
                  .map(file => event.parent.createPlaceholderFile(file.name, file, permission))
                const newProjects = projects
                  .filter(
                    project =>
                      !siblingProjectTitles.has(backendModule.stripProjectExtension(project.name))
                  )
                  .map(project =>
                    event.parent.createPlaceholderProject(
                      backendModule.stripProjectExtension(project.name),
                      project,
                      permission
                    )
                  )
                insertAssets(newFiles, event.parentKey, event.parent)
                insertAssets(newProjects, event.parentKey, event.parent)
              }}
            />
          )
        }
        break
      }
      case AssetListEventType.newDataLink: {
        doToggleDirectoryExpansion(event.parent, event.parentKey, true)
        const permission = permissions.tryGetSingletonOwnerPermission(user, userInfo)
        const placeholderItem = event.parent.createPlaceholderDataLink(
          event.name,
          event.value,
          permission
        )
        insertAssets([placeholderItem], event.parentKey, event.parent)
        break
      }
      case AssetListEventType.newSecret: {
        doToggleDirectoryExpansion(event.parent, event.parentKey, true)
        const permission = permissions.tryGetSingletonOwnerPermission(user, userInfo)
        const placeholderItem = event.parent.createPlaceholderSecret(
          event.name,
          event.value,
          permission
        )
        insertAssets([placeholderItem], event.parentKey, event.parent)
        break
      }
      case AssetListEventType.insertAssets: {
        setAssetTree(oldAssetTree =>
          oldAssetTree.withDescendantsInserted(event.assets, event.parentKey, event.parent)
        )
        break
      }
      case AssetListEventType.willDelete: {
        if (selectedKeysRef.current.has(event.key)) {
          const newSelectedKeys = new Set(selectedKeysRef.current)
          newSelectedKeys.delete(event.key)
          setSelectedKeys(newSelectedKeys)
        }
        break
      }
      case AssetListEventType.copy: {
        const ids = new Set<backendModule.AssetId>()
        const { items, newParentKey, newParent } = event
        const getKey = (asset: backendModule.AnyAsset) => {
          const newId = backendModule.createPlaceholderAssetId(asset.type)
          ids.add(newId)
          return newId
        }
        setAssetTree(oldAssetTree =>
          oldAssetTree.withDescendantsInserted(items, newParentKey, newParent, getKey)
        )
        dispatchAssetEvent({ type: AssetEventType.copy, ids, newParentKey, newParent })
        break
      }
      case AssetListEventType.move: {
        deleteAsset(event.key)
        insertAssets([event.item], event.newParentKey, event.newParent)
        break
      }
      case AssetListEventType.delete: {
        deleteAsset(event.key)
        break
      }
      case AssetListEventType.emptyTrash: {
        if (category !== Category.trash) {
          toastAndLog('Can only empty trash when in Trash')
        } else if (assetTree.children != null) {
          const ids = new Set(assetTree.children.map(child => child.item.value.id))
          // This is required to prevent an infinite loop,
          window.setTimeout(() => {
            dispatchAssetEvent({ type: AssetEventType.deleteForever, ids })
          })
        }
        break
      }
      case AssetListEventType.removeSelf: {
        dispatchAssetEvent({ type: AssetEventType.removeSelf, id: event.id })
        break
      }
      case AssetListEventType.closeFolder: {
        doToggleDirectoryExpansion(event.folder, event.key, false)
        break
      }
    }
  })

  const doOpenManually = React.useCallback(
    (projectId: backendModule.ProjectId) => {
      dispatchAssetEvent({
        type: AssetEventType.openProject,
        id: projectId,
        shouldAutomaticallySwitchPage: true,
        runInBackground: false,
      })
    },
    [/* should never change */ dispatchAssetEvent]
  )

  const doCloseEditor = React.useCallback(
    (project: backendModule.ProjectAsset) => {
      if (project.id === projectStartupInfo?.projectAsset.value.id) {
        rawDoCloseEditor(project)
      }
    },
    [projectStartupInfo, rawDoCloseEditor]
  )

  const doCopy = React.useCallback(() => {
    unsetModal()
    pasteDataRef.current = { type: PasteType.copy, data: selectedKeysRef.current }
    setHasPasteData(true)
  }, [/* should never change */ unsetModal])

  const doCut = React.useCallback(() => {
    unsetModal()
    if (pasteDataRef.current != null) {
      dispatchAssetEvent({ type: AssetEventType.cancelCut, ids: pasteDataRef.current.data })
    }
    pasteDataRef.current = { type: PasteType.move, data: selectedKeysRef.current }
    setHasPasteData(true)
    dispatchAssetEvent({ type: AssetEventType.cut, ids: selectedKeysRef.current })
    setSelectedKeys(new Set())
  }, [
    setSelectedKeys,
    /* should never change */ unsetModal,
    /* should never change */ dispatchAssetEvent,
  ])

  const doPaste = React.useCallback(
    (newParentKey: backendModule.AssetId) => {
      unsetModal()
      const pasteData = pasteDataRef.current
      if (pasteData != null) {
        const newParentNode = nodeMapRef.current.get(newParentKey)
        if (pasteData.data.has(newParentKey)) {
          toastAndLog('Cannot paste a folder into itself')
        } else if (newParentNode == null) {
          toastAndLog('New parent folder was not found')
        } else if (newParentNode.item.type !== backendModule.AssetType.directory) {
          toastAndLog('New parent is not a folder')
        } else {
          const newParent = newParentNode.item
          doToggleDirectoryExpansion(newParentNode.item, newParentKey, true)
          if (pasteData.type === PasteType.copy) {
            const items = Array.from(pasteData.data, id => nodeMapRef.current.get(id)).flatMap(
              asset => (asset ? [asset.item] : [])
            )
            dispatchAssetListEvent({
              type: AssetListEventType.copy,
              items,
              newParentKey,
              newParent,
            })
          } else {
            const ids = pasteData.data
            dispatchAssetEvent({ type: AssetEventType.move, ids, newParentKey, newParent })
          }
          pasteDataRef.current = null
        }
      }
    },
    [
      doToggleDirectoryExpansion,
      /* should never change */ toastAndLog,
      /* should never change */ unsetModal,
      /* should never change */ dispatchAssetEvent,
      /* should never change */ dispatchAssetListEvent,
    ]
  )

  const hideColumn = React.useCallback((column: columnUtils.Column) => {
    setEnabledColumns(columns => set.withPresence(columns, column, false))
  }, [])

  const hiddenContextMenu = React.useMemo(
    () => (
      <AssetsTableContextMenu
        hidden
        isCloud={isCloud}
        category={category}
        hasPasteData={hasPasteData}
        selectedKeys={selectedKeys}
        clearSelectedKeys={clearSelectedKeys}
        nodeMapRef={nodeMapRef}
        event={{ pageX: 0, pageY: 0 }}
        dispatchAssetEvent={dispatchAssetEvent}
        dispatchAssetListEvent={dispatchAssetListEvent}
        doCopy={doCopy}
        doCut={doCut}
        doPaste={doPaste}
      />
    ),
    [
      isCloud,
      category,
      hasPasteData,
      selectedKeys,
      doCopy,
      doCut,
      doPaste,
      /* should never change */ clearSelectedKeys,
      /* should never change */ dispatchAssetEvent,
      /* should never change */ dispatchAssetListEvent,
    ]
  )

  const onDragOver = (event: React.DragEvent<Element>) => {
    const payload = drag.ASSET_ROWS.lookup(event)
    const filtered = payload?.filter(item => item.asset.parentId !== rootDirectory.value.id)
    if ((filtered != null && filtered.length > 0) || event.dataTransfer.types.includes('Files')) {
      event.preventDefault()
    }
  }

  const state = React.useMemo(
    // The type MUST be here to trigger excess property errors at typecheck time.
    (): AssetsTableState => ({
      isCloud,
      selectedKeys: selectedKeysRef,
      scrollContainerRef,
      category,
      rootDirectory,
      labels: allLabels,
      deletedLabelNames,
      hasPasteData,
      sortColumn,
      setSortColumn,
      sortDirection,
      setSortDirection,
      query,
      setQuery,
      assetEvents,
      dispatchAssetEvent,
      dispatchAssetListEvent,
      setAssetPanelProps,
      setIsAssetPanelTemporarilyVisible,
      nodeMap: nodeMapRef,
      hideColumn,
      doToggleDirectoryExpansion,
      doOpenManually,
      doOpenEditor,
      doCloseEditor,
      doCreateLabel,
      doCopy,
      doCut,
      doPaste,
    }),
    [
      isCloud,
      category,
      rootDirectory,
      allLabels,
      deletedLabelNames,
      hasPasteData,
      sortColumn,
      sortDirection,
      assetEvents,
      query,
      doToggleDirectoryExpansion,
      doOpenManually,
      doOpenEditor,
      doCloseEditor,
      doCreateLabel,
      doCopy,
      doCut,
      doPaste,
      /* should never change */ hideColumn,
      /* should never change */ setAssetPanelProps,
      /* should never change */ setIsAssetPanelTemporarilyVisible,
      /* should never change */ setQuery,
      /* should never change */ dispatchAssetEvent,
      /* should never change */ dispatchAssetListEvent,
    ]
  )

  // This is required to prevent the table body from overlapping the table header, because
  // the table header is transparent.
  React.useEffect(() => {
    const body = bodyRef.current
    const scrollContainer = scrollContainerRef.current
    if (body != null && scrollContainer != null) {
      let isClipPathUpdateQueued = false
      const updateClipPath = () => {
        isClipPathUpdateQueued = false
        body.style.clipPath = `inset(${scrollContainer.scrollTop}px 0 0 0)`
      }
      const onScroll = () => {
        if (!isClipPathUpdateQueued) {
          isClipPathUpdateQueued = true
          requestAnimationFrame(updateClipPath)
        }
      }
      updateClipPath()
      scrollContainer.addEventListener('scroll', onScroll)
      return () => {
        scrollContainer.removeEventListener('scroll', onScroll)
      }
    } else {
      return
    }
  }, [/* should never change */ scrollContainerRef])

  React.useEffect(
    () =>
      inputBindings.attach(
        sanitizedEventTargets.document.body,
        'click',
        {
          selectAdditional: () => {},
          selectAdditionalRange: () => {},
          [inputBindingsModule.DEFAULT_HANDLER]: () => {
            if (selectedKeysRef.current.size !== 0) {
              setSelectedKeys(new Set())
              setMostRecentlySelectedIndex(null)
            }
          },
        },
        false
      ),
    [
      setSelectedKeys,
      /* should never change */ inputBindings,
      /* should never change */ setMostRecentlySelectedIndex,
    ]
  )

  React.useEffect(() => {
    if (isLoading) {
      // Ensure the spinner stays in the "initial" state for at least one frame,
      // to ensure the CSS animation begins at the initial state.
      requestAnimationFrame(() => {
        setSpinnerState(spinner.SpinnerState.loadingFast)
      })
    } else {
      setSpinnerState(spinner.SpinnerState.initial)
    }
  }, [isLoading])

  const calculateNewKeys = React.useCallback(
    (
      event: MouseEvent | React.MouseEvent,
      keys: backendModule.AssetId[],
      getRange: () => backendModule.AssetId[]
    ) => {
      event.stopPropagation()
      let result = new Set<backendModule.AssetId>()
      inputBindings.handler({
        selectRange: () => {
          result = new Set(getRange())
        },
        selectAdditionalRange: () => {
          result = new Set([...selectedKeysRef.current, ...getRange()])
        },
        selectAdditional: () => {
          const newSelectedKeys = new Set(selectedKeysRef.current)
          let count = 0
          for (const key of keys) {
            if (selectedKeysRef.current.has(key)) {
              count += 1
            }
          }
          for (const key of keys) {
            const add = count * 2 < keys.length
            set.setPresence(newSelectedKeys, key, add)
          }
          result = newSelectedKeys
        },
        [inputBindingsModule.DEFAULT_HANDLER]: () => {
          result = new Set(keys)
        },
      })(event, false)
      return result
    },
    [/* should never change */ inputBindings]
  )

  // Only non-`null` when it is different to`selectedKeys`.
  const [visuallySelectedKeysOverride, setVisuallySelectedKeysOverride] =
    React.useState<ReadonlySet<backendModule.AssetId> | null>(null)

  const dragSelectionChangeLoopHandle = React.useRef(0)
  const dragSelectionRangeRef = React.useRef<DragSelectionInfo | null>(null)
  const onSelectionDrag = React.useCallback(
    (rectangle: geometry.DetailedRectangle, event: MouseEvent) => {
      if (mostRecentlySelectedIndexRef.current != null) {
        setKeyboardSelectedIndexRaw(null)
      }
      cancelAnimationFrame(dragSelectionChangeLoopHandle.current)
      const scrollContainer = scrollContainerRef.current
      if (scrollContainer != null) {
        const rect = scrollContainer.getBoundingClientRect()
        if (rectangle.signedHeight <= 0 && scrollContainer.scrollTop > 0) {
          const distanceToTop = Math.max(0, rectangle.top - rect.top - HEADER_HEIGHT_PX)
          if (distanceToTop < AUTOSCROLL_THRESHOLD_PX) {
            scrollContainer.scrollTop -= Math.floor(
              AUTOSCROLL_SPEED / (distanceToTop + AUTOSCROLL_DAMPENING)
            )
            dragSelectionChangeLoopHandle.current = requestAnimationFrame(() => {
              onSelectionDrag(rectangle, event)
            })
          }
        }
        if (
          rectangle.signedHeight >= 0 &&
          scrollContainer.scrollTop + rect.height < scrollContainer.scrollHeight
        ) {
          const distanceToBottom = Math.max(0, rect.bottom - rectangle.bottom)
          if (distanceToBottom < AUTOSCROLL_THRESHOLD_PX) {
            scrollContainer.scrollTop += Math.floor(
              AUTOSCROLL_SPEED / (distanceToBottom + AUTOSCROLL_DAMPENING)
            )
            dragSelectionChangeLoopHandle.current = requestAnimationFrame(() => {
              onSelectionDrag(rectangle, event)
            })
          }
        }
        const overlapsHorizontally = rect.right > rectangle.left && rect.left < rectangle.right
        const selectionTop = Math.max(0, rectangle.top - rect.top - HEADER_HEIGHT_PX)
        const selectionBottom = Math.max(
          0,
          Math.min(rect.height, rectangle.bottom - rect.top - HEADER_HEIGHT_PX)
        )
        const range = dragSelectionRangeRef.current
        if (!overlapsHorizontally) {
          dragSelectionRangeRef.current = null
        } else if (range == null) {
          const topIndex = (selectionTop + scrollContainer.scrollTop) / ROW_HEIGHT_PX
          const bottomIndex = (selectionBottom + scrollContainer.scrollTop) / ROW_HEIGHT_PX
          dragSelectionRangeRef.current = {
            initialIndex: rectangle.signedHeight < 0 ? bottomIndex : topIndex,
            start: Math.floor(topIndex),
            end: Math.ceil(bottomIndex),
          }
        } else {
          const topIndex = (selectionTop + scrollContainer.scrollTop) / ROW_HEIGHT_PX
          const bottomIndex = (selectionBottom + scrollContainer.scrollTop) / ROW_HEIGHT_PX
          const endIndex = rectangle.signedHeight < 0 ? topIndex : bottomIndex
          dragSelectionRangeRef.current = {
            initialIndex: range.initialIndex,
            start: Math.floor(Math.min(range.initialIndex, endIndex)),
            end: Math.ceil(Math.max(range.initialIndex, endIndex)),
          }
        }
        if (range == null) {
          setVisuallySelectedKeysOverride(null)
        } else {
          const keys = displayItems.slice(range.start, range.end).map(node => node.key)
          setVisuallySelectedKeysOverride(calculateNewKeys(event, keys, () => []))
        }
      }
    },
    [displayItems, calculateNewKeys]
  )

  const onSelectionDragEnd = React.useCallback(
    (event: MouseEvent) => {
      const range = dragSelectionRangeRef.current
      if (range != null) {
        const keys = displayItems.slice(range.start, range.end).map(node => node.key)
        setSelectedKeys(calculateNewKeys(event, keys, () => []))
      }
      setVisuallySelectedKeysOverride(null)
      dragSelectionRangeRef.current = null
    },
    [displayItems, calculateNewKeys, /* should never change */ setSelectedKeys]
  )

  const onSelectionDragCancel = React.useCallback(() => {
    setVisuallySelectedKeysOverride(null)
    dragSelectionRangeRef.current = null
  }, [])

  const onRowClick = React.useCallback(
    (innerRowProps: assetRow.AssetRowInnerProps, event: React.MouseEvent) => {
      const { key } = innerRowProps
      event.stopPropagation()
      const newIndex = visibleItems.findIndex(innerItem => AssetTreeNode.getKey(innerItem) === key)
      const getRange = () => {
        if (mostRecentlySelectedIndexRef.current == null) {
          return [key]
        } else {
          const index1 = mostRecentlySelectedIndexRef.current
          const index2 = newIndex
          const startIndex = Math.min(index1, index2)
          const endIndex = Math.max(index1, index2) + 1
          return visibleItems.slice(startIndex, endIndex).map(AssetTreeNode.getKey)
        }
      }
      setSelectedKeys(calculateNewKeys(event, [key], getRange))
      setMostRecentlySelectedIndex(newIndex)
      if (!event.shiftKey) {
        selectionStartIndexRef.current = null
      }
    },
    [
      visibleItems,
      calculateNewKeys,
      /* should never change */ setSelectedKeys,
      /* should never change */ setMostRecentlySelectedIndex,
    ]
  )

<<<<<<< HEAD
  const columns = columnUtils.getColumnList(isCloud, extraColumns)
=======
  const columns = columnUtils.getColumnList(backend.type, enabledColumns)
>>>>>>> b33079e6

  const headerRow = (
    <tr ref={headerRowRef} className="sticky top text-sm font-semibold">
      {columns.map(column => {
        // This is a React component, even though it does not contain JSX.
        // eslint-disable-next-line no-restricted-syntax
        const Heading = columnHeading.COLUMN_HEADING[column]
        return (
          <th key={column} className={columnUtils.COLUMN_CSS_CLASS[column]}>
            <Heading state={state} />
          </th>
        )
      })}
    </tr>
  )

  const itemRows = isLoading ? (
    <tr className="h-row">
      <td colSpan={columns.length} className="bg-transparent">
        <div className="grid w-container justify-around">
          <Spinner size={LOADING_SPINNER_SIZE_PX} state={spinnerState} />
        </div>
      </td>
    </tr>
  ) : (
    displayItems.map(item => {
      const key = AssetTreeNode.getKey(item)
      const isSelected = (visuallySelectedKeysOverride ?? selectedKeys).has(key)
      const isSoleSelected = selectedKeys.size === 1 && isSelected
      return (
        <AssetRow
          key={key}
          columns={columns}
          item={item}
          state={state}
          visibility={visibilities.get(item.key) ?? null}
          selected={isSelected}
          setSelected={selected => {
            setSelectedKeys(set.withPresence(selectedKeysRef.current, key, selected))
          }}
          isSoleSelected={isSoleSelected}
          isKeyboardSelected={
            keyboardSelectedIndex != null && item === visibleItems[keyboardSelectedIndex]
          }
          allowContextMenu={selectedKeysRef.current.size === 0 || !isSelected || isSoleSelected}
          onClick={onRowClick}
          onContextMenu={(_innerProps, event) => {
            if (!isSelected) {
              event.preventDefault()
              event.stopPropagation()
              setMostRecentlySelectedIndex(visibleItems.indexOf(item))
              selectionStartIndexRef.current = null
              setSelectedKeys(new Set([key]))
            }
          }}
          onDragStart={event => {
            let newSelectedKeys = selectedKeysRef.current
            if (!newSelectedKeys.has(key)) {
              setMostRecentlySelectedIndex(visibleItems.indexOf(item))
              selectionStartIndexRef.current = null
              newSelectedKeys = new Set([key])
              setSelectedKeys(newSelectedKeys)
            }
            const nodes = assetTree
              .preorderTraversal()
              .filter(node => newSelectedKeys.has(node.key))
            const payload: drag.AssetRowsDragPayload = nodes.map(node => ({
              key: node.key,
              asset: node.item.value,
            }))
            drag.setDragImageToBlank(event)
            drag.ASSET_ROWS.bind(event, payload)
            setModal(
              <DragModal
                event={event}
                className="flex flex-col rounded-default bg-selected-frame backdrop-blur-default"
                doCleanup={() => {
                  drag.ASSET_ROWS.unbind(payload)
                }}
              >
                {nodes.map(node => (
                  <UninteractableNameColumn
                    key={node.key}
                    item={node.with({ depth: 0 })}
                    state={state}
                  />
                ))}
              </DragModal>
            )
          }}
          onDragOver={event => {
            const payload = drag.LABELS.lookup(event)
            if (payload != null) {
              event.preventDefault()
              event.stopPropagation()
              const ids = new Set(
                selectedKeysRef.current.has(key) ? selectedKeysRef.current : [key]
              )
              // Expand ids to include ids of children as well.
              for (const node of assetTree.preorderTraversal()) {
                if (ids.has(node.key) && node.children != null) {
                  for (const child of node.children) {
                    ids.add(child.key)
                  }
                }
              }
              let labelsPresent = 0
              for (const selectedKey of ids) {
                const labels = nodeMapRef.current.get(selectedKey)?.item.value.labels
                for (const label of labels ?? []) {
                  if (payload.has(label)) {
                    labelsPresent += 1
                  }
                }
              }
              const shouldAdd = labelsPresent * 2 < ids.size * payload.size
              window.setTimeout(() => {
                dispatchAssetEvent({
                  type: shouldAdd
                    ? AssetEventType.temporarilyAddLabels
                    : AssetEventType.temporarilyRemoveLabels,
                  ids,
                  labelNames: payload,
                })
              })
            }
          }}
          onDragEnd={() => {
            dispatchAssetEvent({
              type: AssetEventType.temporarilyAddLabels,
              ids: selectedKeysRef.current,
              labelNames: set.EMPTY,
            })
          }}
          onDrop={event => {
            const ids = new Set(selectedKeysRef.current.has(key) ? selectedKeysRef.current : [key])
            // Expand ids to include ids of descendants as well.
            for (const node of assetTree.preorderTraversal()) {
              if (ids.has(node.key) && node.children != null) {
                for (const child of node.children) {
                  ids.add(child.key)
                }
              }
            }
            const payload = drag.LABELS.lookup(event)
            if (payload != null) {
              event.preventDefault()
              event.stopPropagation()
              let labelsPresent = 0
              for (const selectedKey of ids) {
                const labels = nodeMapRef.current.get(selectedKey)?.item.value.labels
                for (const label of labels ?? []) {
                  if (payload.has(label)) {
                    labelsPresent += 1
                  }
                }
              }
              const shouldAdd = labelsPresent * 2 < ids.size * payload.size
              dispatchAssetEvent({
                type: shouldAdd ? AssetEventType.addLabels : AssetEventType.removeLabels,
                ids,
                labelNames: payload,
              })
            } else {
              dispatchAssetEvent({
                type: AssetEventType.temporarilyAddLabels,
                ids,
                labelNames: set.EMPTY,
              })
            }
          }}
        />
      )
    })
  )

  const table = (
    <div
      className="flex grow flex-col"
      onContextMenu={event => {
        event.preventDefault()
        event.stopPropagation()
        setModal(
          <AssetsTableContextMenu
            isCloud={isCloud}
            category={category}
            hasPasteData={hasPasteData}
            selectedKeys={selectedKeys}
            clearSelectedKeys={clearSelectedKeys}
            nodeMapRef={nodeMapRef}
            event={event}
            dispatchAssetEvent={dispatchAssetEvent}
            dispatchAssetListEvent={dispatchAssetListEvent}
            doCopy={doCopy}
            doCut={doCut}
            doPaste={doPaste}
          />
        )
      }}
      onDragLeave={event => {
        const payload = drag.LABELS.lookup(event)
        if (
          payload != null &&
          event.relatedTarget instanceof Node &&
          !event.currentTarget.contains(event.relatedTarget)
        ) {
          const ids = selectedKeysRef.current
          const labelNames = set.EMPTY
          dispatchAssetEvent({ type: AssetEventType.temporarilyAddLabels, ids, labelNames })
        }
      }}
    >
      <table className="table-fixed border-collapse rounded-rows">
        <thead>{headerRow}</thead>
        <tbody ref={bodyRef}>
          {itemRows}
          <tr className="hidden h-row first:table-row">
            <td colSpan={columns.length} className="bg-transparent">
              {placeholder}
            </td>
          </tr>
        </tbody>
      </table>
      <div
        className="grow"
        onClick={() => {
          setSelectedKeys(new Set())
        }}
        onDragEnter={onDragOver}
        onDragOver={onDragOver}
        onDrop={event => {
          const payload = drag.ASSET_ROWS.lookup(event)
          const filtered = payload?.filter(item => item.asset.parentId !== rootDirectory.value.id)
          if (filtered != null && filtered.length > 0) {
            event.preventDefault()
            event.stopPropagation()
            unsetModal()
            dispatchAssetEvent({
              type: AssetEventType.move,
              newParentKey: rootDirectory.value.id,
              newParent: rootDirectory,
              ids: new Set(filtered.map(dragItem => dragItem.asset.id)),
            })
          } else if (event.dataTransfer.types.includes('Files')) {
            event.preventDefault()
            event.stopPropagation()
            dispatchAssetListEvent({
              type: AssetListEventType.uploadFiles,
              parentKey: rootDirectory.value.id,
              parent: rootDirectory,
              files: Array.from(event.dataTransfer.files),
            })
          }
        }}
      />
    </div>
  )

  return (
    <div ref={scrollContainerRef} className="flex-1 overflow-auto container-size">
      {!hidden && (
        <SelectionBrush
          onDrag={onSelectionDrag}
          onDragEnd={onSelectionDragEnd}
          onDragCancel={onSelectionDragCancel}
        />
      )}
      <div className="flex min-h-full w-min min-w-full flex-col">
        {isCloud && (
          <div className="sticky top flex h flex-col">
            <div className="sticky right flex self-end px-extra-columns-panel-x py-extra-columns-panel-y">
              <div className="inline-flex gap-icons">
                {columnUtils.CLOUD_COLUMNS.filter(column => !enabledColumns.has(column)).map(
                  column => (
                    <Button
                      key={column}
                      active
                      image={columnUtils.COLUMN_ICONS[column]}
                      alt={`${enabledColumns.has(column) ? 'Show' : 'Hide'} ${
                        columnUtils.COLUMN_NAME[column]
                      }`}
                      onClick={event => {
                        event.stopPropagation()
                        const newExtraColumns = new Set(enabledColumns)
                        if (enabledColumns.has(column)) {
                          newExtraColumns.delete(column)
                        } else {
                          newExtraColumns.add(column)
                        }
                        setEnabledColumns(newExtraColumns)
                      }}
                    />
                  )
                )}
              </div>
            </div>
          </div>
        )}
        {hiddenContextMenu}
        {table}
      </div>
    </div>
  )
}<|MERGE_RESOLUTION|>--- conflicted
+++ resolved
@@ -52,13 +52,7 @@
 import * as sanitizedEventTargets from '#/utilities/sanitizedEventTargets'
 import * as set from '#/utilities/set'
 import SortDirection from '#/utilities/SortDirection'
-<<<<<<< HEAD
-import Visibility from '#/utilities/visibility'
-=======
-import * as string from '#/utilities/string'
-import * as uniqueString from '#/utilities/uniqueString'
 import Visibility from '#/utilities/Visibility'
->>>>>>> b33079e6
 
 // ============================
 // === Global configuration ===
@@ -874,11 +868,7 @@
     } else {
       return
     }
-<<<<<<< HEAD
-  }, [isCloud])
-=======
-  }, [enabledColumns.size, backend.type])
->>>>>>> b33079e6
+  }, [enabledColumns.size, isCloud])
 
   React.useEffect(() => {
     if (initialized) {
@@ -1794,11 +1784,7 @@
     ]
   )
 
-<<<<<<< HEAD
-  const columns = columnUtils.getColumnList(isCloud, extraColumns)
-=======
-  const columns = columnUtils.getColumnList(backend.type, enabledColumns)
->>>>>>> b33079e6
+  const columns = columnUtils.getColumnList(isCloud, enabledColumns)
 
   const headerRow = (
     <tr ref={headerRowRef} className="sticky top text-sm font-semibold">
