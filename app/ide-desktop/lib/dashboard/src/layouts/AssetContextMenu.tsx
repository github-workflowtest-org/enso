--- conflicted
+++ resolved
@@ -84,11 +84,7 @@
     isCloud &&
     backendModule.assetIsProject(asset) &&
     asset.projectState.opened_by != null &&
-<<<<<<< HEAD
     asset.projectState.opened_by !== user?.value.email
-=======
-    asset.projectState.opened_by !== user?.email
->>>>>>> 9cf4847a
   const setAsset = setAssetHooks.useSetAsset(asset, setItem)
 
   return category === Category.trash ? (
@@ -378,10 +374,7 @@
       {category === Category.home && (
         <GlobalContextMenu
           hidden={hidden}
-<<<<<<< HEAD
           isCloud={isCloud}
-=======
->>>>>>> 9cf4847a
           hasPasteData={hasPasteData}
           directoryKey={
             // This is SAFE, as both branches are guaranteed to be `DirectoryId`s
