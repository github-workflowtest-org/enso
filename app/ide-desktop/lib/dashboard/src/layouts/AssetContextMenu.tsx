--- conflicted
+++ resolved
@@ -82,26 +82,8 @@
     isCloud &&
     backendModule.assetIsProject(asset) &&
     asset.projectState.opened_by != null &&
-<<<<<<< HEAD
     asset.projectState.opened_by !== user?.value.email
   const setAsset = setAssetHooks.useSetAsset(asset, setItem)
-=======
-    asset.projectState.opened_by !== user?.email
-  const setAsset = React.useCallback(
-    (valueOrUpdater: React.SetStateAction<backendModule.AnyAsset>) => {
-      if (typeof valueOrUpdater === 'function') {
-        setItem(oldItem =>
-          oldItem.with({
-            item: valueOrUpdater(oldItem.item),
-          })
-        )
-      } else {
-        setItem(oldItem => oldItem.with({ item: valueOrUpdater }))
-      }
-    },
-    [/* should never change */ setItem]
-  )
->>>>>>> 618080b8
 
   return category === Category.trash ? (
     !ownsThisAsset ? null : (
