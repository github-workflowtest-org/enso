/** @file The context menu for an arbitrary {@link backendModule.AnyAsset}. */
import * as React from 'react'

import * as toast from 'react-toastify'

import * as setAssetHooks from '#/hooks/setAssetHooks'
import * as toastAndLogHooks from '#/hooks/toastAndLogHooks'

import * as authProvider from '#/providers/AuthProvider'
import * as loggerProvider from '#/providers/LoggerProvider'
import * as modalProvider from '#/providers/ModalProvider'
import * as textProvider from '#/providers/TextProvider'

import AssetEventType from '#/events/AssetEventType'
import AssetListEventType from '#/events/AssetListEventType'

import Category from '#/layouts/CategorySwitcher/Category'
import GlobalContextMenu from '#/layouts/GlobalContextMenu'

import ContextMenu from '#/components/ContextMenu'
import ContextMenuEntry from '#/components/ContextMenuEntry'
import ContextMenus from '#/components/ContextMenus'
import type * as assetRow from '#/components/dashboard/AssetRow'
import Separator from '#/components/styled/Separator'

import ConfirmDeleteModal from '#/modals/ConfirmDeleteModal'
import ManageLabelsModal from '#/modals/ManageLabelsModal'
import ManagePermissionsModal from '#/modals/ManagePermissionsModal'
import UpsertSecretModal from '#/modals/UpsertSecretModal'

import * as backendModule from '#/services/Backend'
import * as localBackend from '#/services/LocalBackend'
import RemoteBackend from '#/services/RemoteBackend'

import HttpClient from '#/utilities/HttpClient'
import * as object from '#/utilities/object'
import * as permissions from '#/utilities/permissions'

// ========================
// === AssetContextMenu ===
// ========================

/** Props for a {@link AssetContextMenu}. */
export interface AssetContextMenuProps {
  readonly hidden?: boolean
  readonly isCloud: boolean
  readonly innerProps: assetRow.AssetRowInnerProps
  readonly event: Pick<React.MouseEvent, 'pageX' | 'pageY'>
  readonly eventTarget: HTMLElement | null
  readonly doDelete: () => void
  readonly doCopy: () => void
  readonly doCut: () => void
  readonly doPaste: (newParentKey: backendModule.AssetId) => void
  readonly doTriggerDescriptionEdit: () => void
<<<<<<< HEAD
=======
  readonly doPaste: (
    newParentKey: backendModule.DirectoryId,
    newParentId: backendModule.DirectoryId
  ) => void
>>>>>>> 447f4b5a
}

/** The context menu for an arbitrary {@link backendModule.AnyAsset}. */
export default function AssetContextMenu(props: AssetContextMenuProps) {
  const { hidden = false, isCloud, innerProps, event, eventTarget } = props
  const { doCopy, doCut, doPaste, doDelete, doTriggerDescriptionEdit } = props
  const { item, setItem, state, setRowState } = innerProps
  const { category, hasPasteData, labels, dispatchAssetEvent, dispatchAssetListEvent } = state
  const { doCreateLabel } = state

  const logger = loggerProvider.useLogger()
  const { user, accessToken } = authProvider.useNonPartialUserSession()
  const { setModal, unsetModal } = modalProvider.useSetModal()
  const { getText } = textProvider.useText()
  const toastAndLog = toastAndLogHooks.useToastAndLog()
  const smartAsset = item.item
  const asset = smartAsset.value
  const self = asset.permissions?.find(permission => permission.user.userId === user?.value.userId)
  const ownsThisAsset = !isCloud || self?.permission === permissions.PermissionAction.own
  const managesThisAsset = ownsThisAsset || self?.permission === permissions.PermissionAction.admin
  const canEditThisAsset =
    managesThisAsset || self?.permission === permissions.PermissionAction.edit
  const isRunningProject =
    asset.type === backendModule.AssetType.project &&
    backendModule.IS_OPENING_OR_OPENED[asset.projectState.type]
  const canExecute =
    !isCloud ||
    (self?.permission != null && permissions.PERMISSION_ACTION_CAN_EXECUTE[self.permission])
  const isOtherUserUsingProject =
    isCloud &&
    backendModule.assetIsProject(asset) &&
<<<<<<< HEAD
    asset.projectState.opened_by != null &&
    asset.projectState.opened_by !== user?.value.email
=======
    asset.projectState.openedBy != null &&
    asset.projectState.openedBy !== user?.email
>>>>>>> 447f4b5a
  const setAsset = setAssetHooks.useSetAsset(asset, setItem)

  return category === Category.trash ? (
    !ownsThisAsset ? null : (
      <ContextMenus hidden={hidden} key={asset.id} event={event}>
        <ContextMenu aria-label={getText('assetContextMenuLabel')} hidden={hidden}>
          <ContextMenuEntry
            hidden={hidden}
            action="undelete"
            label={getText('restoreFromTrashShortcut')}
            doAction={() => {
              unsetModal()
              dispatchAssetEvent({ type: AssetEventType.restore, ids: new Set([asset.id]) })
            }}
          />
          <ContextMenuEntry
            hidden={hidden}
            action="delete"
            label={getText('deleteForeverShortcut')}
            doAction={() => {
              setModal(
                <ConfirmDeleteModal
                  actionText={`delete the ${asset.type} '${asset.title}' forever`}
                  doDelete={() => {
                    const ids = new Set([asset.id])
                    dispatchAssetEvent({ type: AssetEventType.deleteForever, ids })
                  }}
                />
              )
            }}
          />
        </ContextMenu>
      </ContextMenus>
    )
  ) : (
    <ContextMenus hidden={hidden} key={asset.id} event={event}>
      <ContextMenu aria-label={getText('assetContextMenuLabel')} hidden={hidden}>
        {asset.type === backendModule.AssetType.dataLink && (
          <ContextMenuEntry
            hidden={hidden}
            action="useInNewProject"
            doAction={() => {
              unsetModal()
              dispatchAssetListEvent({
                type: AssetListEventType.newProject,
                parentId: item.directoryId,
                parentKey: item.directoryKey,
                templateId: null,
                datalinkId: asset.id,
                preferredName: asset.title,
                onSpinnerStateChange: null,
              })
            }}
          />
        )}
        {asset.type === backendModule.AssetType.project &&
          canExecute &&
          !isRunningProject &&
          !isOtherUserUsingProject && (
            <ContextMenuEntry
              hidden={hidden}
              action="open"
              doAction={() => {
                unsetModal()
                dispatchAssetEvent({
                  type: AssetEventType.openProject,
                  id: asset.id,
                  shouldAutomaticallySwitchPage: true,
                  runInBackground: false,
                })
              }}
            />
          )}
        {asset.type === backendModule.AssetType.project && isCloud && (
          <ContextMenuEntry
            hidden={hidden}
            action="run"
            doAction={() => {
              unsetModal()
              dispatchAssetEvent({
                type: AssetEventType.openProject,
                id: asset.id,
                shouldAutomaticallySwitchPage: false,
                runInBackground: true,
              })
            }}
          />
        )}
        {asset.type === backendModule.AssetType.project &&
          canExecute &&
          isRunningProject &&
          !isOtherUserUsingProject && (
            <ContextMenuEntry
              hidden={hidden}
              action="close"
              doAction={() => {
                unsetModal()
                dispatchAssetEvent({
                  type: AssetEventType.closeProject,
                  id: asset.id,
                })
              }}
            />
          )}
        {asset.type === backendModule.AssetType.project && !isCloud && (
          <ContextMenuEntry
            hidden={hidden}
            action="uploadToCloud"
            doAction={async () => {
              unsetModal()
              if (accessToken == null) {
                toastAndLog('offlineUploadFilesError')
              } else {
                try {
                  const client = new HttpClient(
                    [['Authorization', `Bearer ${accessToken}`]],
                    `${process.env.ENSO_CLOUD_API_URL}/`
                  )
                  const remoteBackend = new RemoteBackend(client, logger, getText)
                  const projectResponse = await fetch(
                    `./api/project-manager/projects/${localBackend.extractTypeAndId(asset.id).id}/enso-project`
                  )
                  const fileName = `${asset.title}.enso-project`
                  // This DOES NOT update the cloud assets list when it
                  // completes, as the current backend is not the remote
                  // (cloud) backend. The user may change to the cloud backend
                  // while this request is in progress, however this is
                  // uncommon enough that it is not worth the added complexity.
                  await remoteBackend.uploadFile(
                    {
                      fileName,
                      fileId: null,
                      parentDirectoryId: null,
                    },
                    new File([await projectResponse.blob()], fileName)
                  )
                  toast.toast.success(getText('uploadProjectToCloudSuccess'))
                } catch (error) {
                  toastAndLog('uploadProjectToCloudError', error)
                }
              }
            }}
          />
        )}
        {canExecute && !isRunningProject && !isOtherUserUsingProject && (
          <ContextMenuEntry
            hidden={hidden}
            isDisabled={
              asset.type !== backendModule.AssetType.project &&
              asset.type !== backendModule.AssetType.directory
            }
            action="rename"
            doAction={() => {
              setRowState(object.merger({ isEditingName: true }))
              unsetModal()
            }}
          />
        )}
        {smartAsset.type === backendModule.AssetType.secret && canEditThisAsset && (
          <ContextMenuEntry
            hidden={hidden}
            action="edit"
            doAction={() => {
              setModal(
                <UpsertSecretModal
                  id={smartAsset.value.id}
                  name={asset.title}
                  doCreate={async (_name, value) => {
                    try {
                      await smartAsset.update({ value })
                    } catch (error) {
                      toastAndLog(null, error)
                    }
                  }}
                />
              )
            }}
          />
        )}
        {isCloud && (
          <ContextMenuEntry
            hidden={hidden}
            action="editDescription"
            label={getText('editDescriptionShortcut')}
            doAction={() => {
              doTriggerDescriptionEdit()
            }}
          />
        )}
        {isCloud && (
          <ContextMenuEntry
            hidden={hidden}
            isDisabled
            action="snapshot"
            doAction={() => {
              // No backend support yet.
            }}
          />
        )}
        {ownsThisAsset && !isRunningProject && !isOtherUserUsingProject && (
          <ContextMenuEntry
            hidden={hidden}
            action="delete"
            label={isCloud ? getText('moveToTrashShortcut') : getText('deleteShortcut')}
            doAction={() => {
              if (isCloud) {
                unsetModal()
                doDelete()
              } else {
                setModal(
                  <ConfirmDeleteModal
                    actionText={getText('deleteTheAssetTypeTitle', asset.type, asset.title)}
                    doDelete={doDelete}
                  />
                )
              }
            }}
          />
        )}
        {isCloud && <Separator hidden={hidden} />}
        {isCloud && managesThisAsset && self != null && (
          <ContextMenuEntry
            hidden={hidden}
            action="share"
            doAction={() => {
              setModal(
                <ManagePermissionsModal
                  item={smartAsset}
                  setItem={setAsset}
                  self={self}
                  eventTarget={eventTarget}
                  doRemoveSelf={() => {
                    dispatchAssetEvent({ type: AssetEventType.removeSelf, id: asset.id })
                  }}
                />
              )
            }}
          />
        )}
        {isCloud && (
          <ContextMenuEntry
            hidden={hidden}
            action="label"
            doAction={() => {
              setModal(
                <ManageLabelsModal
                  item={smartAsset}
                  setItem={setAsset}
                  allLabels={labels}
                  doCreateLabel={doCreateLabel}
                  eventTarget={eventTarget}
                />
              )
            }}
          />
        )}
        {isCloud && managesThisAsset && self != null && <Separator hidden={hidden} />}
        <ContextMenuEntry
          hidden={hidden}
          isDisabled={!isCloud}
          action="duplicate"
          doAction={() => {
            unsetModal()
            dispatchAssetListEvent({
              type: AssetListEventType.copy,
              newParentKey: item.directoryKey,
              newParent: item.directory,
              items: [smartAsset],
            })
          }}
        />
        {isCloud && <ContextMenuEntry hidden={hidden} action="copy" doAction={doCopy} />}
        {!isOtherUserUsingProject && (
          <ContextMenuEntry hidden={hidden} action="cut" doAction={doCut} />
        )}
        <ContextMenuEntry
          hidden={hidden}
          isDisabled={
            isCloud &&
            asset.type !== backendModule.AssetType.file &&
            asset.type !== backendModule.AssetType.dataLink &&
            asset.type !== backendModule.AssetType.project
          }
          action="download"
          doAction={() => {
            unsetModal()
            dispatchAssetEvent({
              type: AssetEventType.download,
              ids: new Set([asset.id]),
            })
          }}
        />
        {hasPasteData && (
          <ContextMenuEntry
            hidden={hidden}
            action="paste"
            doAction={() => {
<<<<<<< HEAD
              const directoryKey =
                item.item.type === backendModule.AssetType.directory ? item.key : item.directoryKey
              doPaste(directoryKey)
=======
              const [directoryKey, directoryId] =
                item.type === backendModule.AssetType.directory
                  ? [item.key, item.item.id]
                  : [item.directoryKey, item.directoryId]
              doPaste(directoryKey, directoryId)
>>>>>>> 447f4b5a
            }}
          />
        )}
      </ContextMenu>
      {category === Category.home && (
        <GlobalContextMenu
          hidden={hidden}
          isCloud={isCloud}
          hasPasteData={hasPasteData}
          directoryKey={
            // This is SAFE, as both branches are guaranteed to be `DirectoryId`s
            // eslint-disable-next-line no-restricted-syntax
            (asset.type === backendModule.AssetType.directory
              ? item.key
              : item.directoryKey) as backendModule.DirectoryId
          }
          directory={
            smartAsset.type === backendModule.AssetType.directory ? smartAsset : item.directory
          }
          dispatchAssetListEvent={dispatchAssetListEvent}
          doPaste={doPaste}
        />
      )}
    </ContextMenus>
  )
}<|MERGE_RESOLUTION|>--- conflicted
+++ resolved
@@ -50,15 +50,8 @@
   readonly doDelete: () => void
   readonly doCopy: () => void
   readonly doCut: () => void
-  readonly doPaste: (newParentKey: backendModule.AssetId) => void
+  readonly doPaste: (newParentKey: backendModule.DirectoryId) => void
   readonly doTriggerDescriptionEdit: () => void
-<<<<<<< HEAD
-=======
-  readonly doPaste: (
-    newParentKey: backendModule.DirectoryId,
-    newParentId: backendModule.DirectoryId
-  ) => void
->>>>>>> 447f4b5a
 }
 
 /** The context menu for an arbitrary {@link backendModule.AnyAsset}. */
@@ -90,13 +83,8 @@
   const isOtherUserUsingProject =
     isCloud &&
     backendModule.assetIsProject(asset) &&
-<<<<<<< HEAD
-    asset.projectState.opened_by != null &&
-    asset.projectState.opened_by !== user?.value.email
-=======
     asset.projectState.openedBy != null &&
-    asset.projectState.openedBy !== user?.email
->>>>>>> 447f4b5a
+    asset.projectState.openedBy !== user?.value.email
   const setAsset = setAssetHooks.useSetAsset(asset, setItem)
 
   return category === Category.trash ? (
@@ -142,7 +130,7 @@
               unsetModal()
               dispatchAssetListEvent({
                 type: AssetListEventType.newProject,
-                parentId: item.directoryId,
+                parent: item.directory,
                 parentKey: item.directoryKey,
                 templateId: null,
                 datalinkId: asset.id,
@@ -394,17 +382,11 @@
             hidden={hidden}
             action="paste"
             doAction={() => {
-<<<<<<< HEAD
-              const directoryKey =
-                item.item.type === backendModule.AssetType.directory ? item.key : item.directoryKey
+              const [directoryKey, directory] =
+                item.type === backendModule.AssetType.directory
+                  ? [item.key, item.item]
+                  : [item.directoryKey, item.directory]
               doPaste(directoryKey)
-=======
-              const [directoryKey, directoryId] =
-                item.type === backendModule.AssetType.directory
-                  ? [item.key, item.item.id]
-                  : [item.directoryKey, item.directoryId]
-              doPaste(directoryKey, directoryId)
->>>>>>> 447f4b5a
             }}
           />
         )}
