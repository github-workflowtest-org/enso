--- conflicted
+++ resolved
@@ -64,12 +64,6 @@
   },
 ]
 
-const CATEGORY_TO_TITLE_ID: Readonly<Record<Category, text.TextId>> = {
-  [Category.recent]: 'recentCategoryTitle',
-  [Category.home]: 'homeCategoryTitle',
-  [Category.trash]: 'trashCategoryTitle',
-} satisfies { [C in Category]: `${C}CategoryTitle` }
-
 // ============================
 // === CategorySwitcherItem ===
 // ============================
@@ -91,25 +85,12 @@
   const { getText } = textProvider.useText()
 
   return (
-<<<<<<< HEAD
-    <button
-      disabled={isCurrent}
-      title={getText(CATEGORY_TO_TITLE_ID[category])}
-      className={`selectable ${
-        isCurrent ? 'bg-selected-frame active' : ''
-      } group flex h-row items-center gap-icon-with-text rounded-full px-button-x transition-colors hover:bg-selected-frame`}
-      onClick={onClick}
-      // Required because `dragover` does not fire on `mouseenter`.
-      onDragEnter={onDragOver}
-      onDragOver={onDragOver}
-=======
     <aria.DropZone
       aria-label={getText(dropZoneTextId)}
       getDropOperation={types =>
         acceptedDragTypes.some(type => types.has(type)) ? 'move' : 'cancel'
       }
       className="group relative flex items-center rounded-full drop-target-after"
->>>>>>> 9cf4847a
       onDrop={onDrop}
     >
       <UnstyledButton
