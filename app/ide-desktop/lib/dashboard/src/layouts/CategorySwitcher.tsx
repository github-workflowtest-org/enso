--- conflicted
+++ resolved
@@ -8,12 +8,9 @@
 
 import type * as text from '#/text'
 
-<<<<<<< HEAD
+import * as mimeTypes from '#/data/mimeTypes'
+
 import * as backendProvider from '#/providers/BackendProvider'
-=======
-import * as mimeTypes from '#/data/mimeTypes'
-
->>>>>>> 720d32cb
 import * as localStorageProvider from '#/providers/LocalStorageProvider'
 import * as modalProvider from '#/providers/ModalProvider'
 import * as textProvider from '#/providers/TextProvider'
