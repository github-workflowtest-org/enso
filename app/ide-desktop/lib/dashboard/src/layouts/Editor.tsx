--- conflicted
+++ resolved
@@ -71,13 +71,8 @@
           let assetsRoot: string
           switch (backendType) {
             case backendModule.BackendType.remote: {
-<<<<<<< HEAD
               if (details.ideVersion == null) {
-                toastAndLog('Could not get the IDE version of the project')
-=======
-              if (project.ideVersion == null) {
                 toastAndLog('noIdeVersionError')
->>>>>>> a6fc8cb9
                 // This is too deeply nested to easily return from
                 // eslint-disable-next-line no-restricted-syntax
                 return
