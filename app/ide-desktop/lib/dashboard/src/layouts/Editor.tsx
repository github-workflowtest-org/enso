--- conflicted
+++ resolved
@@ -154,17 +154,10 @@
   }, [hidden, gtagEvent])
 
   const appProps: types.EditorProps | null = React.useMemo(() => {
-<<<<<<< HEAD
-    const projectId = projectStartupInfo.projectAsset.id
-    const jsonAddress = project.jsonAddress
-    const binaryAddress = project.binaryAddress
-    const ydocAddress = project.ydocAddress ?? ydocUrl ?? ''
-=======
     const jsonAddress = openedProject.jsonAddress
     const binaryAddress = openedProject.binaryAddress
-    const ydocAddress = ydocUrl ?? ''
+    const ydocAddress = openedProject.ydocAddress ?? ydocUrl ?? ''
 
->>>>>>> 9e190922
     if (jsonAddress == null) {
       throw new Error(getText('noJSONEndpointError'))
     } else if (binaryAddress == null) {
@@ -183,33 +176,9 @@
         renameProject,
       }
     }
-<<<<<<< HEAD
-  }, [
-    projectStartupInfo.projectAsset.id,
-    project.jsonAddress,
-    project.binaryAddress,
-    project.ydocAddress,
-    project.packageName,
-    project.name,
-    ydocUrl,
-    getText,
-    hidden,
-    logEvent,
-    renameProject,
-  ])
-
-  if (AppRunner == null) {
-    return <></>
-  } else {
-    // Currently the GUI component needs to be fully rerendered whenever the project is changed. Once
-    // this is no longer necessary, the `key` could be removed.
-    return <AppRunner key={appProps.projectId} {...appProps} />
-  }
-=======
   }, [openedProject, ydocUrl, getText, hidden, logEvent, renameProject])
 
   // Currently the GUI component needs to be fully rerendered whenever the project is changed. Once
   // this is no longer necessary, the `key` could be removed.
   return AppRunner == null ? null : <AppRunner key={appProps.projectId} {...appProps} />
->>>>>>> 9e190922
 }