--- conflicted
+++ resolved
@@ -58,13 +58,8 @@
       }`}
     >
       <PageSwitcher page={page} setPage={setPage} isEditorDisabled={isEditorDisabled} />
-<<<<<<< HEAD
-      {supportsLocalBackend && page !== pageSwitcher.Page.editor && (
+      {supportsLocalBackend && supportsCloudBackend && page !== pageSwitcher.Page.editor && (
         <BackendSwitcher backendType={backendType} setBackendType={setBackendType} />
-=======
-      {supportsLocalBackend && supportsCloudBackend && page !== pageSwitcher.Page.editor && (
-        <BackendSwitcher setBackendType={setBackendType} />
->>>>>>> a01aeab3
       )}
       {page === pageSwitcher.Page.editor ? (
         <div className="flex-1" />
@@ -87,23 +82,10 @@
             setIsAssetPanelVisible={setIsAssetPanelVisible}
             isCloud={isCloud}
           />
-<<<<<<< HEAD
-          <UserBar
-            supportsLocalBackend={supportsLocalBackend}
-            isCloud={isCloud}
-            page={page}
-            setPage={setPage}
-            isHelpChatOpen={isHelpChatOpen}
-            setIsHelpChatOpen={setIsHelpChatOpen}
-            projectAsset={projectAsset}
-            setProjectAsset={setProjectAsset}
-            doRemoveSelf={doRemoveSelf}
-            onSignOut={onSignOut}
-          />
-=======
           {supportsCloudBackend && (
             <UserBar
               supportsLocalBackend={supportsLocalBackend}
+              isCloud={isCloud}
               page={page}
               setPage={setPage}
               isHelpChatOpen={isHelpChatOpen}
@@ -114,7 +96,6 @@
               onSignOut={onSignOut}
             />
           )}
->>>>>>> a01aeab3
         </div>
       )}
     </div>
