/** @file The directory header bar and directory item listing. */
import * as React from 'react'

import * as tailwindMerge from 'tailwind-merge'

import * as appUtils from '#/appUtils'

import * as eventCallback from '#/hooks/eventCallbackHooks'
import * as navigateHooks from '#/hooks/navigateHooks'
import * as toastAndLogHooks from '#/hooks/toastAndLogHooks'

import * as authProvider from '#/providers/AuthProvider'
import * as backendProvider from '#/providers/BackendProvider'
import * as localStorageProvider from '#/providers/LocalStorageProvider'
import * as textProvider from '#/providers/TextProvider'

import type * as assetEvent from '#/events/assetEvent'
import type * as assetListEvent from '#/events/assetListEvent'
import AssetListEventType from '#/events/AssetListEventType'

import type * as assetPanel from '#/layouts/AssetPanel'
import type * as assetSearchBar from '#/layouts/AssetSearchBar'
import AssetsTable from '#/layouts/AssetsTable'
import CategorySwitcher from '#/layouts/CategorySwitcher'
import Category, * as categoryModule from '#/layouts/CategorySwitcher/Category'
import DriveBar from '#/layouts/DriveBar'
import Labels from '#/layouts/Labels'

import * as ariaComponents from '#/components/AriaComponents'
import * as result from '#/components/Result'

import * as backendModule from '#/services/Backend'
import type Backend from '#/services/Backend'
import * as projectManager from '#/services/ProjectManager'

import type AssetQuery from '#/utilities/AssetQuery'
import type AssetTreeNode from '#/utilities/AssetTreeNode'
import * as download from '#/utilities/download'
import * as github from '#/utilities/github'

// ===================
// === DriveStatus ===
// ===================

/** The predicted status of project listing. This is used to avoid sending requests to the backend
 * if it is already known that the request will fail. */
enum DriveStatus {
  /** No errors predicted. The request may still error because of an issue in the backend. */
  ok = 'ok',
  /** Trying to use the remote backend when offline. The network request will fail. */
  offline = 'offline',
  /** The user does not have an active plan, and therefore has no access to the remote backend. */
  notEnabled = 'not-enabled',
  /** The connection to the Project Manager timed out. This may happen if the Project Manager
   * crashed, or was never run in the first place. */
  noProjectManager = 'no-project-manager',
}

// =============
// === Drive ===
// =============

/** Props for a {@link Drive}. */
export interface DriveProps {
  readonly category: Category
  readonly setCategory: (category: Category) => void
  readonly hidden: boolean
  readonly initialProjectName: string | null
  readonly assetListEvents: assetListEvent.AssetListEvent[]
  readonly dispatchAssetListEvent: (directoryEvent: assetListEvent.AssetListEvent) => void
  readonly assetEvents: assetEvent.AssetEvent[]
  readonly dispatchAssetEvent: (directoryEvent: assetEvent.AssetEvent) => void
  readonly query: AssetQuery
  readonly setQuery: React.Dispatch<React.SetStateAction<AssetQuery>>
  readonly setSuggestions: (suggestions: assetSearchBar.Suggestion[]) => void
  readonly projectStartupInfo: backendModule.ProjectStartupInfo | null
  readonly setProjectStartupInfo: (projectStartupInfo: backendModule.ProjectStartupInfo) => void
  readonly setAssetPanelProps: (props: assetPanel.AssetPanelRequiredProps | null) => void
  readonly setIsAssetPanelTemporarilyVisible: (visible: boolean) => void
  readonly doOpenEditor: (
    backend: Backend,
    project: backendModule.ProjectAsset,
    setProject: React.Dispatch<React.SetStateAction<backendModule.ProjectAsset>>,
    switchPage: boolean
  ) => void
  readonly doCloseEditor: (project: backendModule.ProjectAsset) => void
}

/** Contains directory path and directory contents (projects, folders, secrets and files). */
export default function Drive(props: DriveProps) {
  const { hidden, initialProjectName, query, setQuery } = props
  const { setSuggestions, projectStartupInfo, setProjectStartupInfo } = props
  const { assetListEvents, dispatchAssetListEvent, assetEvents, dispatchAssetEvent } = props
  const { setAssetPanelProps, doOpenEditor, doCloseEditor } = props
  const { setIsAssetPanelTemporarilyVisible, category, setCategory } = props

  const navigate = navigateHooks.useNavigate()
  const toastAndLog = toastAndLogHooks.useToastAndLog()
  const { type: sessionType, user } = authProvider.useNonPartialUserSession()
  const localBackend = backendProvider.useLocalBackend()
  const backend = backendProvider.useBackend(category)
  const { localStorage } = localStorageProvider.useLocalStorage()
  const { getText } = textProvider.useText()
  const [canDownload, setCanDownload] = React.useState(false)
  const [didLoadingProjectManagerFail, setDidLoadingProjectManagerFail] = React.useState(false)
  const rootDirectoryId = React.useMemo(
    () => backend.rootDirectoryId(user) ?? backendModule.DirectoryId(''),
    [backend, user]
  )
  const targetDirectoryNodeRef = React.useRef<AssetTreeNode<backendModule.DirectoryAsset> | null>(
    null
  )
  const isCloud = categoryModule.isCloud(category)
  const status =
    !isCloud && didLoadingProjectManagerFail
      ? DriveStatus.noProjectManager
      : isCloud && sessionType === authProvider.UserSessionType.offline
        ? DriveStatus.offline
        : isCloud && user?.isEnabled !== true
          ? DriveStatus.notEnabled
          : DriveStatus.ok

  const onSetCategory = eventCallback.useEventCallback((value: Category) => {
    setCategory(value)
    localStorage.set('driveCategory', value)
  })

  React.useEffect(() => {
    const onProjectManagerLoadingFailed = () => {
      setDidLoadingProjectManagerFail(true)
    }
    document.addEventListener(
      projectManager.ProjectManagerEvents.loadingFailed,
      onProjectManagerLoadingFailed
    )
    return () => {
      document.removeEventListener(
        projectManager.ProjectManagerEvents.loadingFailed,
        onProjectManagerLoadingFailed
      )
    }
  }, [])

  const doUploadFiles = React.useCallback(
    (files: File[]) => {
      if (isCloud && sessionType === authProvider.UserSessionType.offline) {
        // This should never happen, however display a nice error message in case it does.
        toastAndLog('offlineUploadFilesError')
      } else {
        dispatchAssetListEvent({
          type: AssetListEventType.uploadFiles,
          parentKey: targetDirectoryNodeRef.current?.key ?? rootDirectoryId,
          parentId: targetDirectoryNodeRef.current?.item.id ?? rootDirectoryId,
          files,
        })
      }
    },
    [
      isCloud,
      rootDirectoryId,
      sessionType,
      toastAndLog,
      /* should never change */ dispatchAssetListEvent,
    ]
  )

  const doEmptyTrash = React.useCallback(() => {
    dispatchAssetListEvent({ type: AssetListEventType.emptyTrash })
  }, [/* should never change */ dispatchAssetListEvent])

  const doCreateProject = React.useCallback(
    (templateId: string | null = null, templateName: string | null = null) => {
      dispatchAssetListEvent({
        type: AssetListEventType.newProject,
        parentKey: targetDirectoryNodeRef.current?.key ?? rootDirectoryId,
        parentId: targetDirectoryNodeRef.current?.item.id ?? rootDirectoryId,
        templateId,
        datalinkId: null,
        preferredName: templateName,
      })
    },
    [rootDirectoryId, /* should never change */ dispatchAssetListEvent]
  )

  const doCreateDirectory = React.useCallback(() => {
    dispatchAssetListEvent({
      type: AssetListEventType.newFolder,
      parentKey: targetDirectoryNodeRef.current?.key ?? rootDirectoryId,
      parentId: targetDirectoryNodeRef.current?.item.id ?? rootDirectoryId,
    })
  }, [rootDirectoryId, /* should never change */ dispatchAssetListEvent])

  const doCreateSecret = React.useCallback(
    (name: string, value: string) => {
      dispatchAssetListEvent({
        type: AssetListEventType.newSecret,
        parentKey: targetDirectoryNodeRef.current?.key ?? rootDirectoryId,
        parentId: targetDirectoryNodeRef.current?.item.id ?? rootDirectoryId,
        name,
        value,
      })
    },
    [rootDirectoryId, /* should never change */ dispatchAssetListEvent]
  )

  const doCreateDatalink = React.useCallback(
    (name: string, value: unknown) => {
      dispatchAssetListEvent({
        type: AssetListEventType.newDatalink,
        parentKey: targetDirectoryNodeRef.current?.key ?? rootDirectoryId,
        parentId: targetDirectoryNodeRef.current?.item.id ?? rootDirectoryId,
        name,
        value,
      })
    },
    [rootDirectoryId, /* should never change */ dispatchAssetListEvent]
  )

  switch (status) {
    case DriveStatus.offline: {
      return (
        <div className={tailwindMerge.twMerge('grid grow place-items-center', hidden && 'hidden')}>
          <div className="flex flex-col gap-status-page text-center text-base">
            <div>{getText('youAreNotLoggedIn')}</div>
            <ariaComponents.Button
              size="custom"
              variant="custom"
              className="button self-center bg-help text-white"
              onPress={() => {
                navigate(appUtils.LOGIN_PATH)
              }}
            >
              {getText('login')}
            </ariaComponents.Button>
          </div>
        </div>
      )
    }
    case DriveStatus.noProjectManager: {
      return (
        <div className={tailwindMerge.twMerge('grid grow place-items-center', hidden && 'hidden')}>
          <div className="flex flex-col gap-status-page text-center text-base">
            {getText('couldNotConnectToPM')}
          </div>
        </div>
      )
    }
    case DriveStatus.notEnabled: {
      return (
        <result.Result
          status="error"
          title={getText('notEnabledTitle')}
<<<<<<< HEAD
          data-testid="not-enabled-stub"
          subtitle={`${getText('notEnabledSubtitle')}${localBackend == null ? ' ' + getText('downloadFreeEditionMessage') : ''}`}
=======
          testId="not-enabled-stub"
          subtitle={`${getText('notEnabledSubtitle')}${!supportsLocalBackend ? ' ' + getText('downloadFreeEditionMessage') : ''}`}
>>>>>>> 9baf5556
        >
          {localBackend == null && (
            <ariaComponents.Button
              variant="primary"
              size="medium"
              rounded="full"
              data-testid="download-free-edition"
              onPress={async () => {
                const downloadUrl = await github.getDownloadUrl()
                if (downloadUrl == null) {
                  toastAndLog('noAppDownloadError')
                } else {
                  download.download(downloadUrl)
                }
              }}
            >
              {getText('downloadFreeEdition')}
            </ariaComponents.Button>
          )}
        </result.Result>
      )
    }
    case DriveStatus.ok: {
      return (
        <div
          data-testid="drive-view"
          className={tailwindMerge.twMerge(
            'flex flex-1 flex-col gap-drive-heading overflow-hidden px-page-x',
            hidden && 'hidden'
          )}
        >
<<<<<<< HEAD
          <DriveBar
            category={category}
            canDownload={canDownload}
            doEmptyTrash={doEmptyTrash}
            doCreateProject={doCreateProject}
            doUploadFiles={doUploadFiles}
            doCreateDirectory={doCreateDirectory}
            doCreateSecret={doCreateSecret}
            doCreateDatalink={doCreateDatalink}
            dispatchAssetEvent={dispatchAssetEvent}
          />
=======
          <div className="flex flex-col items-start gap-icons self-start">
            <ariaComponents.Text.Heading>
              {isCloud ? getText('cloudDrive') : getText('localDrive')}
            </ariaComponents.Text.Heading>
            <DriveBar
              category={category}
              canDownload={canDownload}
              doEmptyTrash={doEmptyTrash}
              doCreateProject={doCreateProject}
              doUploadFiles={doUploadFiles}
              doCreateDirectory={doCreateDirectory}
              doCreateSecret={doCreateSecret}
              doCreateDatalink={doCreateDatalink}
              dispatchAssetEvent={dispatchAssetEvent}
            />
          </div>
>>>>>>> 9baf5556
          <div className="flex flex-1 gap-drive overflow-hidden">
            <div className="flex w-drive-sidebar flex-col gap-drive-sidebar py-drive-sidebar-y">
              <CategorySwitcher
                category={category}
                setCategory={onSetCategory}
                dispatchAssetEvent={dispatchAssetEvent}
              />
              {isCloud && (
                <Labels
                  backend={backend}
                  draggable={category !== Category.trash}
                  query={query}
                  setQuery={setQuery}
                />
              )}
            </div>
            <AssetsTable
              hidden={hidden}
              query={query}
              setQuery={setQuery}
              setCanDownload={setCanDownload}
              setProjectStartupInfo={setProjectStartupInfo}
              category={category}
              setSuggestions={setSuggestions}
              initialProjectName={initialProjectName}
              projectStartupInfo={projectStartupInfo}
              assetEvents={assetEvents}
              dispatchAssetEvent={dispatchAssetEvent}
              assetListEvents={assetListEvents}
              dispatchAssetListEvent={dispatchAssetListEvent}
              setAssetPanelProps={setAssetPanelProps}
              setIsAssetPanelTemporarilyVisible={setIsAssetPanelTemporarilyVisible}
              targetDirectoryNodeRef={targetDirectoryNodeRef}
              doOpenEditor={doOpenEditor}
              doCloseEditor={doCloseEditor}
            />
          </div>
        </div>
      )
    }
  }
}<|MERGE_RESOLUTION|>--- conflicted
+++ resolved
@@ -250,13 +250,8 @@
         <result.Result
           status="error"
           title={getText('notEnabledTitle')}
-<<<<<<< HEAD
-          data-testid="not-enabled-stub"
+          testId="not-enabled-stub"
           subtitle={`${getText('notEnabledSubtitle')}${localBackend == null ? ' ' + getText('downloadFreeEditionMessage') : ''}`}
-=======
-          testId="not-enabled-stub"
-          subtitle={`${getText('notEnabledSubtitle')}${!supportsLocalBackend ? ' ' + getText('downloadFreeEditionMessage') : ''}`}
->>>>>>> 9baf5556
         >
           {localBackend == null && (
             <ariaComponents.Button
@@ -288,7 +283,6 @@
             hidden && 'hidden'
           )}
         >
-<<<<<<< HEAD
           <DriveBar
             category={category}
             canDownload={canDownload}
@@ -300,24 +294,6 @@
             doCreateDatalink={doCreateDatalink}
             dispatchAssetEvent={dispatchAssetEvent}
           />
-=======
-          <div className="flex flex-col items-start gap-icons self-start">
-            <ariaComponents.Text.Heading>
-              {isCloud ? getText('cloudDrive') : getText('localDrive')}
-            </ariaComponents.Text.Heading>
-            <DriveBar
-              category={category}
-              canDownload={canDownload}
-              doEmptyTrash={doEmptyTrash}
-              doCreateProject={doCreateProject}
-              doUploadFiles={doUploadFiles}
-              doCreateDirectory={doCreateDirectory}
-              doCreateSecret={doCreateSecret}
-              doCreateDatalink={doCreateDatalink}
-              dispatchAssetEvent={dispatchAssetEvent}
-            />
-          </div>
->>>>>>> 9baf5556
           <div className="flex flex-1 gap-drive overflow-hidden">
             <div className="flex w-drive-sidebar flex-col gap-drive-sidebar py-drive-sidebar-y">
               <CategorySwitcher
