/** @file The directory header bar and directory item listing. */
import * as React from 'react'

import * as common from 'enso-common'

import * as appUtils from '#/appUtils'

import * as navigateHooks from '#/hooks/navigateHooks'
import * as toastAndLogHooks from '#/hooks/toastAndLogHooks'

import * as authProvider from '#/providers/AuthProvider'
import * as localStorageProvider from '#/providers/LocalStorageProvider'

import type * as assetEvent from '#/events/assetEvent'
import AssetEventType from '#/events/AssetEventType'
import type * as assetListEvent from '#/events/assetListEvent'
import AssetListEventType from '#/events/AssetListEventType'

import type * as assetPanel from '#/layouts/AssetPanel'
import type * as assetSearchBar from '#/layouts/AssetSearchBar'
import AssetsTable from '#/layouts/AssetsTable'
import CategorySwitcher from '#/layouts/CategorySwitcher'
import Category from '#/layouts/CategorySwitcher/Category'
import DriveBar from '#/layouts/DriveBar'
import Labels from '#/layouts/Labels'

import type * as spinner from '#/components/Spinner'

import * as backendModule from '#/services/Backend'
import type Backend from '#/services/Backend'

import * as array from '#/utilities/array'
import type AssetQuery from '#/utilities/AssetQuery'
import type * as colorModule from '#/utilities/color'
import * as download from '#/utilities/download'
import * as github from '#/utilities/github'
import LocalStorage from '#/utilities/LocalStorage'
import * as projectManager from '#/utilities/ProjectManager'
import * as uniqueString from '#/utilities/uniqueString'

// ============================
// === Global configuration ===
// ============================

declare module '#/utilities/LocalStorage' {
  /** */
  interface LocalStorageData {
    readonly driveCategory: Category
  }
}

const CATEGORIES = Object.values(Category)
LocalStorage.registerKey('driveCategory', {
  tryParse: value => (array.includes(CATEGORIES, value) ? value : null),
})

// ===================
// === DriveStatus ===
// ===================

/** The predicted status of project listing. This is used to avoid sending requests to the backend
 * if it is already known that the request will fail. */
enum DriveStatus {
  /** No errors predicted. The request may still error because of an issue in the backend. */
  ok = 'ok',
  /** Trying to use the remote backend when offline. The network request will fail. */
  offline = 'offline',
  /** The user does not have an active plan, and therefore has no access to the remote backend. */
  notEnabled = 'not-enabled',
  /** The connection to the Project Manager timed out. This may happen if the Project Manager
   * crashed, or was never run in the first place. */
  noProjectManager = 'no-project-manager',
}

// =============
// === Drive ===
// =============

/** Props for a {@link Drive}. */
export interface DriveProps {
  readonly supportsLocalBackend: boolean
  readonly hidden: boolean
<<<<<<< HEAD
  readonly backend: Backend
  readonly rootDirectory: backendModule.SmartDirectory | null
=======
  readonly hideRows: boolean
>>>>>>> 703cafa6
  readonly initialProjectName: string | null
  readonly assetListEvents: assetListEvent.AssetListEvent[]
  readonly dispatchAssetListEvent: (directoryEvent: assetListEvent.AssetListEvent) => void
  readonly assetEvents: assetEvent.AssetEvent[]
  readonly dispatchAssetEvent: (directoryEvent: assetEvent.AssetEvent) => void
  readonly query: AssetQuery
  readonly setQuery: React.Dispatch<React.SetStateAction<AssetQuery>>
  readonly labels: backendModule.Label[]
  readonly setLabels: React.Dispatch<React.SetStateAction<backendModule.Label[]>>
  readonly setSuggestions: (suggestions: assetSearchBar.Suggestion[]) => void
  readonly projectStartupInfo: backendModule.ProjectStartupInfo | null
  readonly setAssetPanelProps: (props: assetPanel.AssetPanelRequiredProps | null) => void
  readonly setIsAssetPanelTemporarilyVisible: (visible: boolean) => void
  readonly doCreateProject: (templateId: string | null) => void
  readonly doOpenEditor: (
    project: backendModule.SmartProject,
    setProject: React.Dispatch<React.SetStateAction<backendModule.ProjectAsset>>,
    switchPage: boolean
  ) => void
  readonly doCloseEditor: (project: backendModule.ProjectAsset) => void
}

/** Contains directory path and directory contents (projects, folders, secrets and files). */
export default function Drive(props: DriveProps) {
<<<<<<< HEAD
  const { supportsLocalBackend, backend, rootDirectory, hidden, initialProjectName } = props
=======
  const { supportsLocalBackend, hidden, hideRows, initialProjectName, queuedAssetEvents } = props
>>>>>>> 703cafa6
  const { query, setQuery, labels, setLabels, setSuggestions, projectStartupInfo } = props
  const { assetListEvents, dispatchAssetListEvent, assetEvents, dispatchAssetEvent } = props
  const { setAssetPanelProps, doOpenEditor, doCloseEditor } = props
  const { setIsAssetPanelTemporarilyVisible } = props

  const navigate = navigateHooks.useNavigate()
  const toastAndLog = toastAndLogHooks.useToastAndLog()
  const { type: sessionType, user } = authProvider.useNonPartialUserSession()
  const { localStorage } = localStorageProvider.useLocalStorage()
  const [canDownload, setCanDownload] = React.useState(false)
  const [didLoadingProjectManagerFail, setDidLoadingProjectManagerFail] = React.useState(false)
  const [category, setCategory] = React.useState(
    () => localStorage.get('driveCategory') ?? Category.home
  )
  const [newLabelNames, setNewLabelNames] = React.useState(new Set<backendModule.LabelName>())
  const [deletedLabelNames, setDeletedLabelNames] = React.useState(
    new Set<backendModule.LabelName>()
  )
  const allLabels = React.useMemo(
    () => new Map(labels.map(label => [label.value, label])),
    [labels]
  )
  const isCloud = backend.type === backendModule.BackendType.remote
  const isEnabled = user?.value.isEnabled ?? false
  const status =
    !isCloud && didLoadingProjectManagerFail
      ? DriveStatus.noProjectManager
      : isCloud && sessionType === authProvider.UserSessionType.offline
        ? DriveStatus.offline
        : isCloud && !isEnabled
          ? DriveStatus.notEnabled
          : DriveStatus.ok

  React.useEffect(() => {
    const onProjectManagerLoadingFailed = () => {
      setDidLoadingProjectManagerFail(true)
    }
    document.addEventListener(
      projectManager.ProjectManagerEvents.loadingFailed,
      onProjectManagerLoadingFailed
    )
    return () => {
      document.removeEventListener(
        projectManager.ProjectManagerEvents.loadingFailed,
        onProjectManagerLoadingFailed
      )
    }
  }, [])

  React.useEffect(() => {
    void (async () => {
      if (isCloud && isEnabled) {
        setLabels(await backend.listTags())
      }
    })()
  }, [backend, isCloud, isEnabled, /* should never change */ setLabels])

  const doUploadFiles = React.useCallback(
    (files: File[]) => {
      if (isCloud && user == null) {
        // This should never happen, however display a nice error message in case it does.
        toastAndLog('Files cannot be uploaded while offline')
      } else if (rootDirectory != null) {
        dispatchAssetListEvent({
          type: AssetListEventType.uploadFiles,
          parentKey: rootDirectory.value.id,
          parent: rootDirectory,
          files,
        })
      }
    },
    [isCloud, user, rootDirectory, toastAndLog, /* should never change */ dispatchAssetListEvent]
  )

  const doEmptyTrash = React.useCallback(() => {
    dispatchAssetListEvent({ type: AssetListEventType.emptyTrash })
  }, [/* should never change */ dispatchAssetListEvent])

  const doCreateProject = React.useCallback(
    (
      templateId: string | null = null,
      templateName: string | null = null,
      onSpinnerStateChange: ((state: spinner.SpinnerState) => void) | null = null
    ) => {
      if (rootDirectory != null) {
        dispatchAssetListEvent({
          type: AssetListEventType.newProject,
          parentKey: rootDirectory.value.id,
          parent: rootDirectory,
          templateId,
          templateName,
          onSpinnerStateChange,
        })
      }
    },
    [rootDirectory, /* should never change */ dispatchAssetListEvent]
  )

  const doCreateDirectory = React.useCallback(() => {
    if (rootDirectory != null) {
      dispatchAssetListEvent({
        type: AssetListEventType.newFolder,
        parentKey: rootDirectory.value.id,
        parent: rootDirectory,
      })
    }
  }, [rootDirectory, /* should never change */ dispatchAssetListEvent])

  const doCreateLabel = React.useCallback(
    async (value: string, color: colorModule.LChColor) => {
      const newLabelName = backendModule.LabelName(value)
      const placeholderLabel: backendModule.Label = {
        id: backendModule.TagId(uniqueString.uniqueString()),
        value: newLabelName,
        color,
      }
      setNewLabelNames(labelNames => new Set([...labelNames, newLabelName]))
      setLabels(oldLabels => [...oldLabels, placeholderLabel])
      try {
        const newLabel = await backend.createTag({ value, color })
        setLabels(oldLabels =>
          oldLabels.map(oldLabel => (oldLabel.id === placeholderLabel.id ? newLabel : oldLabel))
        )
      } catch (error) {
        toastAndLog(null, error)
        setLabels(oldLabels => oldLabels.filter(oldLabel => oldLabel.id !== placeholderLabel.id))
      }
      setNewLabelNames(
        labelNames => new Set([...labelNames].filter(labelName => labelName !== newLabelName))
      )
    },
    [backend, /* should never change */ toastAndLog, /* should never change */ setLabels]
  )

  const doDeleteLabel = React.useCallback(
    async (id: backendModule.TagId, value: backendModule.LabelName) => {
      setDeletedLabelNames(oldNames => new Set([...oldNames, value]))
      setQuery(oldQuery => oldQuery.deleteFromEveryTerm({ labels: [value] }))
      try {
        await backend.deleteTag(id, value)
        dispatchAssetEvent({
          type: AssetEventType.deleteLabel,
          labelName: value,
        })
        setLabels(oldLabels => oldLabels.filter(oldLabel => oldLabel.id !== id))
      } catch (error) {
        toastAndLog(null, error)
      }
      setDeletedLabelNames(
        oldNames => new Set([...oldNames].filter(oldValue => oldValue !== value))
      )
    },
    [
      backend,
      /* should never change */ setQuery,
      /* should never change */ dispatchAssetEvent,
      /* should never change */ toastAndLog,
      /* should never change */ setLabels,
    ]
  )

  const doCreateSecret = React.useCallback(
    (name: string, value: string) => {
      if (rootDirectory != null) {
        dispatchAssetListEvent({
          type: AssetListEventType.newSecret,
          parentKey: rootDirectory.value.id,
          parent: rootDirectory,
          name,
          value,
        })
      }
    },
    [rootDirectory, /* should never change */ dispatchAssetListEvent]
  )

  const doCreateDataLink = React.useCallback(
    (name: string, value: unknown) => {
      if (rootDirectory != null) {
        dispatchAssetListEvent({
          type: AssetListEventType.newDataLink,
          parentKey: rootDirectory.value.id,
          parent: rootDirectory,
          name,
          value,
        })
      }
    },
    [rootDirectory, /* should never change */ dispatchAssetListEvent]
  )

  switch (status) {
    case DriveStatus.offline: {
      return (
        <div className={`grid grow place-items-center ${hidden ? 'hidden' : ''}`}>
          <div className="flex flex-col gap-status-page text-center text-base">
            <div>You are not logged in.</div>
            <button
              className="button self-center bg-help text-white"
              onClick={() => {
                navigate(appUtils.LOGIN_PATH)
              }}
            >
              Login
            </button>
          </div>
        </div>
      )
    }
    case DriveStatus.noProjectManager: {
      return (
        <div className={`grid grow place-items-center ${hidden ? 'hidden' : ''}`}>
          <div className="flex flex-col gap-status-page text-center text-base">
            Could not connect to the Project Manager. Please try restarting {common.PRODUCT_NAME},
            or manually launching the Project Manager.
          </div>
        </div>
      )
    }
    case DriveStatus.notEnabled: {
      return (
        <div className={`grid grow place-items-center ${hidden ? 'hidden' : ''}`}>
          <div className="flex flex-col gap-status-page text-center text-base">
            Upgrade your plan to use {common.PRODUCT_NAME} Cloud.
            <a className="button self-center bg-help text-white" href="https://enso.org/pricing">
              Upgrade
            </a>
            {!supportsLocalBackend && (
              <button
                className="button self-center bg-help text-white"
                onClick={async () => {
                  const downloadUrl = await github.getDownloadUrl()
                  if (downloadUrl == null) {
                    toastAndLog('Could not find a download link for the current OS')
                  } else {
                    download.download(downloadUrl)
                  }
                }}
              >
                Download Free Edition
              </button>
            )}
          </div>
        </div>
      )
    }
    case DriveStatus.ok: {
      return (
        <div
          data-testid="drive-view"
          className={`flex flex-1 flex-col gap-drive-heading overflow-hidden px-page-x ${
            hidden ? 'hidden' : ''
          }`}
        >
          <div className="flex flex-col gap-icons self-start">
            <h1 className="h-heading px-heading-x py-heading-y text-xl font-bold leading-snug">
              {isCloud ? 'Cloud Drive' : 'Local Drive'}
            </h1>
            <DriveBar
              category={category}
<<<<<<< HEAD
              isCloud={isCloud}
              canDownloadFiles={canDownloadFiles}
=======
              canDownload={canDownload}
>>>>>>> 703cafa6
              doEmptyTrash={doEmptyTrash}
              doCreateProject={doCreateProject}
              doUploadFiles={doUploadFiles}
              doCreateDirectory={doCreateDirectory}
              doCreateSecret={doCreateSecret}
              doCreateDataLink={doCreateDataLink}
              dispatchAssetEvent={dispatchAssetEvent}
            />
          </div>
          <div className="flex flex-1 gap-drive overflow-hidden">
            {isCloud && (
              <div className="flex w-drive-sidebar flex-col gap-drive-sidebar py-drive-sidebar-y">
                <CategorySwitcher
                  category={category}
                  setCategory={setCategory}
                  dispatchAssetEvent={dispatchAssetEvent}
                />
                <Labels
                  labels={labels}
                  query={query}
                  setQuery={setQuery}
                  doCreateLabel={doCreateLabel}
                  doDeleteLabel={doDeleteLabel}
                  newLabelNames={newLabelNames}
                  deletedLabelNames={deletedLabelNames}
                />
              </div>
            )}
<<<<<<< HEAD
            {rootDirectory != null && (
              <AssetsTable
                isCloud={isCloud}
                rootDirectory={rootDirectory}
                hidden={hidden}
                query={query}
                setQuery={setQuery}
                setCanDownloadFiles={setCanDownloadFiles}
                category={category}
                allLabels={allLabels}
                setSuggestions={setSuggestions}
                initialProjectName={initialProjectName}
                projectStartupInfo={projectStartupInfo}
                deletedLabelNames={deletedLabelNames}
                assetEvents={assetEvents}
                dispatchAssetEvent={dispatchAssetEvent}
                assetListEvents={assetListEvents}
                dispatchAssetListEvent={dispatchAssetListEvent}
                setAssetPanelProps={setAssetPanelProps}
                setIsAssetPanelTemporarilyVisible={setIsAssetPanelTemporarilyVisible}
                doOpenEditor={doOpenEditor}
                doCloseEditor={doCloseEditor}
                doCreateLabel={doCreateLabel}
              />
            )}
=======
            <AssetsTable
              hidden={hidden}
              hideRows={hideRows}
              query={query}
              setQuery={setQuery}
              setCanDownload={setCanDownload}
              category={category}
              allLabels={allLabels}
              setSuggestions={setSuggestions}
              initialProjectName={initialProjectName}
              projectStartupInfo={projectStartupInfo}
              deletedLabelNames={deletedLabelNames}
              queuedAssetEvents={queuedAssetEvents}
              assetEvents={assetEvents}
              dispatchAssetEvent={dispatchAssetEvent}
              assetListEvents={assetListEvents}
              dispatchAssetListEvent={dispatchAssetListEvent}
              setAssetPanelProps={setAssetPanelProps}
              setIsAssetPanelTemporarilyVisible={setIsAssetPanelTemporarilyVisible}
              doOpenEditor={doOpenEditor}
              doCloseEditor={doCloseEditor}
              doCreateLabel={doCreateLabel}
            />
>>>>>>> 703cafa6
          </div>
        </div>
      )
    }
  }
}<|MERGE_RESOLUTION|>--- conflicted
+++ resolved
@@ -80,12 +80,9 @@
 export interface DriveProps {
   readonly supportsLocalBackend: boolean
   readonly hidden: boolean
-<<<<<<< HEAD
+  readonly hideRows: boolean
   readonly backend: Backend
   readonly rootDirectory: backendModule.SmartDirectory | null
-=======
-  readonly hideRows: boolean
->>>>>>> 703cafa6
   readonly initialProjectName: string | null
   readonly assetListEvents: assetListEvent.AssetListEvent[]
   readonly dispatchAssetListEvent: (directoryEvent: assetListEvent.AssetListEvent) => void
@@ -110,15 +107,11 @@
 
 /** Contains directory path and directory contents (projects, folders, secrets and files). */
 export default function Drive(props: DriveProps) {
-<<<<<<< HEAD
-  const { supportsLocalBackend, backend, rootDirectory, hidden, initialProjectName } = props
-=======
-  const { supportsLocalBackend, hidden, hideRows, initialProjectName, queuedAssetEvents } = props
->>>>>>> 703cafa6
+  const { supportsLocalBackend, backend, hidden, hideRows, initialProjectName } = props
   const { query, setQuery, labels, setLabels, setSuggestions, projectStartupInfo } = props
   const { assetListEvents, dispatchAssetListEvent, assetEvents, dispatchAssetEvent } = props
   const { setAssetPanelProps, doOpenEditor, doCloseEditor } = props
-  const { setIsAssetPanelTemporarilyVisible } = props
+  const { rootDirectory, setIsAssetPanelTemporarilyVisible } = props
 
   const navigate = navigateHooks.useNavigate()
   const toastAndLog = toastAndLogHooks.useToastAndLog()
@@ -375,12 +368,8 @@
             </h1>
             <DriveBar
               category={category}
-<<<<<<< HEAD
               isCloud={isCloud}
-              canDownloadFiles={canDownloadFiles}
-=======
               canDownload={canDownload}
->>>>>>> 703cafa6
               doEmptyTrash={doEmptyTrash}
               doCreateProject={doCreateProject}
               doUploadFiles={doUploadFiles}
@@ -409,15 +398,15 @@
                 />
               </div>
             )}
-<<<<<<< HEAD
             {rootDirectory != null && (
               <AssetsTable
                 isCloud={isCloud}
                 rootDirectory={rootDirectory}
                 hidden={hidden}
+                hideRows={hideRows}
                 query={query}
                 setQuery={setQuery}
-                setCanDownloadFiles={setCanDownloadFiles}
+                setCanDownload={setCanDownload}
                 category={category}
                 allLabels={allLabels}
                 setSuggestions={setSuggestions}
@@ -435,31 +424,6 @@
                 doCreateLabel={doCreateLabel}
               />
             )}
-=======
-            <AssetsTable
-              hidden={hidden}
-              hideRows={hideRows}
-              query={query}
-              setQuery={setQuery}
-              setCanDownload={setCanDownload}
-              category={category}
-              allLabels={allLabels}
-              setSuggestions={setSuggestions}
-              initialProjectName={initialProjectName}
-              projectStartupInfo={projectStartupInfo}
-              deletedLabelNames={deletedLabelNames}
-              queuedAssetEvents={queuedAssetEvents}
-              assetEvents={assetEvents}
-              dispatchAssetEvent={dispatchAssetEvent}
-              assetListEvents={assetListEvents}
-              dispatchAssetListEvent={dispatchAssetListEvent}
-              setAssetPanelProps={setAssetPanelProps}
-              setIsAssetPanelTemporarilyVisible={setIsAssetPanelTemporarilyVisible}
-              doOpenEditor={doOpenEditor}
-              doCloseEditor={doCloseEditor}
-              doCreateLabel={doCreateLabel}
-            />
->>>>>>> 703cafa6
           </div>
         </div>
       )
