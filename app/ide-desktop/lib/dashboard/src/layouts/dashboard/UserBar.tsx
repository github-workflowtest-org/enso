/** @file A toolbar containing chat and the user menu. */
import * as React from 'react'

import ChatIcon from 'enso-assets/chat.svg'
import DefaultUserIcon from 'enso-assets/default_user.svg'

import * as authProvider from '#/providers/AuthProvider'
import * as modalProvider from '#/providers/ModalProvider'

import ManagePermissionsModal from '#/layouts/dashboard/ManagePermissionsModal'
import * as pageSwitcher from '#/layouts/dashboard/PageSwitcher'
import UserMenu from '#/layouts/dashboard/UserMenu'

import Button from '#/components/Button'

import type * as backendModule from '#/services/Backend'

// ===============
// === UserBar ===
// ===============

/** Props for a {@link UserBar}. */
export interface UserBarProps {
<<<<<<< HEAD
  supportsLocalBackend: boolean
  isCloud: boolean
  page: pageSwitcher.Page
  setPage: (page: pageSwitcher.Page) => void
  isHelpChatOpen: boolean
  setIsHelpChatOpen: (isHelpChatOpen: boolean) => void
  projectAsset: backendModule.SmartProject | null
  setProjectAsset: React.Dispatch<React.SetStateAction<backendModule.ProjectAsset>> | null
  doRemoveSelf: () => void
  onSignOut: () => void
=======
  readonly supportsLocalBackend: boolean
  readonly page: pageSwitcher.Page
  readonly setPage: (page: pageSwitcher.Page) => void
  readonly isHelpChatOpen: boolean
  readonly setIsHelpChatOpen: (isHelpChatOpen: boolean) => void
  readonly projectAsset: backendModule.ProjectAsset | null
  readonly setProjectAsset: React.Dispatch<React.SetStateAction<backendModule.ProjectAsset>> | null
  readonly doRemoveSelf: () => void
  readonly onSignOut: () => void
>>>>>>> b5a9ec1f
}

/** A toolbar containing chat and the user menu. */
export default function UserBar(props: UserBarProps) {
  const { supportsLocalBackend, isCloud, page, setPage, isHelpChatOpen, setIsHelpChatOpen } = props
  const { projectAsset, setProjectAsset, doRemoveSelf, onSignOut } = props
  const { organization } = authProvider.useNonPartialUserSession()
  const { setModal, updateModal } = modalProvider.useSetModal()
  const self =
    organization != null
      ? projectAsset?.value.permissions?.find(
          permissions => permissions.user.user_email === organization.value.email
        ) ?? null
      : null
  const shouldShowShareButton =
    isCloud &&
    page === pageSwitcher.Page.editor &&
    projectAsset != null &&
    setProjectAsset != null &&
    self != null
  return (
    <div className="flex shrink-0 items-center bg-frame backdrop-blur-3xl rounded-full gap-3 h-8 pl-2 pr-0.75 cursor-default pointer-events-auto">
      <Button
        active={isHelpChatOpen}
        image={ChatIcon}
        onClick={() => {
          setIsHelpChatOpen(!isHelpChatOpen)
        }}
      />
      {shouldShowShareButton && (
        <button
          className="text-inversed bg-share rounded-full leading-5 h-6 px-2 py-px"
          onClick={event => {
            event.stopPropagation()
            setModal(
              <ManagePermissionsModal
                item={projectAsset}
                setItem={setProjectAsset}
                self={self}
                doRemoveSelf={doRemoveSelf}
                eventTarget={null}
              />
            )
          }}
        >
          Share
        </button>
      )}
      <button
        className="flex items-center select-none rounded-full overflow-clip w-7.25 h-7.25"
        onClick={event => {
          event.stopPropagation()
          updateModal(oldModal =>
            oldModal?.type === UserMenu ? null : (
              <UserMenu
                setPage={setPage}
                supportsLocalBackend={supportsLocalBackend}
                onSignOut={onSignOut}
              />
            )
          )
        }}
      >
        <img
          src={organization?.value.profilePicture ?? DefaultUserIcon}
          alt="Open user menu"
          height={28}
          width={28}
        />
      </button>
      {/* Required for shortcuts to work. */}
      <div className="hidden">
        <UserMenu
          hidden
          setPage={setPage}
          supportsLocalBackend={supportsLocalBackend}
          onSignOut={onSignOut}
        />
      </div>
    </div>
  )
}<|MERGE_RESOLUTION|>--- conflicted
+++ resolved
@@ -21,28 +21,16 @@
 
 /** Props for a {@link UserBar}. */
 export interface UserBarProps {
-<<<<<<< HEAD
-  supportsLocalBackend: boolean
-  isCloud: boolean
-  page: pageSwitcher.Page
-  setPage: (page: pageSwitcher.Page) => void
-  isHelpChatOpen: boolean
-  setIsHelpChatOpen: (isHelpChatOpen: boolean) => void
-  projectAsset: backendModule.SmartProject | null
-  setProjectAsset: React.Dispatch<React.SetStateAction<backendModule.ProjectAsset>> | null
-  doRemoveSelf: () => void
-  onSignOut: () => void
-=======
   readonly supportsLocalBackend: boolean
+  readonly isCloud: boolean
   readonly page: pageSwitcher.Page
   readonly setPage: (page: pageSwitcher.Page) => void
   readonly isHelpChatOpen: boolean
   readonly setIsHelpChatOpen: (isHelpChatOpen: boolean) => void
-  readonly projectAsset: backendModule.ProjectAsset | null
+  readonly projectAsset: backendModule.SmartProject | null
   readonly setProjectAsset: React.Dispatch<React.SetStateAction<backendModule.ProjectAsset>> | null
   readonly doRemoveSelf: () => void
   readonly onSignOut: () => void
->>>>>>> b5a9ec1f
 }
 
 /** A toolbar containing chat and the user menu. */
