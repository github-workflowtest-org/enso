--- conflicted
+++ resolved
@@ -40,29 +40,15 @@
 
 /** Props for a {@link AssetContextMenu}. */
 export interface AssetContextMenuProps {
-<<<<<<< HEAD
-  hidden?: boolean
-  isCloud: boolean
-  innerProps: assetRow.AssetRowInnerProps
-  event: Pick<React.MouseEvent, 'pageX' | 'pageY'>
-  eventTarget: HTMLElement | null
-  doDelete: () => void
-  doCopy: () => void
-  doCut: () => void
-  doPaste: (newParentKey: backendModule.AssetId) => void
-=======
   readonly hidden?: boolean
+  readonly isCloud: boolean
   readonly innerProps: assetRow.AssetRowInnerProps
   readonly event: Pick<React.MouseEvent, 'pageX' | 'pageY'>
   readonly eventTarget: HTMLElement | null
   readonly doDelete: () => void
   readonly doCopy: () => void
   readonly doCut: () => void
-  readonly doPaste: (
-    newParentKey: backendModule.AssetId,
-    newParentId: backendModule.DirectoryId
-  ) => void
->>>>>>> b5a9ec1f
+  readonly doPaste: (newParentKey: backendModule.AssetId) => void
 }
 
 /** The context menu for an arbitrary {@link backendModule.AnyAsset}. */
