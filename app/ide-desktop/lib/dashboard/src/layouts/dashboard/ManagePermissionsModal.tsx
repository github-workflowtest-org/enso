--- conflicted
+++ resolved
@@ -53,12 +53,7 @@
   Asset extends backendModule.AnySmartAsset = backendModule.AnySmartAsset,
 >(props: ManagePermissionsModalProps<Asset>) {
   const { item, setItem, self, doRemoveSelf, eventTarget } = props
-<<<<<<< HEAD
-  const { organization } = authProvider.useNonPartialUserSession()
-=======
-  const { user: user } = authProvider.useNonPartialUserSession()
-  const { backend } = backendProvider.useBackend()
->>>>>>> 5c7947ce
+  const { user } = authProvider.useNonPartialUserSession()
   const { unsetModal } = modalProvider.useSetModal()
   const toastAndLog = toastAndLogHooks.useToastAndLog()
   const asset = item.value
@@ -90,35 +85,23 @@
       permissions.every(
         permission =>
           permission.permission !== permissionsModule.PermissionAction.own ||
-<<<<<<< HEAD
-          permission.user.user_email === organization?.value.email
+          permission.user.user_email === user?.value.email
       ),
-    [organization?.value.email, permissions, self.permission]
-=======
-          permission.user.user_email === user?.email
-      ),
-    [user?.email, permissions, self.permission]
->>>>>>> 5c7947ce
+    [user?.value.email, permissions, self.permission]
   )
 
   React.useEffect(() => {
     setItem(object.merger<backendModule.AnyAsset>({ permissions }))
   }, [permissions, /* should never change */ setItem])
 
-<<<<<<< HEAD
-  if (organization == null) {
-=======
-  if (backend.type === backendModule.BackendType.local || user == null) {
->>>>>>> 5c7947ce
+  if (user == null) {
     // This should never happen - the local backend does not have the "shared with" column,
     // and `organization` is absent only when offline - in which case the user should only
     // be able to access the local backend.
     // This MUST be an error, otherwise the hooks below are considered as conditionally called.
     throw new Error('Cannot share assets on the local backend.')
   } else {
-    const listedUsers = asyncEffectHooks.useAsyncEffect([], () => organization.listUsers(), [
-      organization,
-    ])
+    const listedUsers = asyncEffectHooks.useAsyncEffect([], () => user.listUsers(), [user])
     const allUsers = React.useMemo(
       () =>
         listedUsers.filter(
@@ -152,15 +135,7 @@
           setUsers([])
           setEmail('')
           if (email != null) {
-<<<<<<< HEAD
-            await organization.invite({
-              organizationId: organization.value.id,
-=======
-            await backend.inviteUser({
-              organizationId: user.id,
->>>>>>> 5c7947ce
-              userEmail: backendModule.EmailAddress(email),
-            })
+            await user.invite(backendModule.EmailAddress(email))
             toast.toast.success(`You've invited '${email}' to join Enso!`)
           }
         } catch (error) {
@@ -170,14 +145,9 @@
         setUsers([])
         const addedUsersPermissions = users.map<backendModule.UserPermission>(newUser => ({
           user: {
-            // The names come from a third-party API and cannot be
-            // changed.
+            // The names come from a third-party API and cannot be changed.
             /* eslint-disable @typescript-eslint/naming-convention */
-<<<<<<< HEAD
-            organization_id: organization.value.id,
-=======
-            organization_id: user.id,
->>>>>>> 5c7947ce
+            organization_id: user.value.id,
             pk: newUser.id,
             user_email: newUser.email,
             user_name: newUser.name,
@@ -249,10 +219,7 @@
           tabIndex={-1}
           style={
             position != null
-              ? {
-                  left: position.left + window.scrollX,
-                  top: position.top + window.scrollY,
-                }
+              ? { left: position.left + window.scrollX, top: position.top + window.scrollY }
               : {}
           }
           className="sticky w-115.25 rounded-2xl before:absolute before:bg-frame-selected before:backdrop-blur-3xl before:rounded-2xl before:w-full before:h-full"
