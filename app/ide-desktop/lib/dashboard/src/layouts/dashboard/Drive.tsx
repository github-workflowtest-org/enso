--- conflicted
+++ resolved
@@ -9,7 +9,6 @@
 import * as toastAndLogHooks from '#/hooks/toastAndLogHooks'
 
 import * as authProvider from '#/providers/AuthProvider'
-import * as backendProvider from '#/providers/BackendProvider'
 import * as localStorageProvider from '#/providers/LocalStorageProvider'
 import * as modalProvider from '#/providers/ModalProvider'
 
@@ -25,22 +24,14 @@
 import Category from '#/layouts/dashboard/CategorySwitcher/Category'
 import DriveBar from '#/layouts/dashboard/DriveBar'
 import Labels from '#/layouts/dashboard/Labels'
-<<<<<<< HEAD
-import * as authProvider from '#/providers/AuthProvider'
-import * as localStorageProvider from '#/providers/LocalStorageProvider'
-import * as modalProvider from '#/providers/ModalProvider'
-import * as backendModule from '#/services/backend'
-import type * as assetQuery from '#/utilities/assetQuery'
-=======
-import * as pageSwitcher from '#/layouts/dashboard/PageSwitcher'
 
 import type * as spinner from '#/components/Spinner'
 
 import * as backendModule from '#/services/Backend'
+import type Backend from '#/services/Backend'
 
 import * as array from '#/utilities/array'
 import type AssetQuery from '#/utilities/AssetQuery'
->>>>>>> 340a3eec
 import * as github from '#/utilities/github'
 import LocalStorage from '#/utilities/LocalStorage'
 import * as projectManager from '#/utilities/ProjectManager'
@@ -88,7 +79,7 @@
 export interface DriveProps {
   supportsLocalBackend: boolean
   hidden: boolean
-  backend: backendModule.Backend
+  backend: Backend
   initialProjectName: string | null
   assetListEvents: assetListEvent.AssetListEvent[]
   dispatchAssetListEvent: (directoryEvent: assetListEvent.AssetListEvent) => void
@@ -428,7 +419,6 @@
                 />
               </div>
             )}
-<<<<<<< HEAD
             {rootDirectory != null && (
               <AssetsTable
                 backend={backend}
@@ -446,34 +436,12 @@
                 dispatchAssetEvent={dispatchAssetEvent}
                 assetListEvents={assetListEvents}
                 dispatchAssetListEvent={dispatchAssetListEvent}
-                setAssetSettingsPanelProps={setAssetSettingsPanelProps}
+                setAssetPanelProps={setAssetPanelProps}
                 doOpenEditor={doOpenEditor}
                 doCloseEditor={doCloseEditor}
                 doCreateLabel={doCreateLabel}
               />
             )}
-=======
-            <AssetsTable
-              query={query}
-              setQuery={setQuery}
-              setCanDownloadFiles={setCanDownloadFiles}
-              category={category}
-              allLabels={allLabels}
-              setSuggestions={setSuggestions}
-              initialProjectName={initialProjectName}
-              projectStartupInfo={projectStartupInfo}
-              deletedLabelNames={deletedLabelNames}
-              queuedAssetEvents={queuedAssetEvents}
-              assetEvents={assetEvents}
-              dispatchAssetEvent={dispatchAssetEvent}
-              assetListEvents={assetListEvents}
-              dispatchAssetListEvent={dispatchAssetListEvent}
-              setAssetPanelProps={setAssetPanelProps}
-              doOpenIde={doOpenEditor}
-              doCloseIde={doCloseEditor}
-              doCreateLabel={doCreateLabel}
-            />
->>>>>>> 340a3eec
           </div>
           {isFileBeingDragged && organization != null && isCloud ? (
             <div
