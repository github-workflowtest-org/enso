--- conflicted
+++ resolved
@@ -113,12 +113,7 @@
 
   const navigate = navigateHooks.useNavigate()
   const toastAndLog = toastAndLogHooks.useToastAndLog()
-<<<<<<< HEAD
-  const { type: sessionType, organization } = authProvider.useNonPartialUserSession()
-=======
   const { type: sessionType, user } = authProvider.useNonPartialUserSession()
-  const { backend } = backendProvider.useBackend()
->>>>>>> 5c7947ce
   const { localStorage } = localStorageProvider.useLocalStorage()
   const [canDownloadFiles, setCanDownloadFiles] = React.useState(false)
   const [didLoadingProjectManagerFail, setDidLoadingProjectManagerFail] = React.useState(false)
@@ -133,25 +128,14 @@
     () => new Map(labels.map(label => [label.value, label])),
     [labels]
   )
-<<<<<<< HEAD
-=======
-  const rootDirectoryId = React.useMemo(
-    () => user?.rootDirectoryId ?? backendModule.DirectoryId(''),
-    [user]
-  )
->>>>>>> 5c7947ce
   const isCloud = backend.type === backendModule.BackendType.remote
-  const isEnabled = organization?.value.isEnabled ?? false
+  const isEnabled = user?.value.isEnabled ?? false
   const status =
     !isCloud && didLoadingProjectManagerFail
       ? DriveStatus.noProjectManager
       : isCloud && sessionType === authProvider.UserSessionType.offline
       ? DriveStatus.offline
-<<<<<<< HEAD
       : isCloud && !isEnabled
-=======
-      : isCloud && user?.isEnabled !== true
->>>>>>> 5c7947ce
       ? DriveStatus.notEnabled
       : DriveStatus.ok
 
@@ -173,27 +157,15 @@
 
   React.useEffect(() => {
     void (async () => {
-<<<<<<< HEAD
-      if (isCloud && organization?.value.isEnabled === true) {
+      if (isCloud && isEnabled) {
         setLabels(await backend.listTags())
       }
     })()
-  }, [backend, isCloud, organization?.value.isEnabled, /* should never change */ setLabels])
+  }, [backend, isCloud, isEnabled, /* should never change */ setLabels])
 
   const doUploadFiles = React.useCallback(
     (files: File[]) => {
-      if (isCloud && organization == null) {
-=======
-      if (backend.type !== backendModule.BackendType.local && user?.isEnabled === true) {
-        setLabels(await backend.listTags())
-      }
-    })()
-  }, [backend, user?.isEnabled, /* should never change */ setLabels])
-
-  const doUploadFiles = React.useCallback(
-    (files: File[]) => {
-      if (backend.type !== backendModule.BackendType.local && user == null) {
->>>>>>> 5c7947ce
+      if (isCloud && user == null) {
         // This should never happen, however display a nice error message in case it does.
         toastAndLog('Files cannot be uploaded while offline')
       } else if (rootDirectory != null) {
@@ -205,17 +177,7 @@
         })
       }
     },
-<<<<<<< HEAD
-    [
-      isCloud,
-      organization,
-      rootDirectory,
-      toastAndLog,
-      /* should never change */ dispatchAssetListEvent,
-    ]
-=======
-    [backend, user, rootDirectoryId, toastAndLog, /* should never change */ dispatchAssetListEvent]
->>>>>>> 5c7947ce
+    [isCloud, user, rootDirectory, toastAndLog, /* should never change */ dispatchAssetListEvent]
   )
 
   const doCreateProject = React.useCallback(
