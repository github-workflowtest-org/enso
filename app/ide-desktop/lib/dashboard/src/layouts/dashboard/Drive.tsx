--- conflicted
+++ resolved
@@ -78,36 +78,11 @@
 
 /** Props for a {@link Drive}. */
 export interface DriveProps {
-<<<<<<< HEAD
-  supportsLocalBackend: boolean
-  hidden: boolean
-  backend: Backend
-  rootDirectory: backendModule.SmartDirectory | null
-  initialProjectName: string | null
-  assetListEvents: assetListEvent.AssetListEvent[]
-  dispatchAssetListEvent: (directoryEvent: assetListEvent.AssetListEvent) => void
-  assetEvents: assetEvent.AssetEvent[]
-  dispatchAssetEvent: (directoryEvent: assetEvent.AssetEvent) => void
-  query: AssetQuery
-  setQuery: React.Dispatch<React.SetStateAction<AssetQuery>>
-  labels: backendModule.Label[]
-  setLabels: React.Dispatch<React.SetStateAction<backendModule.Label[]>>
-  setSuggestions: (suggestions: assetSearchBar.Suggestion[]) => void
-  projectStartupInfo: backendModule.ProjectStartupInfo | null
-  setAssetPanelProps: React.Dispatch<
-    React.SetStateAction<assetPanel.AssetPanelRequiredProps | null>
-  >
-  doCreateProject: (templateId: string | null) => void
-  doOpenEditor: (
-    project: backendModule.SmartProject,
-=======
   readonly supportsLocalBackend: boolean
   readonly hidden: boolean
-  readonly page: pageSwitcher.Page
+  readonly backend: Backend
+  readonly rootDirectory: backendModule.SmartDirectory | null
   readonly initialProjectName: string | null
-  /** These events will be dispatched the next time the assets list is refreshed, rather than
-   * immediately. */
-  readonly queuedAssetEvents: assetEvent.AssetEvent[]
   readonly assetListEvents: assetListEvent.AssetListEvent[]
   readonly dispatchAssetListEvent: (directoryEvent: assetListEvent.AssetListEvent) => void
   readonly assetEvents: assetEvent.AssetEvent[]
@@ -123,8 +98,7 @@
   >
   readonly doCreateProject: (templateId: string | null) => void
   readonly doOpenEditor: (
-    project: backendModule.ProjectAsset,
->>>>>>> b5a9ec1f
+    project: backendModule.SmartProject,
     setProject: React.Dispatch<React.SetStateAction<backendModule.ProjectAsset>>,
     switchPage: boolean
   ) => void
