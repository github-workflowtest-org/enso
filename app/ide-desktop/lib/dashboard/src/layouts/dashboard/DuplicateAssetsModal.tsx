/** @file A modal opened when uploaded assets. */
import * as React from 'react'

import * as modalProvider from '#/providers/ModalProvider'

import type * as assetEvent from '#/events/assetEvent'
import AssetEventType from '#/events/AssetEventType'
import type * as assetListEvent from '#/events/assetListEvent'
import AssetListEventType from '#/events/AssetListEventType'

import AssetSummary from '#/components/dashboard/AssetSummary'
import Modal from '#/components/Modal'

import * as backendModule from '#/services/Backend'

import * as fileInfo from '#/utilities/fileInfo'
import * as object from '#/utilities/object'
import * as string from '#/utilities/string'

// =================
// === Constants ===
// =================

// This is a function, even though it does not look like one.
// eslint-disable-next-line no-restricted-syntax
const pluralizeFile = string.makePluralize('file', 'files')
// This is a function, even though it does not look like one.
// eslint-disable-next-line no-restricted-syntax
const pluralizeProject = string.makePluralize('project', 'projects')
// This is a function, even though it does not look like one.
// eslint-disable-next-line no-restricted-syntax
const pluralizeFileUppercase = string.makePluralize('File', 'Files')
// This is a function, even though it does not look like one.
// eslint-disable-next-line no-restricted-syntax
const pluralizeProjectUppercase = string.makePluralize('Project', 'Projects')

// =============
// === Types ===
// =============

/** An object containing the current asset, and the asset that is about to be uploaded,
 * that will conflict with the existing asset. */
export interface ConflictingAsset<
  Asset extends backendModule.SmartFile | backendModule.SmartProject =
    | backendModule.SmartFile
    | backendModule.SmartProject,
> {
  readonly current: backendModule.AnySmartAsset
  readonly new: Asset
  readonly file: File
}

// =================================
// === UpdateOrRenameAssetsModal ===
// =================================

/** Props for a {@link DuplicateAssetsModal}. */
export interface DuplicateAssetsModalProps {
  readonly parentKey: backendModule.DirectoryId
  readonly parent: backendModule.SmartDirectory
  readonly conflictingFiles: readonly ConflictingAsset<backendModule.SmartFile>[]
  readonly conflictingProjects: readonly ConflictingAsset<backendModule.SmartProject>[]
  readonly dispatchAssetEvent: (assetEvent: assetEvent.AssetEvent) => void
  readonly dispatchAssetListEvent: (assetListEvent: assetListEvent.AssetListEvent) => void
  readonly siblingFileNames: Iterable<string>
  readonly siblingProjectNames: Iterable<string>
  readonly nonConflictingCount: number
  readonly doUploadNonConflicting: () => void
}

/** A modal for creating a new label. */
export default function DuplicateAssetsModal(props: DuplicateAssetsModalProps) {
  const { parentKey, parent, conflictingFiles: conflictingFilesRaw } = props
  const { conflictingProjects: conflictingProjectsRaw } = props
  const { dispatchAssetEvent, dispatchAssetListEvent } = props
  const { siblingFileNames: siblingFileNamesRaw } = props
  const { siblingProjectNames: siblingProjectNamesRaw } = props
  const { nonConflictingCount, doUploadNonConflicting } = props
  const { unsetModal } = modalProvider.useSetModal()
  const [conflictingFiles, setConflictingFiles] = React.useState(conflictingFilesRaw)
  const [conflictingProjects, setConflictingProjects] = React.useState(conflictingProjectsRaw)
  const siblingFileNames = React.useRef(new Set<string>())
  const siblingProjectNames = React.useRef(new Set<string>())
  const count = conflictingFiles.length + conflictingProjects.length
  const firstConflict = conflictingFiles[0] ?? conflictingProjects[0]
  let firstConflictTypeName: string
  switch (firstConflict?.new.type) {
    case backendModule.AssetType.file: {
      firstConflictTypeName = 'File'
      break
    }
    case backendModule.AssetType.project: {
      firstConflictTypeName = 'Project'
      break
    }
    // eslint-disable-next-line no-restricted-syntax
    case undefined: {
      // This variable does not matter as it should not be used.
      firstConflictTypeName = 'Unknown Asset'
    }
  }
  const otherFilesCount = Math.max(0, conflictingFiles.length - 1)
  const otherFilesText =
    otherFilesCount === 0 ? '' : `and ${otherFilesCount} other ${pluralizeFile(otherFilesCount)}`
  const otherProjectsCount = conflictingProjects.length - (conflictingFiles.length > 0 ? 0 : 1)
  const otherProjectsText =
    otherProjectsCount === 0
      ? ''
      : `and ${otherProjectsCount}${conflictingFiles.length > 0 ? '' : ' other'} ${pluralizeProject(
          otherProjectsCount
        )}`
  const filesTextUppercase = pluralizeFileUppercase(conflictingFiles.length)
  const projectsTextUppercase = pluralizeProjectUppercase(conflictingProjects.length)

  React.useEffect(() => {
    for (const name of siblingFileNamesRaw) {
      siblingFileNames.current.add(name)
    }
    for (const name of siblingProjectNamesRaw) {
      siblingProjectNames.current.add(name)
    }
    // Note that because the props are `Iterable`s, they may be different each time
    // even if their contents are identical. However, as this component should never
    // be re-rendered with different props, the dependency list should not matter anyway.
  }, [siblingFileNamesRaw, siblingProjectNamesRaw])

  const findNewName = (conflict: ConflictingAsset, commit = true) => {
    let title = conflict.file.name
    switch (conflict.new.type) {
      case backendModule.AssetType.file: {
        const { basename, extension } = fileInfo.basenameAndExtension(title)
        let i = 1
        while (true) {
          i += 1
          const candidateTitle = `${basename} (${i}).${extension}`
          if (!siblingFileNames.current.has(candidateTitle)) {
            if (commit) {
              siblingFileNames.current.add(candidateTitle)
            }
            title = candidateTitle
            break
          }
        }
        break
      }
      case backendModule.AssetType.project: {
        const { basename, extension } = backendModule.extractProjectExtension(title)
        title = basename
        let i = 1
        while (true) {
          i += 1
          const candidateTitle = `${title} (${i})`
          if (!siblingProjectNames.current.has(candidateTitle)) {
            if (commit) {
              siblingProjectNames.current.add(candidateTitle)
            }
            title = `${candidateTitle}.${extension}`
            break
          }
        }
        break
      }
    }
    return title
  }

  const doUpdate = (toUpdate: ConflictingAsset[]) => {
    dispatchAssetEvent({
      type: AssetEventType.updateFiles,
      files: new Map(toUpdate.map(asset => [asset.current.value.id, asset.file])),
    })
  }

  const doRename = (toRename: ConflictingAsset[]) => {
    const clonedConflicts = structuredClone(toRename)
    for (const conflict of clonedConflicts) {
<<<<<<< HEAD
      conflict.new.value.title = findNewName(conflict)
=======
      // This is SAFE, as it is a shallow mutation of a freshly cloned object.
      object.unsafeMutable(conflict.new).title = findNewName(conflict)
>>>>>>> b5a9ec1f
    }
    dispatchAssetListEvent({
      type: AssetListEventType.insertAssets,
      parentKey,
      parent,
      assets: clonedConflicts.map(conflict => conflict.new),
    })
  }

  return (
    <Modal centered className="absolute bg-dim">
      <form
        data-testid="new-label-modal"
        tabIndex={-1}
        className="relative flex flex-col gap-2 rounded-2xl pointer-events-auto w-96 p-4 pt-2 before:inset-0 before:absolute before:rounded-2xl before:bg-frame-selected before:backdrop-blur-3xl before:w-full before:h-full"
        onKeyDown={event => {
          if (event.key !== 'Escape') {
            event.stopPropagation()
          }
        }}
        onClick={event => {
          event.stopPropagation()
        }}
        onSubmit={event => {
          event.preventDefault()
        }}
      >
        <h1 className="relative text-sm font-semibold">
          Duplicate{' '}
          {conflictingFiles.length > 0
            ? conflictingProjects.length > 0
              ? `${filesTextUppercase} and ${projectsTextUppercase}`
              : filesTextUppercase
            : projectsTextUppercase}{' '}
          Found
        </h1>
        {nonConflictingCount > 0 && (
          <div className="relative flex flex-col gap-0.5">
            <span>
              {nonConflictingCount} {pluralizeFile(nonConflictingCount)} without conflicts
            </span>
            <button
              type="button"
              className="relative self-start hover:cursor-pointer inline-block bg-frame-selected rounded-full px-4 py-1 disabled:opacity-50 disabled:cursor-default"
              onClick={doUploadNonConflicting}
            >
              Upload
            </button>
          </div>
        )}
        {firstConflict && (
          <>
            <div className="flex flex-col">
              <span className="relative">Current:</span>
              <AssetSummary asset={firstConflict.current.value} className="relative" />
            </div>
            <div className="flex flex-col">
              <span className="relative">New:</span>
              <AssetSummary
                new
                newName={backendModule.stripProjectExtension(findNewName(firstConflict, false))}
                asset={firstConflict.new.value}
                className="relative"
              />
            </div>
            {count > 1 && (
              <div className="relative flex gap-2">
                <button
                  type="button"
                  className="hover:cursor-pointer inline-block bg-frame-selected rounded-full px-4 py-1 disabled:opacity-50 disabled:cursor-default"
                  onClick={() => {
                    doUpdate([firstConflict])
                    switch (firstConflict.new.type) {
                      case backendModule.AssetType.file: {
                        setConflictingFiles(oldConflicts => oldConflicts.slice(1))
                        break
                      }
                      case backendModule.AssetType.project: {
                        setConflictingProjects(oldConflicts => oldConflicts.slice(1))
                        break
                      }
                    }
                  }}
                >
                  Update
                </button>
                <button
                  type="button"
                  className="hover:cursor-pointer inline-block bg-frame-selected rounded-full px-4 py-1 disabled:opacity-50 disabled:cursor-default"
                  onClick={() => {
                    doRename([firstConflict])
                    switch (firstConflict.new.type) {
                      case backendModule.AssetType.file: {
                        setConflictingFiles(oldConflicts => oldConflicts.slice(1))
                        break
                      }
                      case backendModule.AssetType.project: {
                        setConflictingProjects(oldConflicts => oldConflicts.slice(1))
                        break
                      }
                    }
                  }}
                >
                  Rename New {firstConflictTypeName}
                </button>
              </div>
            )}
          </>
        )}
        {(otherFilesText !== '' || otherProjectsText !== '' || nonConflictingCount > 0) && (
          <span className="relative">{[otherFilesText, otherProjectsText].join(' ')}</span>
        )}
        <div className="relative flex gap-2">
          <button
            type="button"
            className="hover:cursor-pointer inline-block text-white bg-invite rounded-full px-4 py-1 disabled:opacity-50 disabled:cursor-default"
            onClick={() => {
              unsetModal()
              doUploadNonConflicting()
              doUpdate([...conflictingFiles, ...conflictingProjects])
            }}
          >
            {count === 1 ? 'Update' : 'Update All'}
          </button>
          <button
            type="button"
            className="hover:cursor-pointer inline-block text-white bg-invite rounded-full px-4 py-1 disabled:opacity-50 disabled:cursor-default"
            onClick={() => {
              unsetModal()
              doUploadNonConflicting()
              doRename([...conflictingFiles, ...conflictingProjects])
            }}
          >
            {count === 1
              ? `Rename New ${firstConflictTypeName}`
              : `Rename New ${firstConflictTypeName}s`}
          </button>
          <button
            type="button"
            className="hover:cursor-pointer inline-block bg-frame-selected rounded-full px-4 py-1"
            onClick={unsetModal}
          >
            Cancel
          </button>
        </div>
      </form>
    </Modal>
  )
}<|MERGE_RESOLUTION|>--- conflicted
+++ resolved
@@ -174,12 +174,8 @@
   const doRename = (toRename: ConflictingAsset[]) => {
     const clonedConflicts = structuredClone(toRename)
     for (const conflict of clonedConflicts) {
-<<<<<<< HEAD
-      conflict.new.value.title = findNewName(conflict)
-=======
       // This is SAFE, as it is a shallow mutation of a freshly cloned object.
-      object.unsafeMutable(conflict.new).title = findNewName(conflict)
->>>>>>> b5a9ec1f
+      object.unsafeMutable(conflict.new.value).title = findNewName(conflict)
     }
     dispatchAssetListEvent({
       type: AssetListEventType.insertAssets,
