--- conflicted
+++ resolved
@@ -64,19 +64,9 @@
           <>
             <div className="flex items-center gap-3 px-1">
               <div className="flex items-center rounded-full overflow-clip w-7.25 h-7.25">
-<<<<<<< HEAD
-                <img
-                  src={organization.value.profilePicture ?? DefaultUserIcon}
-                  height={28}
-                  width={28}
-                />
+                <img src={user.value.profilePicture ?? DefaultUserIcon} height={28} width={28} />
               </div>
-              <span className="leading-170 h-6 py-px">{organization.value.name}</span>
-=======
-                <img src={user.profilePicture ?? DefaultUserIcon} height={28} width={28} />
-              </div>
-              <span className="leading-170 h-6 py-px">{user.name}</span>
->>>>>>> 5c7947ce
+              <span className="leading-170 h-6 py-px">{user.value.name}</span>
             </div>
             <div className="flex flex-col">
               {canChangePassword && (
