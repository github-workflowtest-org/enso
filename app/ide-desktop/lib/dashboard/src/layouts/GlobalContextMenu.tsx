/** @file A context menu available everywhere in the directory. */
import * as React from 'react'

import * as authProvider from '#/providers/AuthProvider'
import * as modalProvider from '#/providers/ModalProvider'

import type * as assetListEventModule from '#/events/assetListEvent'
import AssetListEventType from '#/events/AssetListEventType'

import ContextMenu from '#/components/ContextMenu'
import ContextMenuEntry from '#/components/ContextMenuEntry'

import UpsertDataLinkModal from '#/modals/UpsertDataLinkModal'
import UpsertSecretModal from '#/modals/UpsertSecretModal'

import type * as backendModule from '#/services/Backend'

/** Props for a {@link GlobalContextMenu}. */
export interface GlobalContextMenuProps {
  readonly hidden?: boolean
  readonly isCloud: boolean
  readonly hasPasteData: boolean
  readonly directoryKey: backendModule.DirectoryId | null
  readonly directory: backendModule.SmartDirectory | null
  readonly dispatchAssetListEvent: (event: assetListEventModule.AssetListEvent) => void
  readonly doPaste: (newParentKey: backendModule.AssetId) => void
}

/** A context menu available everywhere in the directory. */
export default function GlobalContextMenu(props: GlobalContextMenuProps) {
  const { hidden = false, isCloud, hasPasteData, directoryKey, directory } = props
  const { dispatchAssetListEvent, doPaste } = props
  const { user } = authProvider.useNonPartialUserSession()
  const { setModal, unsetModal } = modalProvider.useSetModal()
  const rootDirectory = React.useMemo(() => user?.rootDirectory(), [user])
  const filesInputRef = React.useRef<HTMLInputElement>(null)
  return rootDirectory == null ? (
    <></>
  ) : (
    <ContextMenu hidden={hidden}>
      {!hidden && (
        <input
          ref={filesInputRef}
          multiple
          type="file"
          id="context_menu_file_input"
          {...(isCloud ? {} : { accept: '.enso-project' })}
          className="hidden"
          onInput={event => {
            if (event.currentTarget.files != null) {
              dispatchAssetListEvent({
                type: AssetListEventType.uploadFiles,
                parentKey: directoryKey ?? rootDirectory.value.id,
                parent: directory ?? rootDirectory,
                files: Array.from(event.currentTarget.files),
              })
              unsetModal()
            }
          }}
        />
      )}
      <ContextMenuEntry
        hidden={hidden}
        action={isCloud ? 'uploadProjects' : 'uploadFiles'}
        doAction={() => {
          if (filesInputRef.current?.isConnected === true) {
            filesInputRef.current.click()
          } else {
            const input = document.createElement('input')
            input.type = 'file'
            input.style.display = 'none'
            document.body.appendChild(input)
            input.addEventListener('input', () => {
              if (input.files != null) {
                dispatchAssetListEvent({
                  type: AssetListEventType.uploadFiles,
                  parentKey: directoryKey ?? rootDirectory.value.id,
                  parent: directory ?? rootDirectory,
                  files: Array.from(input.files),
                })
                unsetModal()
              }
            })
            input.click()
            input.remove()
          }
        }}
      />
      {isCloud && (
        <ContextMenuEntry
          hidden={hidden}
          action="newProject"
          doAction={() => {
            unsetModal()
            dispatchAssetListEvent({
              type: AssetListEventType.newProject,
              parentKey: directoryKey ?? rootDirectory.value.id,
              parent: directory ?? rootDirectory,
              templateId: null,
              templateName: null,
              onSpinnerStateChange: null,
            })
          }}
        />
      )}
      {isCloud && (
        <ContextMenuEntry
          hidden={hidden}
          action="newFolder"
          doAction={() => {
            unsetModal()
            dispatchAssetListEvent({
              type: AssetListEventType.newFolder,
              parentKey: directoryKey ?? rootDirectory.value.id,
              parent: directory ?? rootDirectory,
            })
          }}
        />
      )}
      {isCloud && (
        <ContextMenuEntry
          hidden={hidden}
          action="newSecret"
          doAction={() => {
            setModal(
              <UpsertSecretModal
                id={null}
                name={null}
                doCreate={(name, value) => {
                  dispatchAssetListEvent({
                    type: AssetListEventType.newSecret,
                    parentKey: directoryKey ?? rootDirectory.value.id,
                    parent: directory ?? rootDirectory,
                    name,
                    value,
                  })
                }}
              />
            )
          }}
        />
      )}
      {isCloud && (
        <ContextMenuEntry
          hidden={hidden}
          action="newDataLink"
          doAction={() => {
            setModal(
              <UpsertDataLinkModal
                doCreate={(name, value) => {
                  dispatchAssetListEvent({
                    type: AssetListEventType.newDataLink,
                    parentKey: directoryKey ?? rootDirectory.value.id,
                    parent: directory ?? rootDirectory,
                    name,
                    value,
                  })
                }}
              />
            )
          }}
        />
      )}
<<<<<<< HEAD
      {isCloud && directoryKey == null && hasPasteData && (
        <MenuEntry
=======
      {isCloud && directoryKey == null && hasCopyData && (
        <ContextMenuEntry
>>>>>>> b33079e6
          hidden={hidden}
          action="paste"
          doAction={() => {
            unsetModal()
            doPaste(rootDirectory.value.id)
          }}
        />
      )}
    </ContextMenu>
  )
}<|MERGE_RESOLUTION|>--- conflicted
+++ resolved
@@ -161,13 +161,8 @@
           }}
         />
       )}
-<<<<<<< HEAD
       {isCloud && directoryKey == null && hasPasteData && (
-        <MenuEntry
-=======
-      {isCloud && directoryKey == null && hasCopyData && (
         <ContextMenuEntry
->>>>>>> b33079e6
           hidden={hidden}
           action="paste"
           doAction={() => {
