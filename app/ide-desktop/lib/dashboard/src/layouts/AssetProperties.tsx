--- conflicted
+++ resolved
@@ -7,11 +7,7 @@
 import * as toastAndLogHooks from '#/hooks/toastAndLogHooks'
 
 import * as authProvider from '#/providers/AuthProvider'
-<<<<<<< HEAD
-=======
-import * as backendProvider from '#/providers/BackendProvider'
 import * as textProvider from '#/providers/TextProvider'
->>>>>>> a6fc8cb9
 
 import type * as assetEvent from '#/events/assetEvent'
 
@@ -51,7 +47,6 @@
   const { dispatchAssetEvent } = props
 
   const { user } = authProvider.useNonPartialUserSession()
-  const { backend } = backendProvider.useBackend()
   const { getText } = textProvider.useText()
   const toastAndLog = toastAndLogHooks.useToastAndLog()
   const [item, setItemInner] = React.useState(itemRaw)
@@ -67,11 +62,6 @@
     () => validateDataLink.validateDataLink(dataLinkValue),
     [dataLinkValue]
   )
-<<<<<<< HEAD
-  const { user } = authProvider.useNonPartialUserSession()
-  const toastAndLog = toastAndLogHooks.useToastAndLog()
-=======
->>>>>>> a6fc8cb9
   const setItem = React.useCallback(
     (valueOrUpdater: React.SetStateAction<AssetTreeNode>) => {
       setItemInner(valueOrUpdater)
@@ -116,17 +106,8 @@
       try {
         await smartAsset.update({ description })
       } catch (error) {
-<<<<<<< HEAD
-        toastAndLog('Could not edit asset description')
+        toastAndLog('editDescriptionError')
         setAsset(object.merger({ description: oldDescription }))
-=======
-        toastAndLog('editDescriptionError')
-        setItem(oldItem =>
-          oldItem.with({
-            item: object.merge(oldItem.item, { description: oldDescription }),
-          })
-        )
->>>>>>> a6fc8cb9
       }
     }
   }
