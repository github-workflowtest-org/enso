/** @file A toolbar containing chat and the user menu. */
import * as React from 'react'

import ChatIcon from 'enso-assets/chat.svg'
import DefaultUserIcon from 'enso-assets/default_user.svg'

import * as authProvider from '#/providers/AuthProvider'
import * as modalProvider from '#/providers/ModalProvider'
import * as textProvider from '#/providers/TextProvider'

import * as pageSwitcher from '#/layouts/PageSwitcher'
import UserMenu from '#/layouts/UserMenu'

import Button from '#/components/Button'

import InviteUsersModal from '#/modals/InviteUsersModal'
import ManagePermissionsModal from '#/modals/ManagePermissionsModal'

import type * as backendModule from '#/services/Backend'

// ===============
// === UserBar ===
// ===============

/** Props for a {@link UserBar}. */
export interface UserBarProps {
  readonly supportsLocalBackend: boolean
  readonly isCloud: boolean
  readonly page: pageSwitcher.Page
  readonly setPage: (page: pageSwitcher.Page) => void
  readonly isHelpChatOpen: boolean
  readonly setIsHelpChatOpen: (isHelpChatOpen: boolean) => void
  readonly projectAsset: backendModule.SmartProject | null
  readonly setProjectAsset: React.Dispatch<React.SetStateAction<backendModule.ProjectAsset>> | null
  readonly doRemoveSelf: () => void
  readonly onSignOut: () => void
}

/** A toolbar containing chat and the user menu. */
export default function UserBar(props: UserBarProps) {
  const { supportsLocalBackend, isCloud, page, setPage, isHelpChatOpen, setIsHelpChatOpen } = props
  const { projectAsset, setProjectAsset, doRemoveSelf, onSignOut } = props
  const { type: sessionType, user } = authProvider.useNonPartialUserSession()
  const { setModal, updateModal } = modalProvider.useSetModal()
<<<<<<< HEAD
=======
  const { backend } = backendProvider.useBackend()
  const { getText } = textProvider.useText()
>>>>>>> a6fc8cb9
  const self =
    user != null
      ? projectAsset?.value.permissions?.find(
          permissions => permissions.user.user_email === user.value.email
        ) ?? null
      : null
  const shouldShowShareButton =
    isCloud &&
    page === pageSwitcher.Page.editor &&
    projectAsset != null &&
    setProjectAsset != null &&
    self != null
  const shouldShowInviteButton =
    sessionType === authProvider.UserSessionType.full && !shouldShowShareButton

  return (
    <div className="pointer-events-auto flex h-row shrink-0 cursor-default items-center gap-user-bar rounded-full bg-frame px-icons-x pr-profile-picture backdrop-blur-default">
      <Button
        active={isHelpChatOpen}
        image={ChatIcon}
        onClick={() => {
          setIsHelpChatOpen(!isHelpChatOpen)
        }}
      />
      {shouldShowInviteButton && (
        <button
          className="text my-auto rounded-full bg-share px-button-x text-inversed"
          onClick={event => {
            event.stopPropagation()
            setModal(<InviteUsersModal eventTarget={null} />)
          }}
        >
          {getText('invite')}
        </button>
      )}
      {shouldShowShareButton && (
        <button
          className="text my-auto rounded-full bg-share px-button-x text-inversed"
          onClick={event => {
            event.stopPropagation()
            setModal(
              <ManagePermissionsModal
                item={projectAsset}
                setItem={setProjectAsset}
                self={self}
                doRemoveSelf={doRemoveSelf}
                eventTarget={null}
              />
            )
          }}
        >
          {getText('share')}
        </button>
      )}
      <button
        className="flex size-profile-picture select-none items-center overflow-clip rounded-full"
        onClick={event => {
          event.stopPropagation()
          updateModal(oldModal =>
            oldModal?.type === UserMenu ? null : (
              <UserMenu
                setPage={setPage}
                supportsLocalBackend={supportsLocalBackend}
                onSignOut={onSignOut}
              />
            )
          )
        }}
      >
        <img
<<<<<<< HEAD
          src={user?.value.profilePicture ?? DefaultUserIcon}
          alt="Open user menu"
=======
          src={user?.profilePicture ?? DefaultUserIcon}
          alt={getText('openUserMenu')}
>>>>>>> a6fc8cb9
          className="pointer-events-none"
          height={28}
          width={28}
        />
      </button>
      {/* Required for shortcuts to work. */}
      <div className="hidden">
        <UserMenu
          hidden
          setPage={setPage}
          supportsLocalBackend={supportsLocalBackend}
          onSignOut={onSignOut}
        />
      </div>
    </div>
  )
}<|MERGE_RESOLUTION|>--- conflicted
+++ resolved
@@ -42,11 +42,7 @@
   const { projectAsset, setProjectAsset, doRemoveSelf, onSignOut } = props
   const { type: sessionType, user } = authProvider.useNonPartialUserSession()
   const { setModal, updateModal } = modalProvider.useSetModal()
-<<<<<<< HEAD
-=======
-  const { backend } = backendProvider.useBackend()
   const { getText } = textProvider.useText()
->>>>>>> a6fc8cb9
   const self =
     user != null
       ? projectAsset?.value.permissions?.find(
@@ -117,13 +113,8 @@
         }}
       >
         <img
-<<<<<<< HEAD
           src={user?.value.profilePicture ?? DefaultUserIcon}
-          alt="Open user menu"
-=======
-          src={user?.profilePicture ?? DefaultUserIcon}
           alt={getText('openUserMenu')}
->>>>>>> a6fc8cb9
           className="pointer-events-none"
           height={28}
           width={28}
