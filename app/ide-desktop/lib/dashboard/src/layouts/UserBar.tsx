/** @file A toolbar containing chat and the user menu. */
import * as React from 'react'

import ChatIcon from 'enso-assets/chat.svg'
import DefaultUserIcon from 'enso-assets/default_user.svg'

import * as appUtils from '#/appUtils'

import * as authProvider from '#/providers/AuthProvider'
import * as modalProvider from '#/providers/ModalProvider'
import * as textProvider from '#/providers/TextProvider'

import * as pageSwitcher from '#/layouts/PageSwitcher'
import UserMenu from '#/layouts/UserMenu'

import * as aria from '#/components/aria'
import * as ariaComponents from '#/components/AriaComponents'
import FocusArea from '#/components/styled/FocusArea'
import UnstyledButton from '#/components/UnstyledButton'

import InviteUsersModal from '#/modals/InviteUsersModal'
import ManagePermissionsModal from '#/modals/ManagePermissionsModal'

import * as backendModule from '#/services/Backend'
import type Backend from '#/services/Backend'

// ===============
// === UserBar ===
// ===============

/** Props for a {@link UserBar}. */
export interface UserBarProps {
  readonly backend: Backend | null
  /** When `true`, the element occupies space in the layout but is not visible.
   * Defaults to `false`. */
  readonly invisible?: boolean
  readonly page: pageSwitcher.Page
  readonly setPage: (page: pageSwitcher.Page) => void
  readonly setIsHelpChatOpen: (isHelpChatOpen: boolean) => void
  readonly projectAsset: backendModule.ProjectAsset | null
  readonly setProjectAsset: React.Dispatch<React.SetStateAction<backendModule.ProjectAsset>> | null
  readonly doRemoveSelf: () => void
  readonly onSignOut: () => void
}

/** A toolbar containing chat and the user menu. */
export default function UserBar(props: UserBarProps) {
<<<<<<< HEAD
  const { backend, invisible = false, page, setPage } = props
  const { isHelpChatOpen, setIsHelpChatOpen, projectAsset, setProjectAsset } = props
  const { doRemoveSelf, onSignOut } = props

=======
  const { invisible = false, page, setPage, setIsHelpChatOpen } = props
  const { supportsLocalBackend, projectAsset, setProjectAsset, doRemoveSelf, onSignOut } = props
>>>>>>> 9f4b3744
  const { type: sessionType, user } = authProvider.useNonPartialUserSession()
  const { setModal, updateModal } = modalProvider.useSetModal()
  const { getText } = textProvider.useText()
  const self =
    user != null
      ? projectAsset?.permissions?.find(
          backendModule.isUserPermissionAnd(permissions => permissions.user.userId === user.userId)
        ) ?? null
      : null
  const shouldShowShareButton =
    backend != null &&
    page === pageSwitcher.Page.editor &&
    projectAsset != null &&
    setProjectAsset != null &&
    self != null
  const shouldShowInviteButton =
    backend != null && sessionType === authProvider.UserSessionType.full && !shouldShowShareButton

  return (
    <FocusArea active={!invisible} direction="horizontal">
      {innerProps => (
        <div
          className="pointer-events-auto flex h-row shrink-0 cursor-default items-center gap-1 rounded-full bg-frame px-icons-x pr-profile-picture backdrop-blur-default"
          {...innerProps}
        >
          <ariaComponents.Button
            variant="icon"
            size="custom"
            className="mr-1"
            icon={ChatIcon}
            aria-label={getText('openHelpChat')}
            onPress={() => {
              setIsHelpChatOpen(true)
            }}
          />

          {shouldShowInviteButton && (
<<<<<<< HEAD
            <UnstyledButton
              className="text my-auto rounded-full bg-share px-button-x text-inversed"
              onPress={event => {
                const rect = event.target.getBoundingClientRect()
                const position = { pageX: rect.left, pageY: rect.top }
                setModal(<InviteUsersModal backend={backend} event={position} />)
=======
            <ariaComponents.Button
              rounding="full"
              size="xsmall"
              variant="tertiary"
              onPress={() => {
                setModal(<InviteUsersModal />)
>>>>>>> 9f4b3744
              }}
            >
              <aria.Text slot="label">{getText('invite')}</aria.Text>
            </ariaComponents.Button>
          )}

          <ariaComponents.Button
            variant="primary"
            rounding="full"
            size="xsmall"
            href={appUtils.SUBSCRIBE_PATH}
          >
            {getText('upgrade')}
          </ariaComponents.Button>
          {shouldShowShareButton && (
            <UnstyledButton
              className="text my-auto rounded-full bg-share px-button-x text-inversed"
              aria-label={getText('shareButtonAltText')}
              onPress={() => {
                setModal(
                  <ManagePermissionsModal
                    backend={backend}
                    item={projectAsset}
                    setItem={setProjectAsset}
                    self={self}
                    doRemoveSelf={doRemoveSelf}
                    eventTarget={null}
                  />
                )
              }}
            >
              <aria.Text slot="label">{getText('share')}</aria.Text>
            </UnstyledButton>
          )}
          <UnstyledButton
            className="flex size-profile-picture select-none items-center overflow-clip rounded-full"
            aria-label={getText('userMenuAltText')}
            onPress={() => {
              updateModal(oldModal =>
                oldModal?.type === UserMenu ? null : (
                  <UserMenu setPage={setPage} onSignOut={onSignOut} />
                )
              )
            }}
          >
            <img
              src={user?.profilePicture ?? DefaultUserIcon}
              alt={getText('openUserMenu')}
              className="pointer-events-none"
              height={28}
              width={28}
            />
          </UnstyledButton>
          {/* Required for shortcuts to work. */}
          <div className="hidden">
            <UserMenu hidden setPage={setPage} onSignOut={onSignOut} />
          </div>
        </div>
      )}
    </FocusArea>
  )
}<|MERGE_RESOLUTION|>--- conflicted
+++ resolved
@@ -45,15 +45,8 @@
 
 /** A toolbar containing chat and the user menu. */
 export default function UserBar(props: UserBarProps) {
-<<<<<<< HEAD
-  const { backend, invisible = false, page, setPage } = props
-  const { isHelpChatOpen, setIsHelpChatOpen, projectAsset, setProjectAsset } = props
-  const { doRemoveSelf, onSignOut } = props
-
-=======
-  const { invisible = false, page, setPage, setIsHelpChatOpen } = props
-  const { supportsLocalBackend, projectAsset, setProjectAsset, doRemoveSelf, onSignOut } = props
->>>>>>> 9f4b3744
+  const { backend, invisible = false, page, setPage, setIsHelpChatOpen } = props
+  const { projectAsset, setProjectAsset, doRemoveSelf, onSignOut } = props
   const { type: sessionType, user } = authProvider.useNonPartialUserSession()
   const { setModal, updateModal } = modalProvider.useSetModal()
   const { getText } = textProvider.useText()
@@ -91,21 +84,14 @@
           />
 
           {shouldShowInviteButton && (
-<<<<<<< HEAD
-            <UnstyledButton
-              className="text my-auto rounded-full bg-share px-button-x text-inversed"
+            <ariaComponents.Button
+              rounding="full"
+              size="xsmall"
+              variant="tertiary"
               onPress={event => {
                 const rect = event.target.getBoundingClientRect()
                 const position = { pageX: rect.left, pageY: rect.top }
                 setModal(<InviteUsersModal backend={backend} event={position} />)
-=======
-            <ariaComponents.Button
-              rounding="full"
-              size="xsmall"
-              variant="tertiary"
-              onPress={() => {
-                setModal(<InviteUsersModal />)
->>>>>>> 9f4b3744
               }}
             >
               <aria.Text slot="label">{getText('invite')}</aria.Text>
