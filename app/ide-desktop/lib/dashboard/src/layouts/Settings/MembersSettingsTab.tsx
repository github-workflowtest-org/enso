/** @file Settings tab for viewing and editing organization members. */
import * as React from 'react'

import * as asyncEffectHooks from '#/hooks/asyncEffectHooks'

<<<<<<< HEAD
import * as authProvider from '#/providers/AuthProvider'
import * as modalProvider from '#/providers/ModalProvider'
=======
import * as backendProvider from '#/providers/BackendProvider'
>>>>>>> 9cf4847a
import * as textProvider from '#/providers/TextProvider'

import MembersSettingsTabBar from '#/layouts/Settings/MembersSettingsTabBar'

import StatelessSpinner, * as statelessSpinner from '#/components/StatelessSpinner'
import SettingsPage from '#/components/styled/settings/SettingsPage'
import SettingsSection from '#/components/styled/settings/SettingsSection'

// ==========================
// === MembersSettingsTab ===
// ==========================

/** Settings tab for viewing and editing organization members. */
export default function MembersSettingsTab() {
<<<<<<< HEAD
  const { user } = authProvider.useNonPartialUserSession()
  const { setModal } = modalProvider.useSetModal()
  const members = asyncEffectHooks.useAsyncEffect(
    null,
    async () => (await user?.listUsers()) ?? null,
    [user]
  )
=======
  const { backend } = backendProvider.useBackend()
>>>>>>> 9cf4847a
  const { getText } = textProvider.useText()
  const isLoading = members == null

  return (
    <SettingsPage>
      <SettingsSection noFocusArea title={getText('members')}>
        <MembersSettingsTabBar />
        <table className="table-fixed self-start rounded-rows">
          <thead>
            <tr className="h-row">
              <th className="w-members-name-column border-x-2 border-transparent bg-clip-padding px-cell-x text-left text-sm font-semibold last:border-r-0">
                {getText('name')}
              </th>
              <th className="w-members-email-column border-x-2 border-transparent bg-clip-padding px-cell-x text-left text-sm font-semibold last:border-r-0">
                {getText('email')}
              </th>
            </tr>
          </thead>
          <tbody className="select-text">
            {isLoading ? (
              <tr className="h-row">
                <td colSpan={2} className="rounded-full bg-transparent">
                  <div className="flex justify-center">
                    <StatelessSpinner
                      size={32}
                      state={statelessSpinner.SpinnerState.loadingMedium}
                    />
                  </div>
                </td>
              </tr>
            ) : (
              members.map(member => (
                <tr key={member.userId} className="h-row">
                  <td className="text border-x-2 border-transparent bg-clip-padding px-cell-x first:rounded-l-full last:rounded-r-full last:border-r-0 ">
                    {member.name}
                  </td>
                  <td className="text border-x-2 border-transparent bg-clip-padding px-cell-x first:rounded-l-full last:rounded-r-full last:border-r-0 ">
                    {member.email}
                  </td>
                </tr>
              ))
            )}
          </tbody>
        </table>
      </SettingsSection>
    </SettingsPage>
  )
}<|MERGE_RESOLUTION|>--- conflicted
+++ resolved
@@ -3,12 +3,7 @@
 
 import * as asyncEffectHooks from '#/hooks/asyncEffectHooks'
 
-<<<<<<< HEAD
 import * as authProvider from '#/providers/AuthProvider'
-import * as modalProvider from '#/providers/ModalProvider'
-=======
-import * as backendProvider from '#/providers/BackendProvider'
->>>>>>> 9cf4847a
 import * as textProvider from '#/providers/TextProvider'
 
 import MembersSettingsTabBar from '#/layouts/Settings/MembersSettingsTabBar'
@@ -23,17 +18,12 @@
 
 /** Settings tab for viewing and editing organization members. */
 export default function MembersSettingsTab() {
-<<<<<<< HEAD
   const { user } = authProvider.useNonPartialUserSession()
-  const { setModal } = modalProvider.useSetModal()
   const members = asyncEffectHooks.useAsyncEffect(
     null,
     async () => (await user?.listUsers()) ?? null,
     [user]
   )
-=======
-  const { backend } = backendProvider.useBackend()
->>>>>>> 9cf4847a
   const { getText } = textProvider.useText()
   const isLoading = members == null
 
