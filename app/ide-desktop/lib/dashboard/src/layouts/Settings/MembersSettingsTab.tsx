/** @file Settings tab for viewing and editing organization members. */
import * as React from 'react'

import * as reactQuery from '@tanstack/react-query'

import * as backendProvider from '#/providers/BackendProvider'
import * as textProvider from '#/providers/TextProvider'

import MembersSettingsTabBar from '#/layouts/Settings/MembersSettingsTabBar'

import * as ariaComponents from '#/components/AriaComponents'
import SettingsPage from '#/components/styled/settings/SettingsPage'
import SettingsSection from '#/components/styled/settings/SettingsSection'

<<<<<<< HEAD
=======
import type * as backendModule from '#/services/Backend'
>>>>>>> 495eed45
import type Backend from '#/services/Backend'

// ==========================
// === MembersSettingsTab ===
// ==========================

<<<<<<< HEAD
/** Props for a {@link MembersSettingsTab}. */
export interface MembersSettingsTabProps {
  readonly backend: Backend
}
=======
const LIST_USERS_STALE_TIME = 60_000
>>>>>>> 495eed45

/** Settings tab for viewing and editing organization members. */
export default function MembersSettingsTab(props: MembersSettingsTabProps) {
  const { backend } = props
  const { getText } = textProvider.useText()
  const { backend } = backendProvider.useBackend()

  const [{ data: members }, { data: invitations }] = reactQuery.useSuspenseQueries({
    queries: [
      {
        queryKey: ['listUsers'],
        queryFn: () => backend.listUsers(),
        staleTime: LIST_USERS_STALE_TIME,
      },
      {
        queryKey: ['listInvitations'],
        queryFn: () => backend.listInvitations(),
        staleTime: LIST_USERS_STALE_TIME,
      },
    ],
  })

  return (
    <SettingsPage>
      <SettingsSection noFocusArea title={getText('members')} className="overflow-hidden">
<<<<<<< HEAD
        <MembersSettingsTabBar backend={backend} />
        <MembersTable allowDelete backend={backend} />
=======
        <MembersSettingsTabBar />

        <table className="table-fixed self-start rounded-rows">
          <thead>
            <tr className="h-row">
              <th className="w-members-name-column border-x-2 border-transparent bg-clip-padding px-cell-x text-left text-sm font-semibold last:border-r-0">
                {getText('name')}
              </th>
              <th className="w-members-email-column border-x-2 border-transparent bg-clip-padding px-cell-x text-left text-sm font-semibold last:border-r-0">
                {getText('status')}
              </th>
            </tr>
          </thead>
          <tbody className="select-text">
            {members.map(member => (
              <tr key={member.email} className="group h-row rounded-rows-child">
                <td className="border-x-2 border-transparent bg-clip-padding px-4 py-1 first:rounded-l-full last:rounded-r-full last:border-r-0">
                  <span className="block text-sm">{member.email}</span>
                  <span className="block text-xs text-primary/50">{member.name}</span>
                </td>
                <td className="border-x-2 border-transparent bg-clip-padding px-cell-x first:rounded-l-full last:rounded-r-full last:border-r-0">
                  <div className="flex flex-col">
                    {getText('active')}
                    <ariaComponents.ButtonGroup gap="small" className="mt-0.5">
                      <RemoveMemberButton backend={backend} email={member.email} />
                    </ariaComponents.ButtonGroup>
                  </div>
                </td>
              </tr>
            ))}

            {invitations.map(invitation => (
              <tr key={invitation.userEmail} className="group h-row rounded-rows-child">
                <td className="border-x-2 border-transparent bg-clip-padding px-4 py-1 first:rounded-l-full last:rounded-r-full last:border-r-0">
                  <span className="block text-sm">{invitation.userEmail}</span>
                </td>
                <td className="border-x-2 border-transparent bg-clip-padding px-cell-x first:rounded-l-full last:rounded-r-full last:border-r-0">
                  <div className="flex flex-col">
                    {getText('pendingInvitation')}
                    <ariaComponents.ButtonGroup gap="small" className="mt-0.5">
                      <ariaComponents.CopyButton
                        size="custom"
                        copyText={`enso://auth/registration?organization_id=${invitation.organizationId}`}
                        aria-label={getText('copyInviteLink')}
                        copyIcon={false}
                      >
                        {getText('copyInviteLink')}
                      </ariaComponents.CopyButton>

                      <ResendInvitationButton invitation={invitation} backend={backend} />

                      <RemoveInvitationButton backend={backend} email={invitation.userEmail} />
                    </ariaComponents.ButtonGroup>
                  </div>
                </td>
              </tr>
            ))}
          </tbody>
        </table>
>>>>>>> 495eed45
      </SettingsSection>
    </SettingsPage>
  )
}

/**
 * Props for the ResendInvitationButton component.
 */
interface ResendInvitationButtonProps {
  readonly invitation: backendModule.Invitation
  readonly backend: Backend
}

/**
 * Button for resending an invitation.
 */
function ResendInvitationButton(props: ResendInvitationButtonProps) {
  const { invitation, backend } = props

  const { getText } = textProvider.useText()
  const resendMutation = reactQuery.useMutation({
    mutationKey: ['resendInvitation', invitation.userEmail],
    mutationFn: (email: backendModule.EmailAddress) => backend.resendInvitation(email),
  })

  return (
    <ariaComponents.Button
      variant="icon"
      size="custom"
      loading={resendMutation.isPending}
      onPress={() => {
        resendMutation.mutate(invitation.userEmail)
      }}
    >
      {getText('resend')}
    </ariaComponents.Button>
  )
}

/**
 * Props for the RemoveMemberButton component.
 */
interface RemoveMemberButtonProps {
  readonly email: backendModule.EmailAddress
  readonly backend: Backend
}

/**
 * Action button for removing a member.
 */
function RemoveMemberButton(props: RemoveMemberButtonProps) {
  const { email } = props
  const { getText } = textProvider.useText()

  const queryClient = reactQuery.useQueryClient()

  const removeMutation = reactQuery.useMutation({
    mutationKey: ['removeUser', email],
    mutationFn: async () => {
      // TODO: Implement remove member mutation
    },
    onSuccess: () =>
      queryClient.invalidateQueries({
        queryKey: ['listUsers'],
      }),
  })

  return (
    <ariaComponents.Button
      variant="icon"
      size="custom"
      onPress={() => removeMutation.mutateAsync()}
    >
      {getText('remove')}
    </ariaComponents.Button>
  )
}

/**
 * Action button for removing an invitation.
 */
function RemoveInvitationButton(props: RemoveMemberButtonProps) {
  const { backend, email } = props

  const { getText } = textProvider.useText()
  const queryClient = reactQuery.useQueryClient()

  const removeMutation = reactQuery.useMutation({
    mutationKey: ['resendInvitation', email],
    mutationFn: () => backend.deleteInvitation(email),
    onSuccess: () =>
      queryClient.invalidateQueries({
        queryKey: ['listInvitations'],
      }),
  })

  return (
    <ariaComponents.Button
      variant="icon"
      size="custom"
      loading={removeMutation.isPending}
      onPress={() => {
        removeMutation.mutate()
      }}
    >
      {getText('remove')}
    </ariaComponents.Button>
  )
}<|MERGE_RESOLUTION|>--- conflicted
+++ resolved
@@ -3,51 +3,49 @@
 
 import * as reactQuery from '@tanstack/react-query'
 
-import * as backendProvider from '#/providers/BackendProvider'
 import * as textProvider from '#/providers/TextProvider'
 
 import MembersSettingsTabBar from '#/layouts/Settings/MembersSettingsTabBar'
+import MembersTable from '#/layouts/Settings/MembersTable'
 
 import * as ariaComponents from '#/components/AriaComponents'
 import SettingsPage from '#/components/styled/settings/SettingsPage'
 import SettingsSection from '#/components/styled/settings/SettingsSection'
 
-<<<<<<< HEAD
-=======
 import type * as backendModule from '#/services/Backend'
->>>>>>> 495eed45
 import type Backend from '#/services/Backend'
+
+// =================
+// === Constants ===
+// =================
+
+const LIST_USERS_STALE_TIME_MS = 60_000
 
 // ==========================
 // === MembersSettingsTab ===
 // ==========================
 
-<<<<<<< HEAD
 /** Props for a {@link MembersSettingsTab}. */
 export interface MembersSettingsTabProps {
   readonly backend: Backend
 }
-=======
-const LIST_USERS_STALE_TIME = 60_000
->>>>>>> 495eed45
 
 /** Settings tab for viewing and editing organization members. */
 export default function MembersSettingsTab(props: MembersSettingsTabProps) {
   const { backend } = props
   const { getText } = textProvider.useText()
-  const { backend } = backendProvider.useBackend()
 
   const [{ data: members }, { data: invitations }] = reactQuery.useSuspenseQueries({
     queries: [
       {
         queryKey: ['listUsers'],
         queryFn: () => backend.listUsers(),
-        staleTime: LIST_USERS_STALE_TIME,
+        staleTime: LIST_USERS_STALE_TIME_MS,
       },
       {
         queryKey: ['listInvitations'],
         queryFn: () => backend.listInvitations(),
-        staleTime: LIST_USERS_STALE_TIME,
+        staleTime: LIST_USERS_STALE_TIME_MS,
       },
     ],
   })
@@ -55,70 +53,8 @@
   return (
     <SettingsPage>
       <SettingsSection noFocusArea title={getText('members')} className="overflow-hidden">
-<<<<<<< HEAD
         <MembersSettingsTabBar backend={backend} />
         <MembersTable allowDelete backend={backend} />
-=======
-        <MembersSettingsTabBar />
-
-        <table className="table-fixed self-start rounded-rows">
-          <thead>
-            <tr className="h-row">
-              <th className="w-members-name-column border-x-2 border-transparent bg-clip-padding px-cell-x text-left text-sm font-semibold last:border-r-0">
-                {getText('name')}
-              </th>
-              <th className="w-members-email-column border-x-2 border-transparent bg-clip-padding px-cell-x text-left text-sm font-semibold last:border-r-0">
-                {getText('status')}
-              </th>
-            </tr>
-          </thead>
-          <tbody className="select-text">
-            {members.map(member => (
-              <tr key={member.email} className="group h-row rounded-rows-child">
-                <td className="border-x-2 border-transparent bg-clip-padding px-4 py-1 first:rounded-l-full last:rounded-r-full last:border-r-0">
-                  <span className="block text-sm">{member.email}</span>
-                  <span className="block text-xs text-primary/50">{member.name}</span>
-                </td>
-                <td className="border-x-2 border-transparent bg-clip-padding px-cell-x first:rounded-l-full last:rounded-r-full last:border-r-0">
-                  <div className="flex flex-col">
-                    {getText('active')}
-                    <ariaComponents.ButtonGroup gap="small" className="mt-0.5">
-                      <RemoveMemberButton backend={backend} email={member.email} />
-                    </ariaComponents.ButtonGroup>
-                  </div>
-                </td>
-              </tr>
-            ))}
-
-            {invitations.map(invitation => (
-              <tr key={invitation.userEmail} className="group h-row rounded-rows-child">
-                <td className="border-x-2 border-transparent bg-clip-padding px-4 py-1 first:rounded-l-full last:rounded-r-full last:border-r-0">
-                  <span className="block text-sm">{invitation.userEmail}</span>
-                </td>
-                <td className="border-x-2 border-transparent bg-clip-padding px-cell-x first:rounded-l-full last:rounded-r-full last:border-r-0">
-                  <div className="flex flex-col">
-                    {getText('pendingInvitation')}
-                    <ariaComponents.ButtonGroup gap="small" className="mt-0.5">
-                      <ariaComponents.CopyButton
-                        size="custom"
-                        copyText={`enso://auth/registration?organization_id=${invitation.organizationId}`}
-                        aria-label={getText('copyInviteLink')}
-                        copyIcon={false}
-                      >
-                        {getText('copyInviteLink')}
-                      </ariaComponents.CopyButton>
-
-                      <ResendInvitationButton invitation={invitation} backend={backend} />
-
-                      <RemoveInvitationButton backend={backend} email={invitation.userEmail} />
-                    </ariaComponents.ButtonGroup>
-                  </div>
-                </td>
-              </tr>
-            ))}
-          </tbody>
-        </table>
->>>>>>> 495eed45
       </SettingsSection>
     </SettingsPage>
   )
