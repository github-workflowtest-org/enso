--- conflicted
+++ resolved
@@ -1,11 +1,6 @@
 /** @file Settings tab for viewing and editing organization members. */
 import * as React from 'react'
 
-<<<<<<< HEAD
-import * as asyncEffectHooks from '#/hooks/asyncEffectHooks'
-
-=======
->>>>>>> 720d32cb
 import * as textProvider from '#/providers/TextProvider'
 
 import MembersSettingsTabBar from '#/layouts/Settings/MembersSettingsTabBar'
@@ -26,61 +21,15 @@
 }
 
 /** Settings tab for viewing and editing organization members. */
-<<<<<<< HEAD
 export default function MembersSettingsTab(props: MembersSettingsTabProps) {
   const { backend } = props
-=======
-export default function MembersSettingsTab() {
->>>>>>> 720d32cb
   const { getText } = textProvider.useText()
 
   return (
     <SettingsPage>
-<<<<<<< HEAD
-      <SettingsSection noFocusArea title={getText('members')}>
+      <SettingsSection noFocusArea title={getText('members')} className="overflow-hidden">
         <MembersSettingsTabBar backend={backend} />
-        <table className="table-fixed self-start rounded-rows">
-          <thead>
-            <tr className="h-row">
-              <th className="w-members-name-column border-x-2 border-transparent bg-clip-padding px-cell-x text-left text-sm font-semibold last:border-r-0">
-                {getText('name')}
-              </th>
-              <th className="w-members-email-column border-x-2 border-transparent bg-clip-padding px-cell-x text-left text-sm font-semibold last:border-r-0">
-                {getText('email')}
-              </th>
-            </tr>
-          </thead>
-          <tbody className="select-text">
-            {isLoading ? (
-              <tr className="h-row">
-                <td colSpan={2} className="rounded-full bg-transparent">
-                  <div className="flex justify-center">
-                    <StatelessSpinner
-                      size={32}
-                      state={statelessSpinner.SpinnerState.loadingMedium}
-                    />
-                  </div>
-                </td>
-              </tr>
-            ) : (
-              members.map(member => (
-                <tr key={member.userId} className="h-row">
-                  <td className="text border-x-2 border-transparent bg-clip-padding px-cell-x first:rounded-l-full last:rounded-r-full last:border-r-0 ">
-                    {member.name}
-                  </td>
-                  <td className="text border-x-2 border-transparent bg-clip-padding px-cell-x first:rounded-l-full last:rounded-r-full last:border-r-0 ">
-                    {member.email}
-                  </td>
-                </tr>
-              ))
-            )}
-          </tbody>
-        </table>
-=======
-      <SettingsSection noFocusArea title={getText('members')} className="overflow-hidden">
-        <MembersSettingsTabBar />
-        <MembersTable allowDelete />
->>>>>>> 720d32cb
+        <MembersTable allowDelete backend={backend} />
       </SettingsSection>
     </SettingsPage>
   )
