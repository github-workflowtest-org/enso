--- conflicted
+++ resolved
@@ -104,13 +104,8 @@
     const location = locationRef.current?.value ?? ''
     if (oldLocation !== location) {
       try {
-<<<<<<< HEAD
         setOrganizationInfo(object.merger({ address: location }))
-        const newOrganization = await organization?.update({ location })
-=======
-        setOrganization(object.merger({ address: location }))
-        const newOrganization = await backend.updateOrganization({ address: location })
->>>>>>> 447f4b5a
+        const newOrganization = await organization?.update({ address: location })
         if (newOrganization != null) {
           setOrganizationInfo(newOrganization)
         }
@@ -129,12 +124,8 @@
     <SettingsSection title={getText('organization')}>
       <div key={JSON.stringify(organization)} className="flex flex-col">
         <aria.TextField
-<<<<<<< HEAD
+          key={organization?.value?.name ?? 'organization name'}
           defaultValue={organization?.value?.name ?? ''}
-=======
-          key={organization.name}
-          defaultValue={organization.name ?? ''}
->>>>>>> 447f4b5a
           className="flex h-row gap-settings-entry"
         >
           <aria.Label className="text my-auto w-organization-settings-label">
@@ -148,12 +139,8 @@
           />
         </aria.TextField>
         <aria.TextField
-<<<<<<< HEAD
+          key={organization?.value?.email ?? 'organization email'}
           defaultValue={organization?.value?.email ?? ''}
-=======
-          key={organization.email}
-          defaultValue={organization.email ?? ''}
->>>>>>> 447f4b5a
           className="flex h-row gap-settings-entry"
         >
           <aria.Label className="text my-auto w-organization-settings-label">
@@ -178,12 +165,8 @@
           />
         </aria.TextField>
         <aria.TextField
-<<<<<<< HEAD
+          key={organization?.value?.website ?? 'organization website'}
           defaultValue={organization?.value?.website ?? ''}
-=======
-          key={organization.website}
-          defaultValue={organization.website ?? ''}
->>>>>>> 447f4b5a
           className="flex h-row gap-settings-entry"
         >
           <aria.Label className="text my-auto w-organization-settings-label">
@@ -197,12 +180,8 @@
           />
         </aria.TextField>
         <aria.TextField
-<<<<<<< HEAD
+          key={organization?.value?.address ?? 'organization address'}
           defaultValue={organization?.value?.address ?? ''}
-=======
-          key={organization.address}
-          defaultValue={organization.address ?? ''}
->>>>>>> 447f4b5a
           className="flex h-row gap-settings-entry"
         >
           <aria.Label className="text my-auto w-organization-settings-label">
