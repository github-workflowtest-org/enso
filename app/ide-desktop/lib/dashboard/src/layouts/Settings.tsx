--- conflicted
+++ resolved
@@ -14,13 +14,9 @@
 import SettingsTab from '#/layouts/Settings/SettingsTab'
 import SettingsSidebar from '#/layouts/SettingsSidebar'
 
-<<<<<<< HEAD
-import type * as backendModule from '#/services/Backend'
-=======
 import * as aria from '#/components/aria'
 
-import * as backendModule from '#/services/Backend'
->>>>>>> 9cf4847a
+import type * as backendModule from '#/services/Backend'
 
 import * as array from '#/utilities/array'
 
