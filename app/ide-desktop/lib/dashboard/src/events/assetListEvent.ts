--- conflicted
+++ resolved
@@ -94,7 +94,7 @@
 interface AssetListInsertAssetsEvent extends AssetListBaseEvent<AssetListEventType.insertAssets> {
   readonly parentKey: backend.DirectoryId
   readonly parent: backend.SmartDirectory
-  readonly assets: backend.AnySmartAsset[]
+  readonly assets: readonly backend.AnySmartAsset[]
 }
 
 /** A signal to close (collapse) a folder. */
@@ -105,29 +105,17 @@
 
 /** A signal that files should be copied. */
 interface AssetListCopyEvent extends AssetListBaseEvent<AssetListEventType.copy> {
-<<<<<<< HEAD
-  readonly newParentKey: backend.AssetId
+  readonly newParentKey: backend.DirectoryId
   readonly newParent: backend.SmartDirectory
-  readonly items: backend.AnySmartAsset[]
-=======
-  readonly newParentKey: backend.DirectoryId
-  readonly newParentId: backend.DirectoryId
-  readonly items: backend.AnyAsset[]
->>>>>>> 447f4b5a
+  readonly items: readonly backend.AnySmartAsset[]
 }
 
 /** A signal that a file has been moved. */
 interface AssetListMoveEvent extends AssetListBaseEvent<AssetListEventType.move> {
   readonly key: backend.AssetId
-<<<<<<< HEAD
-  readonly newParentKey: backend.AssetId
+  readonly newParentKey: backend.DirectoryId
   readonly newParent: backend.SmartDirectory
   readonly item: backend.AnySmartAsset
-=======
-  readonly newParentKey: backend.DirectoryId
-  readonly newParentId: backend.DirectoryId
-  readonly item: backend.AnyAsset
->>>>>>> 447f4b5a
 }
 
 /** A signal that a file has been deleted. */
