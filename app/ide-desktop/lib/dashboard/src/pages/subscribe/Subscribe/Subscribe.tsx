/** @file A page in which the currently active payment plan can be changed. */
import * as React from 'react'

import * as reactQuery from '@tanstack/react-query'
import * as router from 'react-router-dom'

import Back from 'enso-assets/arrow_left.svg'

import * as appUtils from '#/appUtils'

import * as navigateHooks from '#/hooks/navigateHooks'

import * as backendProvider from '#/providers/BackendProvider'
import * as textProvider from '#/providers/TextProvider'

import * as ariaComponents from '#/components/AriaComponents'

import * as backendModule from '#/services/Backend'

import * as components from './components'
import * as componentForPlan from './getComponentForPlan'

/**
 * The mutation data for the `onCompleteMutation` mutation.
 */
interface CreateCheckoutSessionMutation {
  readonly plan: backendModule.Plan
  readonly paymentMethodId: string
}

/** A page in which the currently active payment plan can be changed.
 *
 * This page can be in one of several states:
 *
 * 1. Initial (i.e. `plan = null, clientSecret = '', sessionStatus = null`),
 * 2. Plan selected (e.g. `plan = 'solo', clientSecret = '', sessionStatus = null`),
 * 3. Session created (e.g. `plan = 'solo', clientSecret = 'cs_foo',
 * sessionStatus.status = { status: 'open' || 'complete' || 'expired',
 * paymentStatus: 'no_payment_required' || 'paid' || 'unpaid' }`),
 * 4. Session complete (e.g. `plan = 'solo', clientSecret = 'cs_foo',
 * sessionStatus.status = { status: 'complete',
 * paymentStatus: 'no_payment_required' || 'paid' || 'unpaid' }`).
 */
export function Subscribe() {
  const navigate = navigateHooks.useNavigate()
  const { getText } = textProvider.useText()

  const [searchParams] = router.useSearchParams()
  const backend = backendProvider.useRemoteBackendStrict()

  const plan = searchParams.get('plan')

  const onCompleteMutation = reactQuery.useMutation({
<<<<<<< HEAD
    mutationFn: async (data: backendModule.CreateCheckoutSessionRequestBody) => {
      const { id } = await backend.createCheckoutSession(data)
=======
    mutationFn: async (mutationData: CreateCheckoutSessionMutation) => {
      const { id } = await backend.createCheckoutSession({
        plan: mutationData.plan,
        paymentMethodId: mutationData.paymentMethodId,
      })
>>>>>>> d8f4b0f6
      return backend.getCheckoutSession(id)
    },
    onSuccess: (data, mutationData) => {
      if (['trialing', 'active'].includes(data.status)) {
        navigate({ pathname: appUtils.SUBSCRIBE_SUCCESS_PATH, search: `plan=${mutationData.plan}` })
        return
      } else {
        throw new Error(
          'Session not complete, please contact the support team or try with another payment method.'
        )
      }
    },
  })

  return (
    <div className="flex h-full w-full flex-col overflow-y-auto bg-hover-bg text-xs text-primary">
      <div className="mx-auto mt-16 flex w-full min-w-96 max-w-[1400px] flex-col items-start justify-center p-12">
        <div className="flex flex-col items-start">
          <ariaComponents.Button
            variant="icon"
            icon={Back}
            href={appUtils.DASHBOARD_PATH}
            className="-ml-2"
          >
            {getText('returnToDashboard')}
          </ariaComponents.Button>

          <ariaComponents.Text.Heading
            level={1}
            variant="custom"
            className="mb-5 self-start text-start text-4xl"
          >
            {getText('subscribeTitle')}
          </ariaComponents.Text.Heading>
        </div>

        <div className="w-full rounded-default bg-selected-frame p-8">
          <div className="flex gap-6 overflow-auto scroll-hidden">
            {backendModule.PLANS.map(newPlan => {
              const planProps = componentForPlan.getComponentPerPlan(newPlan, getText)

              return (
                <components.Card
                  key={newPlan}
                  className="min-w-64 flex-1"
                  features={planProps.features}
                  subtitle={planProps.subtitle}
                  title={planProps.title}
                  submitButton={
                    <planProps.submitButton
                      onSubmit={async paymentMethodId => {
                        await onCompleteMutation.mutateAsync({
                          plan: newPlan,
                          paymentMethodId,
                        })
                      }}
                      plan={newPlan}
                      defaultOpen={newPlan === plan}
                    />
                  }
                  learnMore={<planProps.learnMore />}
                  pricing={planProps.pricing}
                />
              )
            })}
          </div>
        </div>
      </div>
    </div>
  )
}<|MERGE_RESOLUTION|>--- conflicted
+++ resolved
@@ -19,14 +19,6 @@
 
 import * as components from './components'
 import * as componentForPlan from './getComponentForPlan'
-
-/**
- * The mutation data for the `onCompleteMutation` mutation.
- */
-interface CreateCheckoutSessionMutation {
-  readonly plan: backendModule.Plan
-  readonly paymentMethodId: string
-}
 
 /** A page in which the currently active payment plan can be changed.
  *
@@ -51,16 +43,8 @@
   const plan = searchParams.get('plan')
 
   const onCompleteMutation = reactQuery.useMutation({
-<<<<<<< HEAD
     mutationFn: async (data: backendModule.CreateCheckoutSessionRequestBody) => {
       const { id } = await backend.createCheckoutSession(data)
-=======
-    mutationFn: async (mutationData: CreateCheckoutSessionMutation) => {
-      const { id } = await backend.createCheckoutSession({
-        plan: mutationData.plan,
-        paymentMethodId: mutationData.paymentMethodId,
-      })
->>>>>>> d8f4b0f6
       return backend.getCheckoutSession(id)
     },
     onSuccess: (data, mutationData) => {
