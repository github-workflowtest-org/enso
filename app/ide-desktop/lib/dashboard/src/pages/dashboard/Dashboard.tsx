--- conflicted
+++ resolved
@@ -429,12 +429,9 @@
           <Drive
             supportsLocalBackend={supportsLocalBackend}
             hidden={page !== pageSwitcher.Page.drive}
-<<<<<<< HEAD
+            hideRows={page !== pageSwitcher.Page.drive && page !== pageSwitcher.Page.home}
             backend={backend}
             rootDirectory={rootDirectory}
-=======
-            hideRows={page !== pageSwitcher.Page.drive && page !== pageSwitcher.Page.home}
->>>>>>> 703cafa6
             initialProjectName={initialProjectName}
             query={query}
             setQuery={setQuery}
