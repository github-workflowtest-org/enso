--- conflicted
+++ resolved
@@ -5,7 +5,6 @@
 import * as eventHooks from '#/hooks/eventHooks'
 
 import * as authProvider from '#/providers/AuthProvider'
-import * as backendProvider from '#/providers/BackendProvider'
 import * as localStorageProvider from '#/providers/LocalStorageProvider'
 import * as loggerProvider from '#/providers/LoggerProvider'
 import * as modalProvider from '#/providers/ModalProvider'
@@ -28,27 +27,12 @@
 import * as pageSwitcher from '#/layouts/dashboard/PageSwitcher'
 import Settings from '#/layouts/dashboard/Settings'
 import TopBar from '#/layouts/dashboard/TopBar'
-<<<<<<< HEAD
-import * as authProvider from '#/providers/AuthProvider'
-import * as localStorageProvider from '#/providers/LocalStorageProvider'
-import * as loggerProvider from '#/providers/LoggerProvider'
-import * as modalProvider from '#/providers/ModalProvider'
-import * as shortcutsProvider from '#/providers/ShortcutsProvider'
-import * as backendModule from '#/services/backend'
-import * as localBackendModule from '#/services/localBackend'
-import * as remoteBackendModule from '#/services/remoteBackend'
-import * as assetQuery from '#/utilities/assetQuery'
-import * as http from '#/utilities/http'
-import * as localStorageModule from '#/utilities/localStorage'
-import * as object from '#/utilities/object'
-import * as shortcutsModule from '#/utilities/shortcuts'
-=======
->>>>>>> 340a3eec
 
 import TheModal from '#/components/dashboard/TheModal'
 import type * as spinner from '#/components/Spinner'
 
 import * as backendModule from '#/services/Backend'
+import type Backend from '#/services/Backend'
 import LocalBackend from '#/services/LocalBackend'
 import RemoteBackend, * as remoteBackendModule from '#/services/RemoteBackend'
 
@@ -100,7 +84,7 @@
         // eslint-disable-next-line no-restricted-syntax
         project: value.project as backendModule.Project,
         // eslint-disable-next-line no-restricted-syntax
-        projectAsset: value.projectAsset as backendModule.ProjectAsset,
+        projectAsset: value.projectAsset as backendModule.SmartProject,
         backendType: value.backendType,
         accessToken: value.accessToken,
       }
@@ -116,8 +100,8 @@
 export interface DashboardProps {
   /** Whether the application may have the local backend running. */
   supportsLocalBackend: boolean
-  backend: backendModule.Backend
-  setBackend: (backend: backendModule.Backend) => void
+  backend: Backend
+  setBackend: (backend: Backend) => void
   appRunner: AppRunner
   initialProjectName: string | null
   projectManagerUrl: string | null
@@ -135,17 +119,8 @@
   const { shortcutManager } = shortcutManagerProvider.useShortcutManager()
   const [initialized, setInitialized] = React.useState(false)
   const [isHelpChatOpen, setIsHelpChatOpen] = React.useState(false)
-<<<<<<< HEAD
-  const [isHelpChatVisible, setIsHelpChatVisible] = React.useState(false)
-  const [page, setPage] = React.useState(
-    () => localStorage.get(localStorageModule.LocalStorageKey.page) ?? pageSwitcher.Page.drive
-  )
-  const [query, setQuery] = React.useState(() => assetQuery.AssetQuery.fromString(''))
-=======
   const [page, setPage] = React.useState(() => localStorage.get('page') ?? pageSwitcher.Page.drive)
-  const [queuedAssetEvents, setQueuedAssetEvents] = React.useState<assetEvent.AssetEvent[]>([])
   const [query, setQuery] = React.useState(() => AssetQuery.fromString(''))
->>>>>>> 340a3eec
   const [labels, setLabels] = React.useState<backendModule.Label[]>([])
   const [suggestions, setSuggestions] = React.useState<assetSearchBar.Suggestion[]>([])
   const [projectStartupInfo, setProjectStartupInfo] =
@@ -197,87 +172,41 @@
       }
     } else if (savedProjectStartupInfo != null) {
       if (savedProjectStartupInfo.backendType === backendModule.BackendType.remote) {
-<<<<<<< HEAD
         if (accessToken != null) {
           setPage(pageSwitcher.Page.drive)
-          const httpClient = new http.Client(
+          const httpClient = new HttpClient(
             new Headers([['Authorization', `Bearer ${accessToken}`]])
           )
-          const remoteBackend = new remoteBackendModule.RemoteBackend(httpClient, logger)
+          const remoteBackend = new RemoteBackend(httpClient, logger)
           void (async () => {
             const abortController = new AbortController()
             setOpenProjectAbortController(abortController)
             const projectAsset = savedProjectStartupInfo.projectAsset
-            const oldProject = await remoteBackend.getProjectDetails(
-              projectAsset.value.id,
-              projectAsset.value.title
-            )
-            if (backendModule.DOES_PROJECT_STATE_INDICATE_VM_EXISTS[oldProject.state.type]) {
-              await remoteBackendModule.waitUntilProjectIsReady(
-                remoteBackend,
+            try {
+              const oldProject = await remoteBackend.getProjectDetails(
                 projectAsset.value.id,
-                projectAsset.value.title,
-                abortController
+                projectAsset.value.title
               )
-              if (!abortController.signal.aborted) {
-                const project = await remoteBackend.getProjectDetails(
+              if (backendModule.DOES_PROJECT_STATE_INDICATE_VM_EXISTS[oldProject.state.type]) {
+                await remoteBackendModule.waitUntilProjectIsReady(
+                  remoteBackend,
                   projectAsset.value.id,
-                  projectAsset.value.title
+                  projectAsset.value.title,
+                  abortController
                 )
-                setProjectStartupInfo(object.merge(savedProjectStartupInfo, { project }))
-                if (page === pageSwitcher.Page.editor) {
-                  setPage(page)
-=======
-        if (session.accessToken != null) {
-          if (
-            currentBackend.type === backendModule.BackendType.remote &&
-            savedProjectStartupInfo.projectAsset.parentId === session.organization.rootDirectoryId
-          ) {
-            // `projectStartupInfo` is still `null`, so the `editor` page will be empty.
-            setPage(pageSwitcher.Page.drive)
-            setQueuedAssetEvents([
-              {
-                type: AssetEventType.openProject,
-                id: savedProjectStartupInfo.project.projectId,
-                shouldAutomaticallySwitchPage: page === pageSwitcher.Page.editor,
-                runInBackground: false,
-              },
-            ])
-          } else {
-            setPage(pageSwitcher.Page.drive)
-            const httpClient = new HttpClient(
-              new Headers([['Authorization', `Bearer ${session.accessToken}`]])
-            )
-            const remoteBackend = new RemoteBackend(httpClient, logger)
-            void (async () => {
-              const abortController = new AbortController()
-              setOpenProjectAbortController(abortController)
-              try {
-                const oldProject = await backend.getProjectDetails(
-                  savedProjectStartupInfo.projectAsset.id,
-                  savedProjectStartupInfo.projectAsset.title
-                )
-                if (backendModule.DOES_PROJECT_STATE_INDICATE_VM_EXISTS[oldProject.state.type]) {
-                  await remoteBackendModule.waitUntilProjectIsReady(
-                    remoteBackend,
-                    savedProjectStartupInfo.projectAsset,
-                    abortController
+                if (!abortController.signal.aborted) {
+                  const project = await remoteBackend.getProjectDetails(
+                    projectAsset.value.id,
+                    projectAsset.value.title
                   )
-                  if (!abortController.signal.aborted) {
-                    const project = await remoteBackend.getProjectDetails(
-                      savedProjectStartupInfo.projectAsset.id,
-                      savedProjectStartupInfo.projectAsset.title
-                    )
-                    setProjectStartupInfo(object.merge(savedProjectStartupInfo, { project }))
-                    if (page === pageSwitcher.Page.editor) {
-                      setPage(page)
-                    }
+                  setProjectStartupInfo(object.merge(savedProjectStartupInfo, { project }))
+                  if (page === pageSwitcher.Page.editor) {
+                    setPage(page)
                   }
->>>>>>> 340a3eec
                 }
-              } catch {
-                setProjectStartupInfo(null)
               }
+            } catch {
+              setProjectStartupInfo(null)
             }
           })()
         }
@@ -388,15 +317,8 @@
             setBackend(new LocalBackend(projectManagerUrl))
             break
           case backendModule.BackendType.remote: {
-<<<<<<< HEAD
-            const client = new http.Client([['Authorization', `Bearer ${accessToken ?? ''}`]])
-            setBackend(new remoteBackendModule.RemoteBackend(client, logger))
-=======
-            const client = new HttpClient([
-              ['Authorization', `Bearer ${session.accessToken ?? ''}`],
-            ])
+            const client = new HttpClient([['Authorization', `Bearer ${accessToken ?? ''}`]])
             setBackend(new RemoteBackend(client, logger))
->>>>>>> 340a3eec
             break
           }
         }
@@ -544,15 +466,9 @@
             projectStartupInfo={projectStartupInfo}
             appRunner={appRunner}
           />
-<<<<<<< HEAD
           {page === pageSwitcher.Page.settings && <Settings backend={backend} />}
           {/* `accessToken` MUST be present in order for the `Chat` component to work. */}
-          {isHelpChatVisible && accessToken != null ? (
-=======
-          {page === pageSwitcher.Page.settings && <Settings />}
-          {/* `session.accessToken` MUST be present in order for the `Chat` component to work. */}
-          {session.accessToken != null ? (
->>>>>>> 340a3eec
+          {accessToken != null ? (
             <Chat
               page={page}
               isOpen={isHelpChatOpen}
@@ -575,20 +491,12 @@
             isAssetPanelVisible && assetPanelProps != null ? 'min-w-120' : 'min-w-0 invisible'
           }`}
         >
-<<<<<<< HEAD
-          {assetSettingsPanelProps && (
-            <AssetSettingsPanel
-              key={assetSettingsPanelProps.item.item.value.id}
-              {...assetSettingsPanelProps}
+          {assetPanelProps && isAssetPanelVisible && (
+            <AssetPanel
+              key={assetPanelProps.item.item.value.id}
+              {...assetPanelProps}
               backend={backend}
               supportsLocalBackend={supportsLocalBackend}
-=======
-          {assetPanelProps && isAssetPanelVisible && (
-            <AssetPanel
-              supportsLocalBackend={supportsLocalBackend}
-              key={assetPanelProps.item.item.id}
-              {...assetPanelProps}
->>>>>>> 340a3eec
               page={page}
               setPage={setPage}
               category={Category.home}
