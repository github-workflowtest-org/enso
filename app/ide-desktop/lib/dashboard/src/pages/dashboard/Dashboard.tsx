--- conflicted
+++ resolved
@@ -6,11 +6,7 @@
 import * as eventHooks from '#/hooks/eventHooks'
 
 import * as authProvider from '#/providers/AuthProvider'
-<<<<<<< HEAD
-=======
-import * as backendProvider from '#/providers/BackendProvider'
 import * as inputBindingsProvider from '#/providers/InputBindingsProvider'
->>>>>>> 97033a2f
 import * as localStorageProvider from '#/providers/LocalStorageProvider'
 import * as loggerProvider from '#/providers/LoggerProvider'
 import * as modalProvider from '#/providers/ModalProvider'
@@ -45,12 +41,7 @@
 import AssetQuery from '#/utilities/AssetQuery'
 import HttpClient from '#/utilities/HttpClient'
 import LocalStorage from '#/utilities/LocalStorage'
-<<<<<<< HEAD
-import * as shortcutManagerModule from '#/utilities/ShortcutManager'
-=======
-import * as object from '#/utilities/object'
 import * as sanitizedEventTargets from '#/utilities/sanitizedEventTargets'
->>>>>>> 97033a2f
 
 // ============================
 // === Global configuration ===
@@ -151,17 +142,9 @@
   )
   const [isAssetPanelTemporarilyVisible, setIsAssetPanelTemporarilyVisible] = React.useState(false)
   const [initialProjectName, setInitialProjectName] = React.useState(rawInitialProjectName)
-<<<<<<< HEAD
   const isCloud = backend.type === backendModule.BackendType.remote
   const self = asyncEffectHooks.useAsyncEffect(user, () => backend.self(), [backend])
   const rootDirectory = React.useMemo(() => self?.rootDirectory() ?? null, [self])
-=======
-  const rootDirectoryId = React.useMemo(
-    () => session.user?.rootDirectoryId ?? backendModule.DirectoryId(''),
-    [session.user]
-  )
-  const isCloud = backend.type === backendModule.BackendType.remote
->>>>>>> 97033a2f
 
   React.useEffect(() => {
     setInitialized(true)
@@ -194,7 +177,6 @@
       if (page === pageSwitcher.Page.editor) {
         setPage(pageSwitcher.Page.drive)
       }
-<<<<<<< HEAD
     } else if (lastOpenedProject != null) {
       const { parentId, id, title, backendType } = lastOpenedProject
       if (backendType === backendModule.BackendType.remote) {
@@ -210,60 +192,12 @@
             try {
               const projectAsset = await remoteBackend.getProject(parentId, id, title)
               const projectState = projectAsset.value.projectState.type
-              if (backendModule.DOES_PROJECT_STATE_INDICATE_VM_EXISTS[projectState]) {
+              if (backendModule.IS_OPENING_OR_OPENED[projectState]) {
                 const details = await projectAsset.waitUntilReady()
                 if (!abortController.signal.aborted) {
                   setProjectStartupInfo({ details, projectAsset, backendType, accessToken })
                   if (page === pageSwitcher.Page.editor) {
                     setPage(page)
-=======
-    } else if (savedProjectStartupInfo != null) {
-      if (savedProjectStartupInfo.backendType === backendModule.BackendType.remote) {
-        if (session.accessToken != null) {
-          if (
-            currentBackend.type === backendModule.BackendType.remote &&
-            savedProjectStartupInfo.projectAsset.parentId === session.user.rootDirectoryId
-          ) {
-            // `projectStartupInfo` is still `null`, so the `editor` page will be empty.
-            setPage(pageSwitcher.Page.drive)
-            setQueuedAssetEvents([
-              {
-                type: AssetEventType.openProject,
-                id: savedProjectStartupInfo.project.projectId,
-                shouldAutomaticallySwitchPage: page === pageSwitcher.Page.editor,
-                runInBackground: false,
-              },
-            ])
-          } else {
-            setPage(pageSwitcher.Page.drive)
-            const httpClient = new HttpClient(
-              new Headers([['Authorization', `Bearer ${session.accessToken}`]])
-            )
-            const remoteBackend = new RemoteBackend(httpClient, logger)
-            void (async () => {
-              const abortController = new AbortController()
-              setOpenProjectAbortController(abortController)
-              try {
-                const oldProject = await backend.getProjectDetails(
-                  savedProjectStartupInfo.projectAsset.id,
-                  savedProjectStartupInfo.projectAsset.title
-                )
-                if (backendModule.IS_OPENING_OR_OPENED[oldProject.state.type]) {
-                  await remoteBackendModule.waitUntilProjectIsReady(
-                    remoteBackend,
-                    savedProjectStartupInfo.projectAsset,
-                    abortController
-                  )
-                  if (!abortController.signal.aborted) {
-                    const project = await remoteBackend.getProjectDetails(
-                      savedProjectStartupInfo.projectAsset.id,
-                      savedProjectStartupInfo.projectAsset.title
-                    )
-                    setProjectStartupInfo(object.merge(savedProjectStartupInfo, { project }))
-                    if (page === pageSwitcher.Page.editor) {
-                      setPage(page)
-                    }
->>>>>>> 97033a2f
                   }
                 }
               }
@@ -338,53 +272,20 @@
     }
   }, [/* should never change */ unsetModal])
 
-<<<<<<< HEAD
-  React.useEffect(() => {
-    return shortcutManager.registerKeyboardHandlers({
-      [shortcutManagerModule.KeyboardAction.closeModal]: () => {
-        if (modalRef.current == null) {
-          setPage(oldPage =>
-            oldPage !== pageSwitcher.Page.settings
-              ? oldPage
-              : localStorage.get('page') ?? pageSwitcher.Page.drive
-          )
-          return false
-        } else {
-          unsetModal()
-          return
-        }
-      },
-    })
-  }, [
-    shortcutManager,
-    /* should never change */ modalRef,
-    /* should never change */ localStorage,
-    /* should never change */ unsetModal,
-  ])
-=======
   React.useEffect(
     () =>
       inputBindings.attach(sanitizedEventTargets.document.body, 'keydown', {
         closeModal: () => {
-          updateModal(oldModal => {
-            if (oldModal == null) {
-              queueMicrotask(() => {
-                setPage(oldPage => {
-                  if (oldPage !== pageSwitcher.Page.settings) {
-                    return oldPage
-                  } else {
-                    return localStorage.get('page') ?? pageSwitcher.Page.drive
-                  }
-                })
-              })
-              return oldModal
-            } else {
-              return null
-            }
-          })
           if (modalRef.current == null) {
-            // eslint-disable-next-line no-restricted-syntax
+            setPage(oldPage =>
+              oldPage !== pageSwitcher.Page.settings
+                ? oldPage
+                : localStorage.get('page') ?? pageSwitcher.Page.drive
+            )
             return false
+          } else {
+            unsetModal()
+            return
           }
         },
       }),
@@ -392,10 +293,9 @@
       inputBindings,
       /* should never change */ modalRef,
       /* should never change */ localStorage,
-      /* should never change */ updateModal,
+      /* should never change */ unsetModal,
     ]
   )
->>>>>>> 97033a2f
 
   const setBackendType = React.useCallback(
     (newBackendType: backendModule.BackendType) => {
@@ -472,15 +372,8 @@
 
   const doRemoveSelf = React.useCallback(() => {
     if (projectStartupInfo?.projectAsset != null) {
-<<<<<<< HEAD
-      dispatchAssetListEvent({
-        type: AssetListEventType.removeSelf,
-        id: projectStartupInfo.projectAsset.value.id,
-      })
-=======
-      const id = projectStartupInfo.projectAsset.id
+      const id = projectStartupInfo.projectAsset.value.id
       dispatchAssetListEvent({ type: AssetListEventType.removeSelf, id })
->>>>>>> 97033a2f
       setProjectStartupInfo(null)
     }
   }, [projectStartupInfo?.projectAsset, /* should never change */ dispatchAssetListEvent])
@@ -513,7 +406,6 @@
             setProjectAsset={projectStartupInfo?.setProjectAsset ?? null}
             page={page}
             setPage={setPage}
-            isCloud={isCloud}
             isEditorDisabled={projectStartupInfo == null}
             isHelpChatOpen={isHelpChatOpen}
             setIsHelpChatOpen={setIsHelpChatOpen}
