/** @file Main dashboard component, responsible for listing user's projects as well as other
 * interactive components. */
import * as React from 'react'

import * as tailwindMerge from 'tailwind-merge'

import * as detect from 'enso-common/src/detect'

import * as eventHooks from '#/hooks/eventHooks'
import * as searchParamsState from '#/hooks/searchParamsStateHooks'

import * as authProvider from '#/providers/AuthProvider'
import * as backendProvider from '#/providers/BackendProvider'
import * as inputBindingsProvider from '#/providers/InputBindingsProvider'
import * as localStorageProvider from '#/providers/LocalStorageProvider'
import * as modalProvider from '#/providers/ModalProvider'
<<<<<<< HEAD
=======
import * as remoteBackendProvider from '#/providers/RemoteBackendProvider'
import * as textProvider from '#/providers/TextProvider'
>>>>>>> 8edf4934

import type * as assetEvent from '#/events/assetEvent'
import AssetEventType from '#/events/AssetEventType'
import type * as assetListEvent from '#/events/assetListEvent'
import AssetListEventType from '#/events/AssetListEventType'

import type * as assetPanel from '#/layouts/AssetPanel'
import AssetPanel from '#/layouts/AssetPanel'
import type * as assetSearchBar from '#/layouts/AssetSearchBar'
import Category, * as categoryModule from '#/layouts/CategorySwitcher/Category'
import Chat from '#/layouts/Chat'
import ChatPlaceholder from '#/layouts/ChatPlaceholder'
import Drive from '#/layouts/Drive'
import Editor from '#/layouts/Editor'
import * as pageSwitcher from '#/layouts/PageSwitcher'
import Settings from '#/layouts/Settings'
import TopBar from '#/layouts/TopBar'

import Page from '#/components/Page'

import * as backendModule from '#/services/Backend'
import type Backend from '#/services/Backend'
import type * as projectManager from '#/services/ProjectManager'
import * as remoteBackendModule from '#/services/RemoteBackend'

import * as array from '#/utilities/array'
import AssetQuery from '#/utilities/AssetQuery'
import LocalStorage from '#/utilities/LocalStorage'
import * as object from '#/utilities/object'
import * as sanitizedEventTargets from '#/utilities/sanitizedEventTargets'

import type * as types from '../../../../types/types'

// ============================
// === Global configuration ===
// ============================

declare module '#/utilities/LocalStorage' {
  /** */
  interface LocalStorageData {
    readonly driveCategory: Category
    readonly isAssetPanelVisible: boolean
    readonly page: pageSwitcher.Page
    readonly projectStartupInfo: backendModule.ProjectStartupInfo
  }
}

LocalStorage.registerKey('isAssetPanelVisible', {
  tryParse: value => (value === true ? value : null),
})

const PAGES = Object.values(pageSwitcher.Page)
LocalStorage.registerKey('page', {
  tryParse: value => (array.includes(PAGES, value) ? value : null),
})

const CATEGORIES = Object.values(Category)
LocalStorage.registerKey('driveCategory', {
  tryParse: value => (array.includes(CATEGORIES, value) ? value : null),
})

const BACKEND_TYPES = Object.values(backendModule.BackendType)
LocalStorage.registerKey('projectStartupInfo', {
  isUserSpecific: true,
  tryParse: value => {
    if (typeof value !== 'object' || value == null) {
      return null
    } else if (
      !('accessToken' in value) ||
      (typeof value.accessToken !== 'string' && value.accessToken != null)
    ) {
      return null
    } else if (!('backendType' in value) || !array.includes(BACKEND_TYPES, value.backendType)) {
      return null
    } else if (!('project' in value) || !('projectAsset' in value)) {
      return null
    } else {
      return {
        // These type assertions are UNSAFE, however correctly type-checking these
        // would be very complicated.
        // eslint-disable-next-line no-restricted-syntax
        project: value.project as backendModule.Project,
        // eslint-disable-next-line no-restricted-syntax
        projectAsset: value.projectAsset as backendModule.ProjectAsset,
        backendType: value.backendType,
        accessToken: value.accessToken ?? null,
      }
    }
  },
})

// =================
// === Dashboard ===
// =================

/** Props for {@link Dashboard}s that are common to all platforms. */
export interface DashboardProps {
<<<<<<< HEAD
  readonly appRunner: AppRunner
=======
  /** Whether the application may have the local backend running. */
  readonly supportsLocalBackend: boolean
  readonly appRunner: types.EditorRunner | null
>>>>>>> 8edf4934
  readonly initialProjectName: string | null
  readonly projectManagerUrl: string | null
  readonly ydocUrl: string | null
  readonly projectManagerRootDirectory: projectManager.Path | null
}

/** The component that contains the entire UI. */
export default function Dashboard(props: DashboardProps) {
  const { appRunner, initialProjectName } = props
  const { ydocUrl, projectManagerUrl, projectManagerRootDirectory } = props
  const session = authProvider.useNonPartialUserSession()
<<<<<<< HEAD
  const remoteBackend = backendProvider.useRemoteBackend()
  const localBackend = backendProvider.useLocalBackend()
=======
  const { backend } = backendProvider.useStrictBackend()
  const { setBackend } = backendProvider.useStrictSetBackend()
>>>>>>> 8edf4934
  const { modalRef } = modalProvider.useModalRef()
  const { updateModal, unsetModal } = modalProvider.useSetModal()
  const { localStorage } = localStorageProvider.useLocalStorage()
  const inputBindings = inputBindingsProvider.useInputBindings()
  const [initialized, setInitialized] = React.useState(false)
  const [isHelpChatOpen, setIsHelpChatOpen] = React.useState(false)

  // These pages MUST be ROUTER PAGES.
  const [page, setPage] = searchParamsState.useSearchParamsState(
    'page',
    () => localStorage.get('page') ?? pageSwitcher.Page.drive,
    (value: unknown): value is pageSwitcher.Page =>
      array.includes(Object.values(pageSwitcher.Page), value)
  )
  const [query, setQuery] = React.useState(() => AssetQuery.fromString(''))
  const [labels, setLabels] = React.useState<backendModule.Label[]>([])
  const [suggestions, setSuggestions] = React.useState<assetSearchBar.Suggestion[]>([])
  const [projectStartupInfo, setProjectStartupInfo] =
    React.useState<backendModule.ProjectStartupInfo | null>(null)
  const [openProjectAbortController, setOpenProjectAbortController] =
    React.useState<AbortController | null>(null)
  const [assetListEvents, dispatchAssetListEvent] =
    eventHooks.useEvent<assetListEvent.AssetListEvent>()
  const [assetEvents, dispatchAssetEvent] = eventHooks.useEvent<assetEvent.AssetEvent>()
  const [assetPanelProps, setAssetPanelProps] =
    React.useState<assetPanel.AssetPanelRequiredProps | null>(null)
  const [isAssetPanelEnabled, setIsAssetPanelEnabled] = React.useState(
    () => localStorage.get('isAssetPanelVisible') ?? false
  )
  const [isAssetPanelTemporarilyVisible, setIsAssetPanelTemporarilyVisible] = React.useState(false)
  const defaultCategory = remoteBackend != null ? Category.cloud : Category.local
  const [category, setCategory] = searchParamsState.useSearchParamsState(
    'driveCategory',
    () =>
      remoteBackend == null ? Category.local : localStorage.get('driveCategory') ?? defaultCategory,
    (value): value is Category => array.includes(Object.values(Category), value)
  )

  const isCloud = categoryModule.isCloud(category)
  const isAssetPanelVisible =
    page === pageSwitcher.Page.drive && (isAssetPanelEnabled || isAssetPanelTemporarilyVisible)

  React.useEffect(() => {
    setInitialized(true)
  }, [])

  React.useEffect(() => {
    if (query.query !== '') {
      setPage(pageSwitcher.Page.drive)
    }
  }, [query, setPage])

  React.useEffect(() => {
    const savedProjectStartupInfo = localStorage.get('projectStartupInfo')
    if (initialProjectName != null) {
      if (page === pageSwitcher.Page.editor) {
        setPage(pageSwitcher.Page.drive)
      }
    } else if (savedProjectStartupInfo != null) {
      if (savedProjectStartupInfo.backendType === backendModule.BackendType.remote) {
        if (remoteBackend != null) {
          setPage(pageSwitcher.Page.drive)
          void (async () => {
            const abortController = new AbortController()
            setOpenProjectAbortController(abortController)
            try {
              const oldProject = await remoteBackend.getProjectDetails(
                savedProjectStartupInfo.projectAsset.id,
                savedProjectStartupInfo.projectAsset.parentId,
                savedProjectStartupInfo.projectAsset.title
              )
              if (backendModule.IS_OPENING_OR_OPENED[oldProject.state.type]) {
                const project = await remoteBackendModule.waitUntilProjectIsReady(
                  remoteBackend,
                  savedProjectStartupInfo.projectAsset,
                  abortController
                )
<<<<<<< HEAD
                if (!abortController.signal.aborted) {
                  setProjectStartupInfo(object.merge(savedProjectStartupInfo, { project }))
                  if (page === pageSwitcher.Page.editor) {
                    setPage(page)
=======
                if (backendModule.IS_OPENING_OR_OPENED[oldProject.state.type]) {
                  const project = await remoteBackendModule.waitUntilProjectIsReady(
                    remoteBackend,
                    savedProjectStartupInfo.projectAsset,
                    abortController
                  )
                  if (!abortController.signal.aborted) {
                    setProjectStartupInfo(
                      object.merge(savedProjectStartupInfo, {
                        project,
                        accessToken: session.accessToken,
                      })
                    )
                    if (page === pageSwitcher.Page.editor) {
                      setPage(page)
                    }
>>>>>>> 8edf4934
                  }
                }
              }
            } catch {
              setProjectStartupInfo(null)
            }
          })()
        }
      } else if (projectManagerUrl != null && projectManagerRootDirectory != null) {
        if (localBackend != null) {
          void (async () => {
            await localBackend.openProject(
              savedProjectStartupInfo.projectAsset.id,
              {
                executeAsync: false,
                cognitoCredentials: null,
                parentId: savedProjectStartupInfo.projectAsset.parentId,
              },
              savedProjectStartupInfo.projectAsset.title
            )
            const project = await localBackend.getProjectDetails(
              savedProjectStartupInfo.projectAsset.id,
              savedProjectStartupInfo.projectAsset.parentId,
              savedProjectStartupInfo.projectAsset.title
            )
            setProjectStartupInfo(object.merge(savedProjectStartupInfo, { project }))
            if (page === pageSwitcher.Page.editor) {
              setPage(page)
            }
          })()
        }
      }
    }
    // This MUST only run when the component is mounted.
    // eslint-disable-next-line react-hooks/exhaustive-deps
  }, [])

  eventHooks.useEventHandler(assetEvents, event => {
    switch (event.type) {
      case AssetEventType.openProject: {
        openProjectAbortController?.abort()
        setOpenProjectAbortController(null)
        break
      }
      default: {
        // Ignored.
        break
      }
    }
  })

  React.useEffect(() => {
    if (initialized) {
      if (projectStartupInfo != null) {
        localStorage.set('projectStartupInfo', projectStartupInfo)
      } else {
        localStorage.delete('projectStartupInfo')
      }
    }
    // `initialized` is NOT a dependency.
    // eslint-disable-next-line react-hooks/exhaustive-deps
  }, [projectStartupInfo, /* should never change */ localStorage])

  React.useEffect(() => {
    localStorage.set('isAssetPanelVisible', isAssetPanelEnabled)
  }, [isAssetPanelEnabled, /* should never change */ localStorage])

  React.useEffect(() => {
    if (page !== pageSwitcher.Page.settings) {
      localStorage.set('page', page)
    }
  }, [page, /* should never change */ localStorage])

  React.useEffect(
    () =>
      inputBindings.attach(sanitizedEventTargets.document.body, 'keydown', {
        closeModal: () => {
          updateModal(oldModal => {
            if (oldModal == null) {
              queueMicrotask(() => {
                setPage(oldPage => {
                  if (oldPage !== pageSwitcher.Page.settings) {
                    return oldPage
                  } else {
                    return localStorage.get('page') ?? pageSwitcher.Page.drive
                  }
                })
              })
              return oldModal
            } else {
              return null
            }
          })
          if (modalRef.current == null) {
            // eslint-disable-next-line no-restricted-syntax
            return false
          }
        },
      }),
    [inputBindings, modalRef, localStorage, updateModal, setPage]
  )

  React.useEffect(() => {
    if (detect.isOnElectron()) {
      // We want to handle the back and forward buttons in electron the same way as in the browser.
      // eslint-disable-next-line no-restricted-syntax
      return inputBindings.attach(sanitizedEventTargets.document.body, 'keydown', {
        goBack: () => {
          window.navigationApi.goBack()
        },
        goForward: () => {
          window.navigationApi.goForward()
        },
      })
    }
  }, [inputBindings])

<<<<<<< HEAD
=======
  const remoteBackend = remoteBackendProvider.useStrictRemoteBackend()
  const setBackendType = React.useCallback(
    (newBackendType: backendModule.BackendType) => {
      if (newBackendType !== backend.type) {
        switch (newBackendType) {
          case backendModule.BackendType.local: {
            if (projectManagerUrl != null && projectManagerRootDirectory != null) {
              setBackend(new LocalBackend(projectManagerUrl, projectManagerRootDirectory))
            }
            break
          }
          case backendModule.BackendType.remote: {
            setBackend(remoteBackend)
            break
          }
        }
      }
    },
    [
      backend.type,
      remoteBackend,
      /* should never change */ projectManagerUrl,
      /* should never change */ projectManagerRootDirectory,
      /* should never change */ setBackend,
    ]
  )

  const doCreateProject = React.useCallback(
    (
      templateId: string | null = null,
      templateName: string | null = null,
      onSpinnerStateChange: ((state: spinner.SpinnerState) => void) | null = null
    ) => {
      const parentId =
        backend.type === backendModule.BackendType.remote
          ? rootDirectoryId
          : localBackendModule.newDirectoryId(projectManagerRootDirectory ?? backendModule.Path(''))
      dispatchAssetListEvent({
        type: AssetListEventType.newProject,
        parentKey: parentId,
        parentId,
        templateId,
        datalinkId: null,
        preferredName: templateName,
        onSpinnerStateChange,
      })
    },
    [
      backend.type,
      rootDirectoryId,
      projectManagerRootDirectory,
      /* should never change */ dispatchAssetListEvent,
    ]
  )

>>>>>>> 8edf4934
  const doOpenEditor = React.useCallback(
    async (
      backend: Backend,
      newProject: backendModule.ProjectAsset,
      setProjectAsset: React.Dispatch<React.SetStateAction<backendModule.ProjectAsset>>,
      switchPage: boolean
    ) => {
      if (switchPage) {
        setPage(pageSwitcher.Page.editor)
      }
      if (projectStartupInfo?.project.projectId !== newProject.id) {
        setProjectStartupInfo({
          project: await backend.getProjectDetails(
            newProject.id,
            newProject.parentId,
            newProject.title
          ),
          projectAsset: newProject,
          setProjectAsset: setProjectAsset,
          backendType: backend.type,
          accessToken: session.accessToken,
        })
      }
    },
    [projectStartupInfo?.project.projectId, session.accessToken, setPage]
  )

  const doCloseEditor = React.useCallback((closingProject: backendModule.ProjectAsset) => {
    setProjectStartupInfo(oldInfo =>
      oldInfo?.projectAsset.id === closingProject.id ? null : oldInfo
    )
  }, [])

  const doRemoveSelf = React.useCallback(() => {
    if (projectStartupInfo?.projectAsset != null) {
      const id = projectStartupInfo.projectAsset.id
      dispatchAssetListEvent({ type: AssetListEventType.removeSelf, id })
      setProjectStartupInfo(null)
    }
  }, [projectStartupInfo?.projectAsset, /* should never change */ dispatchAssetListEvent])

  const onSignOut = React.useCallback(() => {
    if (page === pageSwitcher.Page.editor) {
      setPage(pageSwitcher.Page.drive)
    }
    setProjectStartupInfo(null)
  }, [page, setPage])

  return (
    <Page hideInfoBar>
      <div
        className={tailwindMerge.twMerge(
          'flex text-xs text-primary',
          page === pageSwitcher.Page.editor && 'pointer-events-none cursor-none'
        )}
      >
        <div
          className="relative flex h-screen grow select-none flex-col gap-top-level container-size"
          onContextMenu={event => {
            event.preventDefault()
            unsetModal()
          }}
        >
          <TopBar
            isCloud={isCloud}
            projectAsset={projectStartupInfo?.projectAsset ?? null}
            setProjectAsset={projectStartupInfo?.setProjectAsset ?? null}
            page={page}
            setPage={setPage}
            isEditorDisabled={projectStartupInfo == null}
            setIsHelpChatOpen={setIsHelpChatOpen}
            query={query}
            setQuery={setQuery}
            labels={labels}
            suggestions={suggestions}
            isAssetPanelVisible={isAssetPanelVisible}
            isAssetPanelEnabled={isAssetPanelEnabled}
            setIsAssetPanelEnabled={setIsAssetPanelEnabled}
            doRemoveSelf={doRemoveSelf}
            onSignOut={onSignOut}
          />
          <Drive
            category={category}
            setCategory={setCategory}
            hidden={page !== pageSwitcher.Page.drive}
            initialProjectName={initialProjectName}
            query={query}
            setQuery={setQuery}
            labels={labels}
            setLabels={setLabels}
            setSuggestions={setSuggestions}
            projectStartupInfo={projectStartupInfo}
            setProjectStartupInfo={setProjectStartupInfo}
            assetListEvents={assetListEvents}
            dispatchAssetListEvent={dispatchAssetListEvent}
            assetEvents={assetEvents}
            dispatchAssetEvent={dispatchAssetEvent}
            setAssetPanelProps={setAssetPanelProps}
            setIsAssetPanelTemporarilyVisible={setIsAssetPanelTemporarilyVisible}
            doOpenEditor={doOpenEditor}
            doCloseEditor={doCloseEditor}
          />
          <Editor
            hidden={page !== pageSwitcher.Page.editor}
            ydocUrl={ydocUrl}
            projectStartupInfo={projectStartupInfo}
            appRunner={appRunner}
          />
          {page === pageSwitcher.Page.settings && <Settings backend={remoteBackend} />}
          {/* `session.accessToken` MUST be present in order for the `Chat` component to work. */}
          {session.accessToken != null && process.env.ENSO_CLOUD_CHAT_URL != null ? (
            <Chat
              isOpen={isHelpChatOpen}
              doClose={() => {
                setIsHelpChatOpen(false)
              }}
              endpoint={process.env.ENSO_CLOUD_CHAT_URL}
            />
          ) : (
            <ChatPlaceholder
              isOpen={isHelpChatOpen}
              doClose={() => {
                setIsHelpChatOpen(false)
              }}
            />
          )}
        </div>
        <div
          className={tailwindMerge.twMerge(
            'flex flex-col overflow-hidden transition-min-width duration-side-panel ease-in-out',
            isAssetPanelVisible ? 'min-w-side-panel' : 'invisible min-w'
          )}
        >
          {isAssetPanelVisible && (
            <AssetPanel
              key={assetPanelProps?.item?.item.id}
              backend={assetPanelProps?.backend ?? null}
              item={assetPanelProps?.item ?? null}
              setItem={assetPanelProps?.setItem ?? null}
              setQuery={setQuery}
              category={defaultCategory}
              labels={labels}
              dispatchAssetEvent={dispatchAssetEvent}
              isReadonly={category === Category.trash}
            />
          )}
        </div>
      </div>
    </Page>
  )
}<|MERGE_RESOLUTION|>--- conflicted
+++ resolved
@@ -14,11 +14,6 @@
 import * as inputBindingsProvider from '#/providers/InputBindingsProvider'
 import * as localStorageProvider from '#/providers/LocalStorageProvider'
 import * as modalProvider from '#/providers/ModalProvider'
-<<<<<<< HEAD
-=======
-import * as remoteBackendProvider from '#/providers/RemoteBackendProvider'
-import * as textProvider from '#/providers/TextProvider'
->>>>>>> 8edf4934
 
 import type * as assetEvent from '#/events/assetEvent'
 import AssetEventType from '#/events/AssetEventType'
@@ -116,13 +111,9 @@
 
 /** Props for {@link Dashboard}s that are common to all platforms. */
 export interface DashboardProps {
-<<<<<<< HEAD
-  readonly appRunner: AppRunner
-=======
   /** Whether the application may have the local backend running. */
   readonly supportsLocalBackend: boolean
   readonly appRunner: types.EditorRunner | null
->>>>>>> 8edf4934
   readonly initialProjectName: string | null
   readonly projectManagerUrl: string | null
   readonly ydocUrl: string | null
@@ -134,13 +125,8 @@
   const { appRunner, initialProjectName } = props
   const { ydocUrl, projectManagerUrl, projectManagerRootDirectory } = props
   const session = authProvider.useNonPartialUserSession()
-<<<<<<< HEAD
   const remoteBackend = backendProvider.useRemoteBackend()
   const localBackend = backendProvider.useLocalBackend()
-=======
-  const { backend } = backendProvider.useStrictBackend()
-  const { setBackend } = backendProvider.useStrictSetBackend()
->>>>>>> 8edf4934
   const { modalRef } = modalProvider.useModalRef()
   const { updateModal, unsetModal } = modalProvider.useSetModal()
   const { localStorage } = localStorageProvider.useLocalStorage()
@@ -218,29 +204,10 @@
                   savedProjectStartupInfo.projectAsset,
                   abortController
                 )
-<<<<<<< HEAD
                 if (!abortController.signal.aborted) {
                   setProjectStartupInfo(object.merge(savedProjectStartupInfo, { project }))
                   if (page === pageSwitcher.Page.editor) {
                     setPage(page)
-=======
-                if (backendModule.IS_OPENING_OR_OPENED[oldProject.state.type]) {
-                  const project = await remoteBackendModule.waitUntilProjectIsReady(
-                    remoteBackend,
-                    savedProjectStartupInfo.projectAsset,
-                    abortController
-                  )
-                  if (!abortController.signal.aborted) {
-                    setProjectStartupInfo(
-                      object.merge(savedProjectStartupInfo, {
-                        project,
-                        accessToken: session.accessToken,
-                      })
-                    )
-                    if (page === pageSwitcher.Page.editor) {
-                      setPage(page)
-                    }
->>>>>>> 8edf4934
                   }
                 }
               }
@@ -358,64 +325,6 @@
     }
   }, [inputBindings])
 
-<<<<<<< HEAD
-=======
-  const remoteBackend = remoteBackendProvider.useStrictRemoteBackend()
-  const setBackendType = React.useCallback(
-    (newBackendType: backendModule.BackendType) => {
-      if (newBackendType !== backend.type) {
-        switch (newBackendType) {
-          case backendModule.BackendType.local: {
-            if (projectManagerUrl != null && projectManagerRootDirectory != null) {
-              setBackend(new LocalBackend(projectManagerUrl, projectManagerRootDirectory))
-            }
-            break
-          }
-          case backendModule.BackendType.remote: {
-            setBackend(remoteBackend)
-            break
-          }
-        }
-      }
-    },
-    [
-      backend.type,
-      remoteBackend,
-      /* should never change */ projectManagerUrl,
-      /* should never change */ projectManagerRootDirectory,
-      /* should never change */ setBackend,
-    ]
-  )
-
-  const doCreateProject = React.useCallback(
-    (
-      templateId: string | null = null,
-      templateName: string | null = null,
-      onSpinnerStateChange: ((state: spinner.SpinnerState) => void) | null = null
-    ) => {
-      const parentId =
-        backend.type === backendModule.BackendType.remote
-          ? rootDirectoryId
-          : localBackendModule.newDirectoryId(projectManagerRootDirectory ?? backendModule.Path(''))
-      dispatchAssetListEvent({
-        type: AssetListEventType.newProject,
-        parentKey: parentId,
-        parentId,
-        templateId,
-        datalinkId: null,
-        preferredName: templateName,
-        onSpinnerStateChange,
-      })
-    },
-    [
-      backend.type,
-      rootDirectoryId,
-      projectManagerRootDirectory,
-      /* should never change */ dispatchAssetListEvent,
-    ]
-  )
-
->>>>>>> 8edf4934
   const doOpenEditor = React.useCallback(
     async (
       backend: Backend,
