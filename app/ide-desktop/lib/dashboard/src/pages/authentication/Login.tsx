--- conflicted
+++ resolved
@@ -20,10 +20,6 @@
 import AuthenticationPage from '#/pages/authentication/AuthenticationPage'
 
 import * as ariaComponents from '#/components/AriaComponents'
-<<<<<<< HEAD
-import FontAwesomeIcon from '#/components/FontAwesomeIcon'
-=======
->>>>>>> 904ffe1d
 import Input from '#/components/Input'
 import Link from '#/components/Link'
 import SubmitButton from '#/components/SubmitButton'
@@ -73,12 +69,9 @@
         <ariaComponents.Button
           size="custom"
           variant="custom"
-<<<<<<< HEAD
-=======
           fullWidthText
           icon={GoogleIcon}
           className="bg-primary/5 px-3 py-2 hover:bg-primary/10 focus:bg-primary/10"
->>>>>>> 904ffe1d
           onPress={() => {
             shouldReportValidityRef.current = false
             void signInWithGoogle()
@@ -89,12 +82,9 @@
         <ariaComponents.Button
           size="custom"
           variant="custom"
-<<<<<<< HEAD
-=======
           fullWidthText
           icon={GithubIcon}
           className="bg-primary/5 px-3 py-2 hover:bg-primary/10 focus:bg-primary/10"
->>>>>>> 904ffe1d
           onPress={() => {
             shouldReportValidityRef.current = false
             void signInWithGitHub()
