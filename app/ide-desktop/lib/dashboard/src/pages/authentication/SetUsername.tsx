/** @file Container responsible for rendering and interactions in setting username flow, after
 * registration. */
import * as React from 'react'

import ArrowRightIcon from 'enso-assets/arrow_right.svg'
import AtIcon from 'enso-assets/at.svg'

import * as authProvider from '#/providers/AuthProvider'
<<<<<<< HEAD
=======
import * as backendProvider from '#/providers/BackendProvider'
import * as textProvider from '#/providers/TextProvider'
>>>>>>> a6fc8cb9

import Input from '#/components/Input'
import SubmitButton from '#/components/SubmitButton'

// ===================
// === SetUsername ===
// ===================

/** A form for users to set their username upon registration. */
export default function SetUsername() {
  const { setUsername: authSetUsername } = authProvider.useAuth()
  const { email } = authProvider.usePartialUserSession()
<<<<<<< HEAD
=======
  const { backend } = backendProvider.useBackend()
  const { getText } = textProvider.useText()
>>>>>>> a6fc8cb9

  const [username, setUsername] = React.useState('')

  return (
    <div className="flex min-h-screen flex-col items-center justify-center gap-auth text-sm text-primary">
      <form
        data-testid="set-username-panel"
        className="flex w-full max-w-md flex-col gap-auth rounded-auth bg-selected-frame p-auth shadow-md"
        onSubmit={async event => {
          event.preventDefault()
          await authSetUsername(username, email)
        }}
      >
        <div className="self-center text-xl font-medium">{getText('setYourUsername')}</div>
        <Input
          id="username"
          type="text"
          name="username"
          autoComplete="off"
          icon={AtIcon}
          placeholder={getText('usernamePlaceholder')}
          value={username}
          setValue={setUsername}
        />
        <SubmitButton text={getText('setUsername')} icon={ArrowRightIcon} />
      </form>
    </div>
  )
}<|MERGE_RESOLUTION|>--- conflicted
+++ resolved
@@ -6,11 +6,7 @@
 import AtIcon from 'enso-assets/at.svg'
 
 import * as authProvider from '#/providers/AuthProvider'
-<<<<<<< HEAD
-=======
-import * as backendProvider from '#/providers/BackendProvider'
 import * as textProvider from '#/providers/TextProvider'
->>>>>>> a6fc8cb9
 
 import Input from '#/components/Input'
 import SubmitButton from '#/components/SubmitButton'
@@ -23,11 +19,7 @@
 export default function SetUsername() {
   const { setUsername: authSetUsername } = authProvider.useAuth()
   const { email } = authProvider.usePartialUserSession()
-<<<<<<< HEAD
-=======
-  const { backend } = backendProvider.useBackend()
   const { getText } = textProvider.useText()
->>>>>>> a6fc8cb9
 
   const [username, setUsername] = React.useState('')
 
