--- conflicted
+++ resolved
@@ -474,86 +474,6 @@
   }
 }
 
-<<<<<<< HEAD
-=======
-/** Creates a {@link FileAsset} using the given values. */
-export function createPlaceholderFileAsset(
-  title: string,
-  parentId: DirectoryId,
-  assetPermissions: UserPermission[]
-): FileAsset {
-  return {
-    type: AssetType.file,
-    id: FileId(uniqueString.uniqueString()),
-    title,
-    parentId,
-    permissions: assetPermissions,
-    modifiedAt: dateTime.toRfc3339(new Date()),
-    projectState: null,
-    labels: [],
-    description: null,
-  }
-}
-
-/** Creates a {@link ProjectAsset} using the given values. */
-export function createPlaceholderProjectAsset(
-  title: string,
-  parentId: DirectoryId,
-  assetPermissions: UserPermission[],
-  organization: User | null
-): ProjectAsset {
-  return {
-    type: AssetType.project,
-    id: ProjectId(uniqueString.uniqueString()),
-    title,
-    parentId,
-    permissions: assetPermissions,
-    modifiedAt: dateTime.toRfc3339(new Date()),
-    projectState: {
-      type: ProjectState.new,
-      // eslint-disable-next-line @typescript-eslint/naming-convention
-      volume_id: '',
-      // eslint-disable-next-line @typescript-eslint/naming-convention
-      ...(organization != null ? { opened_by: organization.email } : {}),
-    },
-    labels: [],
-    description: null,
-  }
-}
-
-/** Creates a {@link SpecialLoadingAsset}, with all irrelevant fields initialized to default
- * values. */
-export function createSpecialLoadingAsset(directoryId: DirectoryId): SpecialLoadingAsset {
-  return {
-    type: AssetType.specialLoading,
-    title: '',
-    id: LoadingAssetId(uniqueString.uniqueString()),
-    modifiedAt: dateTime.toRfc3339(new Date()),
-    parentId: directoryId,
-    permissions: [],
-    projectState: null,
-    labels: [],
-    description: null,
-  }
-}
-
-/** Creates a {@link SpecialEmptyAsset}, with all irrelevant fields initialized to default
- * values. */
-export function createSpecialEmptyAsset(directoryId: DirectoryId): SpecialEmptyAsset {
-  return {
-    type: AssetType.specialEmpty,
-    title: '',
-    id: EmptyAssetId(uniqueString.uniqueString()),
-    modifiedAt: dateTime.toRfc3339(new Date()),
-    parentId: directoryId,
-    permissions: [],
-    projectState: null,
-    labels: [],
-    description: null,
-  }
-}
-
->>>>>>> 5c7947ce
 /** A union of all possible {@link Asset} variants. */
 export type AnyAsset =
   | DataLinkAsset
@@ -715,12 +635,6 @@
   location?: string
 }
 
-/** HTTP request body for the "invite user" endpoint. */
-export interface InviteUserRequestBody {
-  readonly organizationId: OrganizationId
-  readonly userEmail: EmailAddress
-}
-
 /** HTTP request body for the "create permission" endpoint. */
 export interface CreatePermissionRequestBody {
   readonly userSubjects: Subject[]
@@ -885,35 +799,37 @@
   readonly withValue: (value: T) => this
 }
 
-<<<<<<< HEAD
-/** A smart wrapper around a {@link UserOrOrganization}. */
-export interface SmartUser extends SmartObject<UserOrOrganization> {
-=======
-  /** Return a list of all users in the same organization. */
-  abstract listUsers(): Promise<SimpleUser[]>
-  /** Set the username of the current user. */
-  abstract createUser(body: CreateUserRequestBody): Promise<User>
->>>>>>> 5c7947ce
+/** A smart wrapper around a {@link User}. */
+export interface SmartUser extends SmartObject<User> {
   /** Change the username of the current user. */
   readonly update: (body: UpdateUserRequestBody) => Promise<void>
   /** Delete the current user. */
   readonly delete: () => Promise<void>
   /** Upload a new profile picture for the current user. */
-<<<<<<< HEAD
-  readonly uploadPicture: (
-    params: UploadUserPictureRequestParams,
-    file: Blob
-  ) => Promise<UserOrOrganization>
+  readonly uploadPicture: (params: UploadPictureRequestParams, file: Blob) => Promise<User>
   /** Get the root directory for this user. */
   readonly rootDirectory: () => SmartDirectory
   /** Invite a new user to the organization by email. */
-  readonly invite: (body: InviteUserRequestBody) => Promise<void>
+  readonly invite: (email: EmailAddress) => Promise<void>
   /** List all users in the same organization. */
   readonly listUsers: () => Promise<SimpleUser[]>
   /** List recently modified assets. */
   readonly listRecentFiles: () => Promise<AnySmartAsset[]>
   /** List all secrets in all directories. */
   readonly listSecrets: () => Promise<SecretInfo[]>
+  /** Get the details of the current user's organization. */
+  readonly getOrganization: () => Promise<SmartOrganization>
+}
+
+/** A smart wrapper around an {@link OrganizationInfo}. */
+export interface SmartOrganization extends SmartObject<OrganizationInfo | null> {
+  /** Change the details of the current user's organization. */
+  readonly update: (body: UpdateOrganizationRequestBody) => Promise<OrganizationInfo | null>
+  /** Upload a new profile picture for the current user's organization. */
+  readonly uploadPicture: (
+    params: UploadPictureRequestParams,
+    file: Blob
+  ) => Promise<OrganizationInfo>
 }
 
 /** A smart wrapper around an {@link AnyAsset}. */
@@ -927,39 +843,6 @@
    * opened project on application start, as it is opened on the first frame, but the project state
    * is overwritten by the return value of this on the next render cycle. */
   readonly materialize: () => Promise<this> | this
-=======
-  abstract uploadUserPicture(params: UploadPictureRequestParams, file: Blob): Promise<User>
-  /** Invite a new user to the organization by email. */
-  abstract inviteUser(body: InviteUserRequestBody): Promise<void>
-  /** Get the details of the current organization. */
-  abstract getOrganization(): Promise<OrganizationInfo | null>
-  /** Change the details of the current organization. */
-  abstract updateOrganization(body: UpdateOrganizationRequestBody): Promise<OrganizationInfo | null>
-  /** Upload a new profile picture for the current organization. */
-  abstract uploadOrganizationPicture(
-    params: UploadPictureRequestParams,
-    file: Blob
-  ): Promise<OrganizationInfo>
-  /** Adds a permission for a specific user on a specific asset. */
-  abstract createPermission(body: CreatePermissionRequestBody): Promise<void>
-  /** Return user details for the current user. */
-  abstract usersMe(): Promise<User | null>
-  /** Return a list of assets in a directory. */
-  abstract listDirectory(
-    query: ListDirectoryRequestParams,
-    title: string | null
-  ): Promise<AnyAsset[]>
-  /** Create a directory. */
-  abstract createDirectory(body: CreateDirectoryRequestBody): Promise<CreatedDirectory>
-  /** Change the name of a directory. */
-  abstract updateDirectory(
-    directoryId: DirectoryId,
-    body: UpdateDirectoryRequestBody,
-    title: string | null
-  ): Promise<UpdatedDirectory>
-  /** List previous versions of an asset. */
-  abstract listAssetVersions(assetId: AssetId, title: string | null): Promise<AssetVersions>
->>>>>>> 5c7947ce
   /** Change the parent directory of an asset. */
   readonly update: (body: UpdateAssetRequestBody) => Promise<this>
   /** Move an arbitrary asset to the trash. */
@@ -1086,7 +969,7 @@
   /** Return user details for the current user. */
   abstract self(): Promise<SmartUser | null>
   /** Set the username of the current user. */
-  abstract createUser(body: CreateUserRequestBody): Promise<UserOrOrganization>
+  abstract createUser(body: CreateUserRequestBody): Promise<User>
   /** Create a label used for categorizing assets. */
   abstract createTag(body: CreateTagRequestBody): Promise<Label>
   /** Return all labels accessible by the user. */
