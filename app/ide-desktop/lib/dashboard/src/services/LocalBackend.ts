/** @file Module containing the API client for the local backend API.
 *
 * Each exported function in the {@link LocalBackend} in this module corresponds to an API endpoint.
 * The functions are asynchronous and return a {@link Promise} that resolves to the response from
 * the API. */
import * as detect from 'enso-common/src/detect'

import Backend, * as backend from '#/services/Backend'
import * as projectManagerModule from '#/services/ProjectManager'
import type ProjectManager from '#/services/ProjectManager'

import * as appBaseUrl from '#/utilities/appBaseUrl'
import * as dateTime from '#/utilities/dateTime'
import * as errorModule from '#/utilities/error'
import * as fileInfo from '#/utilities/fileInfo'

// =============================
// === ipWithSocketToAddress ===
// =============================

/** Convert a {@link projectManagerModule.IpWithSocket} to a {@link backend.Address}. */
function ipWithSocketToAddress(ipWithSocket: projectManagerModule.IpWithSocket) {
  return backend.Address(`ws://${ipWithSocket.host}:${ipWithSocket.port}`)
}

// ======================================
// === Functions for manipulating ids ===
// ======================================

/** Create a {@link backend.DirectoryId} from a path. */
export function newDirectoryId(path: projectManagerModule.Path) {
  return backend.DirectoryId(`${backend.AssetType.directory}-${path}`)
}

/** Create a {@link backend.ProjectId} from a UUID. */
export function newProjectId(uuid: projectManagerModule.UUID) {
  return backend.ProjectId(`${backend.AssetType.project}-${uuid}`)
}

/** Create a {@link backend.FileId} from a path. */
export function newFileId(path: projectManagerModule.Path) {
  return backend.FileId(`${backend.AssetType.file}-${path}`)
}

/** The internal asset type and properly typed corresponding internal ID of a directory. */
interface DirectoryTypeAndId {
  readonly type: backend.AssetType.directory
  readonly id: projectManagerModule.Path
}

/** The internal asset type and properly typed corresponding internal ID of a project. */
interface ProjectTypeAndId {
  readonly type: backend.AssetType.project
  readonly id: projectManagerModule.UUID
}

/** The internal asset type and properly typed corresponding internal ID of a file. */
interface FileTypeAndId {
  readonly type: backend.AssetType.file
  readonly id: projectManagerModule.Path
}

/** The internal asset type and properly typed corresponding internal ID of an arbitrary asset. */
type AssetTypeAndId<Id extends backend.AssetId = backend.AssetId> =
  | (backend.DirectoryId extends Id ? DirectoryTypeAndId : never)
  | (backend.FileId extends Id ? FileTypeAndId : never)
  | (backend.ProjectId extends Id ? ProjectTypeAndId : never)

export function extractTypeAndId<Id extends backend.AssetId>(id: Id): AssetTypeAndId<Id>
/** Extracts the asset type and its corresponding internal ID from a {@link backend.AssetId}.
 * @throws {Error} if the id has an unknown type. */
export function extractTypeAndId<Id extends backend.AssetId>(id: Id): AssetTypeAndId {
  const [, typeRaw, idRaw = ''] = id.match(/(.+?)-(.+)/) ?? []
  switch (typeRaw) {
    case backend.AssetType.directory: {
      return { type: backend.AssetType.directory, id: projectManagerModule.Path(idRaw) }
    }
    case backend.AssetType.project: {
      return { type: backend.AssetType.project, id: projectManagerModule.UUID(idRaw) }
    }
    case backend.AssetType.file: {
      return { type: backend.AssetType.file, id: projectManagerModule.Path(idRaw) }
    }
    default: {
      throw new Error(`Invalid type '${typeRaw}'`)
    }
  }
}

// ====================
// === LocalBackend ===
// ====================

/** Class for sending requests to the Project Manager API endpoints.
 * This is used instead of the cloud backend API when managing local projects from the dashboard. */
export default class LocalBackend extends Backend {
  readonly type = backend.BackendType.local

  /** Create a {@link LocalBackend}. */
  constructor(private readonly projectManager: ProjectManager) {
    super()
    if (detect.IS_DEV_MODE) {
      // @ts-expect-error This exists only for debugging purposes. It does not have types
      // because it MUST NOT be used in this codebase.
      window.localBackend = this
    }
  }

  /** Return the ID of the root directory. */
  override rootDirectoryId(): backend.DirectoryId {
    return newDirectoryId(this.projectManager.rootDirectory)
  }

  /** Return a list of assets in a directory.
   * @throws An error if the JSON-RPC call fails. */
  override async listDirectory(
    query: backend.ListDirectoryRequestParams
  ): Promise<backend.AnyAsset[]> {
    const parentIdRaw = query.parentId == null ? null : extractTypeAndId(query.parentId).id
    const parentId = query.parentId ?? newDirectoryId(this.projectManager.rootDirectory)
    const entries = await this.projectManager.listDirectory(parentIdRaw)
    return entries
      .map(entry => {
        switch (entry.type) {
          case projectManagerModule.FileSystemEntryType.DirectoryEntry: {
            return {
              type: backend.AssetType.directory,
              id: newDirectoryId(entry.path),
              modifiedAt: entry.attributes.lastModifiedTime,
              parentId,
              title: fileInfo.fileName(entry.path),
              permissions: [],
              projectState: null,
              labels: [],
              description: null,
            } satisfies backend.DirectoryAsset
          }
          case projectManagerModule.FileSystemEntryType.ProjectEntry: {
            return {
              type: backend.AssetType.project,
              id: newProjectId(entry.metadata.id),
              title: entry.metadata.name,
              modifiedAt: entry.metadata.lastOpened ?? entry.metadata.created,
              parentId,
              permissions: [],
              projectState: {
                type:
                  this.projectManager.projects.get(entry.metadata.id)?.state ??
                  backend.ProjectState.closed,
                volumeId: '',
                path: entry.path,
              },
              labels: [],
              description: null,
            } satisfies backend.ProjectAsset
          }
          case projectManagerModule.FileSystemEntryType.FileEntry: {
            return {
              type: backend.AssetType.file,
              id: newFileId(entry.path),
              title: fileInfo.fileName(entry.path),
              modifiedAt: entry.attributes.lastModifiedTime,
              parentId,
              permissions: [],
              projectState: null,
              labels: [],
              description: null,
            } satisfies backend.FileAsset
          }
        }
      })
      .sort(backend.compareAssets)
  }

  /** Return a list of projects belonging to the current user.
   * @throws An error if the JSON-RPC call fails. */
  override async listProjects(): Promise<backend.ListedProject[]> {
    const result = await this.projectManager.listProjects({})
    return result.projects.map(project => ({
      name: project.name,
      organizationId: '',
      projectId: newProjectId(project.id),
      packageName: project.name,
      state: {
        type: backend.ProjectState.closed,
        volumeId: '',
      },
      jsonAddress: null,
      binaryAddress: null,
    }))
  }

  /** Create a project.
   * @throws An error if the JSON-RPC call fails. */
  override async createProject(
    body: backend.CreateProjectRequestBody
  ): Promise<backend.CreatedProject> {
    const projectsDirectory =
      body.parentDirectoryId == null ? null : extractTypeAndId(body.parentDirectoryId).id
    const project = await this.projectManager.createProject({
      name: projectManagerModule.ProjectName(body.projectName),
      ...(body.projectTemplateName != null ? { projectTemplate: body.projectTemplateName } : {}),
      missingComponentAction: projectManagerModule.MissingComponentAction.install,
      ...(projectsDirectory == null ? {} : { projectsDirectory }),
    })
    const path = projectManagerModule.joinPath(
      projectsDirectory ?? this.projectManager.rootDirectory,
      project.projectNormalizedName
    )
    return {
      name: project.projectName,
      organizationId: '',
      projectId: newProjectId(project.projectId),
      packageName: project.projectName,
      state: {
        type: backend.ProjectState.closed,
        volumeId: '',
        path,
      },
    }
  }

  /** Close the project identified by the given project ID.
   * @throws An error if the JSON-RPC call fails. */
  override async closeProject(projectId: backend.ProjectId, title: string | null): Promise<void> {
    const { id } = extractTypeAndId(projectId)
    try {
      await this.projectManager.closeProject({ projectId: id })
      return
    } catch (error) {
      throw new Error(
        `Could not close project ${title != null ? `'${title}'` : `with ID '${projectId}'`}: ${
          errorModule.tryGetMessage(error) ?? 'unknown error'
        }.`
      )
    }
  }

  /** Close the project identified by the given project ID.
   * @throws An error if the JSON-RPC call fails. */
  override async getProjectDetails(
    projectId: backend.ProjectId,
    directory: backend.DirectoryId | null,
    title: string | null
  ): Promise<backend.Project> {
    const { id } = extractTypeAndId(projectId)
    const state = this.projectManager.projects.get(id)
    if (state == null) {
      const directoryId = directory == null ? null : extractTypeAndId(directory).id
      const entries = await this.projectManager.listDirectory(directoryId)
      const project = entries
        .flatMap(entry =>
          entry.type === projectManagerModule.FileSystemEntryType.ProjectEntry
            ? [entry.metadata]
            : []
        )
        .find(metadata => metadata.id === id)
      if (project == null) {
        throw new Error(
          `Could not get details of project ${title != null ? `'${title}'` : `with ID '${id}'`}.`
        )
      } else {
        const version =
          project.engineVersion == null
            ? null
            : {
                lifecycle: backend.detectVersionLifecycle(project.engineVersion),
                value: project.engineVersion,
              }
        return {
          name: project.name,
          engineVersion: version,
          ideVersion: version,
          jsonAddress: null,
          binaryAddress: null,
          organizationId: '',
          packageName: project.name,
          projectId,
          state: {
            type: this.projectManager.projects.get(id)?.state ?? backend.ProjectState.closed,
            volumeId: '',
          },
        }
      }
    } else {
      const cachedProject = await state.data
      return {
        name: cachedProject.projectName,
        engineVersion: {
          lifecycle: backend.detectVersionLifecycle(cachedProject.engineVersion),
          value: cachedProject.engineVersion,
        },
        ideVersion: {
          lifecycle: backend.detectVersionLifecycle(cachedProject.engineVersion),
          value: cachedProject.engineVersion,
        },
        jsonAddress: ipWithSocketToAddress(cachedProject.languageServerJsonAddress),
        binaryAddress: ipWithSocketToAddress(cachedProject.languageServerBinaryAddress),
        organizationId: '',
        packageName: cachedProject.projectNormalizedName,
        projectId,
        state: {
          type: backend.ProjectState.opened,
          volumeId: '',
        },
      }
    }
  }

  /** Prepare a project for execution.
   * @throws An error if the JSON-RPC call fails. */
  override async openProject(
    projectId: backend.ProjectId,
    body: backend.OpenProjectRequestBody | null,
    title: string | null
  ): Promise<void> {
    const { id } = extractTypeAndId(projectId)
    if (!this.projectManager.projects.has(id)) {
      try {
        await this.projectManager.openProject({
          projectId: id,
          missingComponentAction: projectManagerModule.MissingComponentAction.install,
          ...(body?.parentId != null
            ? { projectsDirectory: extractTypeAndId(body.parentId).id }
            : {}),
        })
        return
      } catch (error) {
        throw new Error(
          `Could not open project ${title != null ? `'${title}'` : `with ID '${projectId}'`}: ${
            errorModule.tryGetMessage(error) ?? 'unknown error'
          }.`
        )
      }
    }
  }

  /** Change the name of a project.
   * @throws An error if the JSON-RPC call fails. */
  override async updateProject(
    projectId: backend.ProjectId,
    body: backend.UpdateProjectRequestBody
  ): Promise<backend.UpdatedProject> {
    if (body.ami != null) {
      throw new Error('Cannot change project AMI on local backend.')
    } else {
      const { id } = extractTypeAndId(projectId)
      if (body.projectName != null) {
        await this.projectManager.renameProject({
          projectId: id,
          name: projectManagerModule.ProjectName(body.projectName),
          projectsDirectory: extractTypeAndId(body.parentId).id,
        })
      }
      const parentId = extractTypeAndId(body.parentId).id
      const result = await this.projectManager.listDirectory(parentId)
      const project = result.flatMap(listedProject =>
        listedProject.type === projectManagerModule.FileSystemEntryType.ProjectEntry &&
        listedProject.metadata.id === id
          ? [listedProject.metadata]
          : []
      )[0]
      const version =
        project?.engineVersion == null
          ? null
          : {
              lifecycle: backend.detectVersionLifecycle(project.engineVersion),
              value: project.engineVersion,
            }
      if (project == null) {
        throw new Error(`The project ID '${projectId}' is invalid.`)
      } else {
        return {
          ami: null,
          engineVersion: version,
          ideVersion: version,
          name: project.name,
          organizationId: '',
          projectId,
        }
      }
    }
  }

  /** Delete an arbitrary asset.
   * @throws An error if the JSON-RPC call fails. */
  override async deleteAsset(
    assetId: backend.AssetId,
    body: backend.DeleteAssetRequestBody,
    title: string | null
  ): Promise<void> {
    const typeAndId = extractTypeAndId(assetId)
    switch (typeAndId.type) {
      case backend.AssetType.directory:
      case backend.AssetType.file: {
        await this.projectManager.deleteFile(typeAndId.id)
        return
      }
      case backend.AssetType.project: {
        try {
          await this.projectManager.deleteProject({
            projectId: typeAndId.id,
            projectsDirectory: extractTypeAndId(body.parentId).id,
          })
          return
        } catch (error) {
          throw new Error(
            `Could not delete project ${
              title != null ? `'${title}'` : `with ID '${typeAndId.id}'`
            }: ${errorModule.tryGetMessage(error) ?? 'unknown error'}.`
          )
        }
      }
    }
  }

  /** Copy an arbitrary asset to another directory. Not yet implemented in the backend.
   * @throws {Error} Always. */
  override copyAsset(): Promise<backend.CopyAssetResponse> {
    throw new Error('Cannot copy assets in local backend yet.')
  }

  /** Return a list of engine versions. */
  override async listVersions(params: backend.ListVersionsRequestParams) {
    const engineVersions = await this.projectManager.listAvailableEngineVersions()
    const engineVersionToVersion = (
      version: projectManagerModule.EngineVersion
    ): backend.Version => ({
      ami: null,
      created: dateTime.toRfc3339(new Date()),
      number: {
        value: version.version,
        lifecycle: backend.detectVersionLifecycle(version.version),
      },
      // The names come from a third-party API and cannot be changed.
      // eslint-disable-next-line @typescript-eslint/naming-convention
      version_type: params.versionType,
    })
    return engineVersions.versions.map(engineVersionToVersion)
  }

  // === Endpoints that intentionally do not work on the Local Backend ===

  /** Called for any function that does not make sense in the Local Backend.
   * @throws An error stating that the operation is intentionally unavailable on the local
   * backend. */
  invalidOperation(): never {
    throw new Error('Cannot manage users, folders, files, tags, and secrets on the local backend.')
  }

  /** Do nothing. This function should never need to be called. */
  override undoDeleteAsset(): Promise<void> {
    return this.invalidOperation()
  }

  /** Return an empty array. This function should never need to be called. */
  override listUsers() {
    return Promise.resolve([])
  }

  /** Invalid operation. */
  override createUser() {
    return this.invalidOperation()
  }

  /** Invalid operation. */
  override updateUser() {
    return this.invalidOperation()
  }

  /** Invalid operation. */
  override restoreUser() {
    return this.invalidOperation()
  }

  /** Invalid operation. */
  override deleteUser() {
    return this.invalidOperation()
  }

  /** Invalid operation. */
  override uploadUserPicture() {
    return this.invalidOperation()
  }

  /** Invalid operation. */
  override changeUserGroup() {
    return this.invalidOperation()
  }

  /** Invalid operation. */
  override getOrganization() {
    return this.invalidOperation()
  }

  /** Invalid operation. */
  override updateOrganization() {
    return this.invalidOperation()
  }

  /** Invalid operation. */
  override uploadOrganizationPicture() {
    return this.invalidOperation()
  }

  /** Do nothing. This function should never need to be called. */
  override inviteUser() {
    return Promise.resolve()
  }

  /** Do nothing. This function should never need to be called. */
  override createPermission() {
    return Promise.resolve()
  }

  /** Return `null`. This function should never need to be called. */
  override usersMe() {
    return Promise.resolve(null)
  }

  /** Create a directory. */
  override async createDirectory(
    body: backend.CreateDirectoryRequestBody
  ): Promise<backend.CreatedDirectory> {
    const parentDirectoryPath =
      body.parentId == null ? this.projectManager.rootDirectory : extractTypeAndId(body.parentId).id
    const path = projectManagerModule.joinPath(parentDirectoryPath, body.title)
    await this.projectManager.createDirectory(path)
    return {
      id: newDirectoryId(path),
      parentId: newDirectoryId(parentDirectoryPath),
      title: body.title,
    }
  }

  /** Change the parent directory of an asset.
   * Changing the description is NOT supported. */
  override async updateAsset(
    assetId: backend.AssetId,
    body: backend.UpdateAssetRequestBody
  ): Promise<void> {
    if (body.parentDirectoryId != null) {
      const typeAndId = extractTypeAndId(assetId)
      const from = typeAndId.type === backend.AssetType.project ? body.projectPath : typeAndId.id
      if (from == null) {
        throw new Error('Could not move project: project has no `projectPath`.')
      } else {
        const fileName = fileInfo.fileName(from)
        const to = projectManagerModule.joinPath(
          extractTypeAndId(body.parentDirectoryId).id,
          fileName
        )
        await this.projectManager.moveFile(from, to)
        return
      }
    }
  }

  /** Upload a file. */
  override async uploadFile(
    params: backend.UploadFileRequestParams,
    file: Blob
  ): Promise<backend.FileInfo> {
    const parentPath =
      params.parentDirectoryId == null
        ? this.projectManager.rootDirectory
        : extractTypeAndId(params.parentDirectoryId).id
<<<<<<< HEAD
    const path = projectManagerModule.joinPath(parentPath, params.fileName)
    // await this.projectManager.createFile(path, file)
=======
    const path = projectManager.joinPath(parentPath, params.fileName)
>>>>>>> 147c1cf9
    const searchParams = new URLSearchParams([
      ['file_name', params.fileName],
      ...(params.parentDirectoryId == null ? [] : [['directory', parentPath]]),
    ]).toString()
    await fetch(`${appBaseUrl.APP_BASE_URL}/api/upload-file?${searchParams}`, {
      method: 'POST',
      body: file,
    })
    // `project` MUST BE `null` as uploading projects uses a separate endpoint.
    return { path, id: newFileId(path), project: null }
  }

  /** Change the name of a file. */
  override async updateFile(
    fileId: backend.FileId,
    body: backend.UpdateFileRequestBody
  ): Promise<void> {
    const typeAndId = extractTypeAndId(fileId)
    const from = typeAndId.id
    const folderPath = fileInfo.folderPath(from)
    const to = projectManager.joinPath(projectManager.Path(folderPath), body.title)
    await this.projectManager.moveFile(from, to)
  }

  /** Construct a new path using the given parent directory and a file name. */
  joinPath(parentId: backend.DirectoryId, fileName: string) {
    return projectManagerModule.joinPath(extractTypeAndId(parentId).id, fileName)
  }

  /** Invalid operation. */
  override updateDirectory() {
    return this.invalidOperation()
  }

  /** Invalid operation. */
  override listAssetVersions() {
    return this.invalidOperation()
  }

  /** Invalid operation. */
  override checkResources() {
    return this.invalidOperation()
  }

  /** Return an empty array. This function should never need to be called. */
  override listFiles() {
    return Promise.resolve([])
  }

  /** Invalid operation. */
  override getFileDetails() {
    return this.invalidOperation()
  }

  /** Invalid operation. */
  override getFileContent() {
    return this.invalidOperation()
  }

  /** Invalid operation. */
  override createConnector() {
    return this.invalidOperation()
  }

  /** Invalid operation. */
  override getConnector() {
    return this.invalidOperation()
  }

  /** Invalid operation. */
  override deleteConnector() {
    return this.invalidOperation()
  }

  /** Invalid operation. */
  override createSecret() {
    return this.invalidOperation()
  }

  /** Invalid operation. */
  override updateSecret() {
    return this.invalidOperation()
  }

  /** Invalid operation. */
  override getSecret() {
    return this.invalidOperation()
  }

  /** Return an empty array. This function should never need to be called. */
  override listSecrets() {
    return Promise.resolve([])
  }

  /** Invalid operation. */
  override createTag() {
    return this.invalidOperation()
  }

  /** Return an empty array. This function should never need to be called. */
  override listTags() {
    return Promise.resolve([])
  }

  /** Do nothing. This function should never need to be called. */
  override associateTag() {
    return Promise.resolve()
  }

  /** Do nothing. This function should never need to be called. */
  override deleteTag() {
    return Promise.resolve()
  }

  /** Invalid operation. */
  override createUserGroup() {
    return this.invalidOperation()
  }

  /** Invalid operation. */
  override createCheckoutSession() {
    return this.invalidOperation()
  }

  /** Invalid operation. */
  override deleteUserGroup() {
    return this.invalidOperation()
  }

  /** Invalid operation. */
  override listUserGroups() {
    return this.invalidOperation()
  }

  /** Invalid operation. */
  override getCheckoutSession() {
    return this.invalidOperation()
  }

  /** Invalid operation. */
  override getLogEvents() {
    return this.invalidOperation()
  }
}<|MERGE_RESOLUTION|>--- conflicted
+++ resolved
@@ -565,12 +565,7 @@
       params.parentDirectoryId == null
         ? this.projectManager.rootDirectory
         : extractTypeAndId(params.parentDirectoryId).id
-<<<<<<< HEAD
     const path = projectManagerModule.joinPath(parentPath, params.fileName)
-    // await this.projectManager.createFile(path, file)
-=======
-    const path = projectManager.joinPath(parentPath, params.fileName)
->>>>>>> 147c1cf9
     const searchParams = new URLSearchParams([
       ['file_name', params.fileName],
       ...(params.parentDirectoryId == null ? [] : [['directory', parentPath]]),
@@ -591,7 +586,7 @@
     const typeAndId = extractTypeAndId(fileId)
     const from = typeAndId.id
     const folderPath = fileInfo.folderPath(from)
-    const to = projectManager.joinPath(projectManager.Path(folderPath), body.title)
+    const to = projectManagerModule.joinPath(projectManagerModule.Path(folderPath), body.title)
     await this.projectManager.moveFile(from, to)
   }
 
