--- conflicted
+++ resolved
@@ -5,22 +5,15 @@
  * the API. */
 import * as detect from 'enso-common/src/detect'
 
-import * as appUtils from '#/appUtils'
-
 import Backend, * as backend from '#/services/Backend'
 import * as projectManager from '#/services/ProjectManager'
 import ProjectManager from '#/services/ProjectManager'
 
-import * as appBaseUrl from '#/utilities/appBaseUrl'
 import * as dateTime from '#/utilities/dateTime'
 import * as errorModule from '#/utilities/error'
-<<<<<<< HEAD
+import * as fileInfo from '#/utilities/fileInfo'
 import * as object from '#/utilities/object'
-import * as projectManagerModule from '#/utilities/ProjectManager'
-import ProjectManager from '#/utilities/ProjectManager'
 import * as uniqueString from '#/utilities/uniqueString'
-=======
-import * as fileInfo from '#/utilities/fileInfo'
 
 // ====================
 // === ProjectState ===
@@ -40,27 +33,16 @@
 /** Possible states and associated metadata of a project.
  * The "closed" state is omitted as it is the default state. */
 type ProjectState = OpenedProjectState | OpenInProgressProjectState
->>>>>>> 50385821
 
 // =============================
 // === ipWithSocketToAddress ===
 // =============================
 
-/** Convert a {@link projectManagerModule.IpWithSocket} to a {@link backend.Address}. */
-function ipWithSocketToAddress(ipWithSocket: projectManagerModule.IpWithSocket) {
+/** Convert a {@link projectManager.IpWithSocket} to a {@link backend.Address}. */
+function ipWithSocketToAddress(ipWithSocket: projectManager.IpWithSocket) {
   return backend.Address(`ws://${ipWithSocket.host}:${ipWithSocket.port}`)
 }
 
-<<<<<<< HEAD
-// ============================
-// === overwriteMaterialize ===
-// ============================
-
-/** Any object that has a `materialize()` method that accepts no arguments. */
-interface HasMaterialize<T> {
-  readonly materialize: () => Promise<T> | T
-}
-=======
 // ======================================
 // === Functions for manipulating ids ===
 // ======================================
@@ -125,18 +107,14 @@
   }
 }
 
-// ====================
-// === LocalBackend ===
-// ====================
-
-/** Class for sending requests to the Project Manager API endpoints.
- * This is used instead of the cloud backend API when managing local projects from the dashboard. */
-export default class LocalBackend extends Backend {
-  static projects = new Map<projectManager.UUID, ProjectState>()
-  private static readonly baseUrl = location.pathname.replace(appUtils.ALL_PATHS_REGEX, '')
-  readonly type = backend.BackendType.local
-  private readonly projectManager: ProjectManager
->>>>>>> 50385821
+// ============================
+// === overwriteMaterialize ===
+// ============================
+
+/** Any object that has a `materialize()` method that accepts no arguments. */
+interface HasMaterialize<T> {
+  readonly materialize: () => Promise<T> | T
+}
 
 /** Overwrites `materialize` so that it does not. */
 function overwriteMaterialize<T>(
@@ -152,6 +130,38 @@
   }
 }
 
+// ======================
+// === intoSmartAsset ===
+// ======================
+
+/** Converts an {@link backend.AnyAsset} into its corresponding
+ * {@link backend.AnySmartAsset}. */
+function intoSmartAsset(projectManagerValue: ProjectManager) {
+  return (asset: backend.AnyAsset): backend.AnySmartAsset => {
+    switch (asset.type) {
+      case backend.AssetType.directory: {
+        return new SmartDirectory(projectManagerValue, asset)
+      }
+      case backend.AssetType.project: {
+        return new SmartProject(projectManagerValue, asset)
+      }
+      case backend.AssetType.file: {
+        return new SmartFile(projectManagerValue, asset)
+      }
+      case backend.AssetType.dataLink:
+      case backend.AssetType.secret: {
+        throw new Error(`The Local Backend does not support '${asset.type}' assets.`)
+      }
+      case backend.AssetType.specialLoading:
+      case backend.AssetType.specialEmpty: {
+        throw new Error(
+          `'${asset.type}' is a special asset type that should never be returned by the backend.`
+        )
+      }
+    }
+  }
+}
+
 // =====================
 // === Smart objects ===
 // =====================
@@ -160,6 +170,8 @@
 class SmartObject<T> implements backend.SmartObject<T> {
   /** Create a {@link SmartObject}. */
   constructor(
+    // This is fine, as this is a property, not a local variable.
+    // eslint-disable-next-line @typescript-eslint/no-shadow
     protected readonly projectManager: ProjectManager,
     readonly value: T
   ) {}
@@ -250,31 +262,83 @@
     return this
   }
 
-  /** Invalid operation. */
-  // eslint-disable-next-line @typescript-eslint/no-unused-vars
-  update(_body: backend.UpdateAssetRequestBody): Promise<this> {
-    return this.invalidOperation()
+  /** Change the name, parent directory and/or description of an asset. */
+  async update(body: backend.UpdateAssetOrDirectoryRequestBody): Promise<this> {
+    if (body.parentDirectoryId == null && body.title == null) {
+      return this
+    } else {
+      const typeAndId = extractTypeAndId(this.value.id)
+      const from = typeAndId.type === backend.AssetType.project ? body.projectPath : typeAndId.id
+      if (from == null) {
+        throw new Error('Could not move project: project has no `projectPath`.')
+      } else {
+        const fileName = body.title ?? fileInfo.fileName(from)
+        const parentPath = extractTypeAndId(body.parentDirectoryId ?? this.value.parentId).id
+        const to = projectManager.joinPath(parentPath, fileName)
+        await this.projectManager.moveFile(from, to)
+        const parentId = body.parentDirectoryId
+        if (this instanceof SmartProject) {
+          return this.withValue(
+            // This is SAFE, as `backend.ProjectAsset & T` is `backend.ProjectAsset`.
+            // eslint-disable-next-line no-restricted-syntax
+            object.merge(this.value, {
+              projectState: object.merge(this.value.projectState, { path: to }),
+            } as Partial<backend.ProjectAsset & T>)
+          )
+        } else if (this instanceof SmartDirectory) {
+          return this.withValue(
+            // This is SAFE, as `backend.DirectoryAsset & T` is `backend.DirectoryAsset`.
+            // eslint-disable-next-line no-restricted-syntax
+            object.merge(this.value, { id: newDirectoryId(to), parentId } as Partial<
+              backend.DirectoryAsset & T
+            >)
+          )
+        } else if (this instanceof SmartFile) {
+          return this.withValue(
+            // This is SAFE, as `backend.FileAsset & T` is `backend.FileAsset`.
+            // eslint-disable-next-line no-restricted-syntax
+            object.merge(this.value, { id: newFileId(to), parentId } as Partial<
+              backend.FileAsset & T
+            >)
+          )
+        } else {
+          throw new Error(`Assets of type '${this.constructor.name}' cannot be updated.`)
+        }
+      }
+    }
   }
 
   /** Permanently delete a project. */
   async delete(): Promise<void> {
-    if (this.value.type !== backend.AssetType.project) {
-      return this.invalidOperation()
-    } else {
-      try {
-        await this.projectManager.deleteProject({ projectId: this.value.id })
+    const typeAndId = extractTypeAndId(this.value.id)
+    switch (typeAndId.type) {
+      case backend.AssetType.directory:
+      case backend.AssetType.file: {
+        await this.projectManager.deleteFile(typeAndId.id)
         return
-      } catch (error) {
-        throw new Error(
-          `Could not delete project '${this.value.title}': ${
-            errorModule.getMessageOrToString(error) ?? 'unknown error'
-          }.`
-        )
-      }
-    }
-  }
-
-<<<<<<< HEAD
+      }
+      case backend.AssetType.project: {
+        LocalBackend.projects.delete(typeAndId.id)
+        try {
+          await this.projectManager.deleteProject({
+            projectId: typeAndId.id,
+            projectsDirectory: extractTypeAndId(this.value.parentId).id,
+          })
+          return
+        } catch (error) {
+          throw new Error(
+            `Could not delete project '${
+              this.value.title
+            }': ${errorModule.getMessageOrToString(error) ?? 'unknown error'}.`
+          )
+        }
+      }
+      default: {
+        return this.invalidOperation()
+      }
+    }
+  }
+
   /** Invalid operation. */
   undoDelete() {
     return this.invalidOperation()
@@ -311,102 +375,9 @@
 class SmartDirectory extends SmartAsset<backend.DirectoryAsset> implements backend.SmartDirectory {
   /** Return a list of assets in a directory. */
   async list(): Promise<backend.AnySmartAsset[]> {
-    const result = await this.projectManager.listProjects({})
-    return result.projects.map(
-      project =>
-        new SmartProject(this.projectManager, {
-          type: backend.AssetType.project,
-          id: project.id,
-          title: project.name,
-          modifiedAt: project.lastOpened ?? project.created,
-          parentId: this.value.id,
-          permissions: [],
-          projectState: {
-            type: LocalBackend.currentlyOpenProjects.has(project.id)
-              ? backend.ProjectState.opened
-              : project.id === LocalBackend.currentlyOpeningProjectId
-                ? backend.ProjectState.openInProgress
-                : backend.ProjectState.closed,
-            // eslint-disable-next-line @typescript-eslint/naming-convention
-            volume_id: '',
-          },
-          labels: [],
-          description: null,
-        })
-    )
-  }
-
-  /** Invalid operation. */
-  override update() {
-    return this.invalidOperation()
-  }
-
-  /** Create a {@link backend.SpecialLoadingAsset}. */
-  createSpecialLoadingAsset(): backend.SmartSpecialLoadingAsset {
-    return new SmartAsset<backend.SpecialLoadingAsset>(this.projectManager, {
-      type: backend.AssetType.specialLoading,
-      title: '',
-      id: backend.LoadingAssetId(
-        `${backend.AssetType.specialLoading}-${uniqueString.uniqueString()}`
-      ),
-      modifiedAt: dateTime.toRfc3339(new Date()),
-      parentId: this.value.id,
-      permissions: [],
-      projectState: null,
-      labels: [],
-      description: null,
-    })
-  }
-
-  /** Create a {@link backend.SpecialEmptyAsset}. */
-  createSpecialEmptyAsset(): backend.SmartSpecialEmptyAsset {
-    return new SmartAsset<backend.SpecialEmptyAsset>(this.projectManager, {
-      type: backend.AssetType.specialEmpty,
-      title: '',
-      id: backend.EmptyAssetId(`${backend.AssetType.specialEmpty}-${uniqueString.uniqueString()}`),
-      modifiedAt: dateTime.toRfc3339(new Date()),
-      parentId: this.value.id,
-      permissions: [],
-      projectState: null,
-      labels: [],
-      description: null,
-    })
-  }
-
-  /** Invalid operation. */
-  createPlaceholderDirectory() {
-    return this.invalidOperation()
-  }
-
-  /** Create a {@link SmartProject} that is to be uploaded on the backend via `.materialize()` */
-  createPlaceholderProject(
-    title: string,
-    fileOrTemplateName: File | string | null,
-    permissions: backend.UserPermission[]
-  ): backend.SmartProject {
-    const result = new SmartProject(this.projectManager, {
-      type: backend.AssetType.project,
-      id: backend.ProjectId(`${backend.AssetType.project}-${uniqueString.uniqueString()}`),
-      title,
-      modifiedAt: dateTime.toRfc3339(new Date()),
-      parentId: this.value.id,
-      permissions,
-      projectState: {
-        type: backend.ProjectState.placeholder,
-=======
-  /** Return the ID of the root directory. */
-  override rootDirectoryId(): backend.DirectoryId {
-    return newDirectoryId(ProjectManager.rootDirectory)
-  }
-
-  /** Return a list of assets in a directory.
-   * @throws An error if the JSON-RPC call fails. */
-  override async listDirectory(
-    query: backend.ListDirectoryRequestParams
-  ): Promise<backend.AnyAsset[]> {
-    const parentIdRaw = query.parentId == null ? null : extractTypeAndId(query.parentId).id
-    const parentId = query.parentId ?? newDirectoryId(ProjectManager.rootDirectory)
-    const entries = await this.projectManager.listDirectory(parentIdRaw)
+    const parentId = this.value.id
+    const path = extractTypeAndId(parentId).id
+    const entries = await this.projectManager.listDirectory(path)
     return entries
       .map(entry => {
         switch (entry.type) {
@@ -459,87 +430,180 @@
         }
       })
       .sort(backend.compareAssets)
-  }
-
-  /** Return a list of projects belonging to the current user.
-   * @throws An error if the JSON-RPC call fails. */
-  override async listProjects(): Promise<backend.ListedProject[]> {
-    const result = await this.projectManager.listProjects({})
-    return result.projects.map(project => ({
-      name: project.name,
-      organizationId: '',
-      projectId: newProjectId(project.id),
-      packageName: project.name,
-      state: {
-        type: backend.ProjectState.closed,
+      .map(intoSmartAsset(this.projectManager))
+  }
+
+  /** Create a {@link backend.SpecialLoadingAsset}. */
+  createSpecialLoadingAsset(): backend.SmartSpecialLoadingAsset {
+    return new SmartAsset<backend.SpecialLoadingAsset>(this.projectManager, {
+      type: backend.AssetType.specialLoading,
+      title: '',
+      id: backend.LoadingAssetId(
+        `${backend.AssetType.specialLoading}-${uniqueString.uniqueString()}`
+      ),
+      modifiedAt: dateTime.toRfc3339(new Date()),
+      parentId: this.value.id,
+      permissions: [],
+      projectState: null,
+      labels: [],
+      description: null,
+    })
+  }
+
+  /** Create a {@link backend.SpecialEmptyAsset}. */
+  createSpecialEmptyAsset(): backend.SmartSpecialEmptyAsset {
+    return new SmartAsset<backend.SpecialEmptyAsset>(this.projectManager, {
+      type: backend.AssetType.specialEmpty,
+      title: '',
+      id: backend.EmptyAssetId(`${backend.AssetType.specialEmpty}-${uniqueString.uniqueString()}`),
+      modifiedAt: dateTime.toRfc3339(new Date()),
+      parentId: this.value.id,
+      permissions: [],
+      projectState: null,
+      labels: [],
+      description: null,
+    })
+  }
+
+  /** Create a directory. */
+  createPlaceholderDirectory(title: string, permissions: backend.UserPermission[]): SmartDirectory {
+    const parentDirectoryPath = extractTypeAndId(this.value.id).id
+    const path = projectManager.joinPath(parentDirectoryPath, title)
+    const result = new SmartDirectory(this.projectManager, {
+      type: backend.AssetType.directory,
+      id: backend.DirectoryId(`${backend.AssetType.directory}-${uniqueString.uniqueString()}`),
+      title,
+      modifiedAt: dateTime.toRfc3339(new Date()),
+      parentId: this.value.id,
+      permissions,
+      projectState: null,
+      labels: [],
+      description: null,
+    })
+    result.materialize = overwriteMaterialize(result, async () => {
+      await this.projectManager.createDirectory(path)
+      return result.withValue(
+        object.merge(result.value, {
+          id: newDirectoryId(path),
+          parentId: newDirectoryId(parentDirectoryPath),
+          title: title,
+        })
+      )
+    })
+    return result
+  }
+
+  /** Create a {@link SmartProject} that is to be uploaded on the backend via `.materialize()` */
+  createPlaceholderProject(
+    title: string,
+    fileOrTemplateName: File | string | null,
+    permissions: backend.UserPermission[]
+  ): backend.SmartProject {
+    const result = new SmartProject(this.projectManager, {
+      type: backend.AssetType.project,
+      id: backend.ProjectId(`${backend.AssetType.project}-${uniqueString.uniqueString()}`),
+      title,
+      modifiedAt: dateTime.toRfc3339(new Date()),
+      parentId: this.value.id,
+      permissions,
+      projectState: {
+        type: backend.ProjectState.placeholder,
         // eslint-disable-next-line @typescript-eslint/naming-convention
         volume_id: '',
-      },
-      jsonAddress: null,
-      binaryAddress: null,
-    }))
-  }
-
-  /** Create a project.
-   * @throws An error if the JSON-RPC call fails. */
-  override async createProject(
-    body: backend.CreateProjectRequestBody
-  ): Promise<backend.CreatedProject> {
-    const projectsDirectory =
-      body.parentDirectoryId == null ? null : extractTypeAndId(body.parentDirectoryId).id
-    const project = await this.projectManager.createProject({
-      name: projectManager.ProjectName(body.projectName),
-      ...(body.projectTemplateName != null ? { projectTemplate: body.projectTemplateName } : {}),
-      missingComponentAction: projectManager.MissingComponentAction.install,
-      ...(projectsDirectory == null ? {} : { projectsDirectory }),
-    })
-    const path = projectManager.joinPath(
-      projectsDirectory ?? ProjectManager.rootDirectory,
-      project.projectNormalizedName
-    )
-    return {
-      name: project.projectName,
-      organizationId: '',
-      projectId: newProjectId(project.projectId),
-      packageName: project.projectName,
-      state: {
-        type: backend.ProjectState.closed,
->>>>>>> 50385821
-        // eslint-disable-next-line @typescript-eslint/naming-convention
-        volume_id: '',
-        path,
       },
       labels: [],
       description: null,
     })
     if (fileOrTemplateName instanceof File) {
-      return this.invalidOperation()
-    } else {
+      const directory = extractTypeAndId(this.value.id).id
       result.materialize = overwriteMaterialize(result, async () => {
-        const project = await this.projectManager.createProject({
-          name: projectManagerModule.ProjectName(title),
-          ...(fileOrTemplateName != null ? { projectTemplate: fileOrTemplateName } : {}),
-          missingComponentAction: projectManagerModule.MissingComponentAction.install,
-        })
+        let id: string
+        if (
+          'backendApi' in window &&
+          // This non-standard property is defined in Electron.
+          'path' in fileOrTemplateName &&
+          typeof fileOrTemplateName.path === 'string'
+        ) {
+          id = await window.backendApi.importProjectFromPath(
+            fileOrTemplateName.path,
+            directory,
+            title
+          )
+        } else {
+          const searchParams = new URLSearchParams({ directory, name: title }).toString()
+          // Ideally this would use `fileOrTemplateName.stream()`, to minimize RAM
+          // requirements. for uploading large projects. Unfortunately,
+          // this requires HTTP/2, which is HTTPS-only, so it will not
+          // work on `http://localhost`.
+          const body =
+            window.location.protocol === 'https:'
+              ? fileOrTemplateName.stream()
+              : await fileOrTemplateName.arrayBuffer()
+          // FIXME: fix leading path
+          const path = `./api/upload-project?${searchParams}`
+          const response = await fetch(path, { method: 'POST', body })
+          id = await response.text()
+        }
         return result.withValue(
           object.merge(result.value, {
-            id: project.projectId,
+            id: newProjectId(projectManager.UUID(id)),
             projectState: {
               type: backend.ProjectState.closed,
               // eslint-disable-next-line @typescript-eslint/naming-convention
               volume_id: '',
+              path: projectManager.joinPath(directory, title),
             },
           })
         )
       })
+    } else {
+      result.materialize = overwriteMaterialize(result, async () => {
+        const project = await this.projectManager.createProject({
+          name: projectManager.ProjectName(title),
+          ...(fileOrTemplateName != null ? { projectTemplate: fileOrTemplateName } : {}),
+          missingComponentAction: projectManager.MissingComponentAction.install,
+        })
+        const path = extractTypeAndId(this.value.id).id
+        return result.withValue(
+          object.merge(result.value, {
+            id: newProjectId(project.projectId),
+            projectState: {
+              type: backend.ProjectState.closed,
+              // eslint-disable-next-line @typescript-eslint/naming-convention
+              volume_id: '',
+              path: projectManager.joinPath(path, title),
+            },
+          })
+        )
+      })
     }
     return result
   }
 
-<<<<<<< HEAD
-  /** Invalid operation. */
-  createPlaceholderFile() {
-    return this.invalidOperation()
+  /** Invalid operation. */
+  createPlaceholderFile(
+    title: string,
+    file: globalThis.File,
+    permissions: backend.UserPermission[]
+  ) {
+    const result = new SmartFile(this.projectManager, {
+      type: backend.AssetType.file,
+      id: backend.FileId(`${backend.AssetType.file}-${uniqueString.uniqueString()}`),
+      title,
+      modifiedAt: dateTime.toRfc3339(new Date()),
+      parentId: this.value.id,
+      permissions,
+      projectState: null,
+      labels: [],
+      description: null,
+    })
+    result.materialize = overwriteMaterialize(result, async () => {
+      const parentPath = extractTypeAndId(this.value.id).id
+      const path = projectManager.joinPath(parentPath, file.name)
+      await this.projectManager.createFile(path, file)
+      return result.withValue(object.merge(result.value, { id: newFileId(path) }))
+    })
+    return result
   }
 
   /** Invalid operation. */
@@ -557,14 +621,15 @@
 class SmartProject extends SmartAsset<backend.ProjectAsset> implements backend.SmartProject {
   /** Set a project to an open state. */
   async open(): Promise<void> {
-    LocalBackend.currentlyOpeningProjectId = this.value.id
-    if (!LocalBackend.currentlyOpenProjects.has(this.value.id)) {
+    const { id } = extractTypeAndId(this.value.id)
+    if (!LocalBackend.projects.has(id)) {
       try {
-        const project = await this.projectManager.openProject({
-          projectId: this.value.id,
-          missingComponentAction: projectManagerModule.MissingComponentAction.install,
+        LocalBackend.projects.set(id, { state: backend.ProjectState.openInProgress })
+        const data = await this.projectManager.openProject({
+          projectId: id,
+          missingComponentAction: projectManager.MissingComponentAction.install,
         })
-        LocalBackend.currentlyOpenProjects.set(this.value.id, project)
+        LocalBackend.projects.set(id, { state: backend.ProjectState.opened, data })
         return
       } catch (error) {
         throw new Error(
@@ -572,52 +637,17 @@
             errorModule.getMessageOrToString(error) ?? 'unknown error'
           }.`
         )
-      } finally {
-        if (LocalBackend.currentlyOpeningProjectId === this.value.id) {
-          LocalBackend.currentlyOpeningProjectId = null
-        }
       }
     }
   }
 
   /** Return project details. */
   async getDetails(): Promise<backend.Project> {
-    const cachedProject = LocalBackend.currentlyOpenProjects.get(this.value.id)
-    if (cachedProject == null) {
-      const result = await this.projectManager.listProjects({})
-      const project = result.projects.find(listedProject => listedProject.id === this.value.id)
-      if (project == null) {
-        throw new Error(`Could not get details of project '${this.value.title}'.`)
-=======
-  /** Close the project identified by the given project ID.
-   * @throws An error if the JSON-RPC call fails. */
-  override async closeProject(projectId: backend.ProjectId, title: string | null): Promise<void> {
-    const { id } = extractTypeAndId(projectId)
-    LocalBackend.projects.delete(id)
-    try {
-      await this.projectManager.closeProject({ projectId: id })
-      return
-    } catch (error) {
-      throw new Error(
-        `Could not close project ${title != null ? `'${title}'` : `with ID '${projectId}'`}: ${
-          errorModule.tryGetMessage(error) ?? 'unknown error'
-        }.`
-      )
-    }
-  }
-
-  /** Close the project identified by the given project ID.
-   * @throws An error if the JSON-RPC call fails. */
-  override async getProjectDetails(
-    projectId: backend.ProjectId,
-    directory: backend.DirectoryId | null,
-    title: string | null
-  ): Promise<backend.Project> {
-    const { id } = extractTypeAndId(projectId)
+    const { id } = extractTypeAndId(this.value.id)
     const state = LocalBackend.projects.get(id)
     const cachedProject = state?.state === backend.ProjectState.opened ? state.data : null
     if (cachedProject == null) {
-      const directoryId = directory == null ? null : extractTypeAndId(directory).id
+      const directoryId = extractTypeAndId(this.value.parentId).id
       const entries = await this.projectManager.listDirectory(directoryId)
       const project = entries
         .flatMap(entry =>
@@ -625,10 +655,7 @@
         )
         .find(metadata => metadata.id === id)
       if (project == null) {
-        throw new Error(
-          `Could not get details of project ${title != null ? `'${title}'` : `with ID '${id}'`}.`
-        )
->>>>>>> 50385821
+        throw new Error(`Could not get details of project '${this.value.title}'.`)
       } else {
         const version =
           project.engineVersion == null
@@ -647,16 +674,7 @@
           packageName: project.name,
           projectId: this.value.id,
           state: {
-<<<<<<< HEAD
-            type:
-              this.value.id === LocalBackend.currentlyOpeningProjectId
-                ? backend.ProjectState.openInProgress
-                : project.lastOpened != null
-                  ? backend.ProjectState.closed
-                  : backend.ProjectState.created,
-=======
             type: LocalBackend.projects.get(id)?.state ?? backend.ProjectState.closed,
->>>>>>> 50385821
             // eslint-disable-next-line @typescript-eslint/naming-convention
             volume_id: '',
           },
@@ -687,14 +705,121 @@
     }
   }
 
-<<<<<<< HEAD
   /** Invalid operation. */
   getResourceUsage() {
     return this.invalidOperation()
-=======
+  }
+
+  /** Invalid operation. */
+  getMainFile() {
+    return this.invalidOperation()
+  }
+
+  /** Change the name, description, AMI, or parent of a project. */
+  override async update(body: backend.UpdateAssetOrProjectRequestBody): Promise<this> {
+    const updated = await super.update(body)
+    if (body.ami != null) {
+      throw new Error('Cannot change project AMI on local backend.')
+    } else if (body.ideVersion != null) {
+      throw new Error('Cannot change project IDE version on local backend.')
+    } else {
+      const { id } = extractTypeAndId(this.value.id)
+      if (body.projectName != null && this.value.projectState.path != null) {
+        const projectsDirectory = extractTypeAndId(this.value.parentId).id
+        await this.projectManager.renameProject({
+          projectId: id,
+          name: projectManager.ProjectName(body.projectName),
+          projectsDirectory,
+        })
+      }
+      const parentPath = extractTypeAndId(this.value.parentId).id
+      const result = await this.projectManager.listDirectory(parentPath)
+      const project = result.flatMap(listedProject =>
+        listedProject.type === projectManager.FileSystemEntryType.ProjectEntry &&
+        listedProject.metadata.id === id
+          ? [listedProject.metadata]
+          : []
+      )[0]
+      if (project == null) {
+        throw new Error('The project that is being updated no longer exists.')
+      } else {
+        return updated.withValue(object.merge(this.value, { title: project.name }))
+      }
+    }
+  }
+
+  /** Close a project. */
+  async close(): Promise<void> {
+    const { id } = extractTypeAndId(this.value.id)
+    LocalBackend.projects.delete(id)
+    try {
+      await this.projectManager.closeProject({ projectId: id })
+      return
+    } catch (error) {
+      throw new Error(
+        `Could not close project '${this.value.title}': ${
+          errorModule.getMessageOrToString(error) ?? 'unknown error'
+        }.`
+      )
+    }
+  }
+
+  /** Resolve only when the project is ready to be opened. */
+  waitUntilReady() {
+    return this.getDetails()
+  }
+}
+
+/** A smart wrapper around a {@link backend.FileAsset}. */
+class SmartFile extends SmartAsset<backend.FileAsset> implements backend.SmartFile {
+  /** Invalid operation. */
+  getDetails() {
+    return this.invalidOperation()
+  }
+}
+
+// ====================
+// === LocalBackend ===
+// ====================
+
+/** Class for sending requests to the Project Manager API endpoints.
+ * This is used instead of the cloud backend API when managing local projects from the dashboard. */
+export default class LocalBackend extends Backend {
+  static projects = new Map<projectManager.UUID, ProjectState>()
+  readonly type = backend.BackendType.local
+  private readonly projectManager: ProjectManager
+
+  /** Create a {@link LocalBackend}. */
+  constructor(projectManagerUrl: string | null) {
+    super()
+    this.projectManager = ProjectManager.default(projectManagerUrl)
+    if (detect.IS_DEV_MODE) {
+      // @ts-expect-error This exists only for debugging purposes. It does not have types
+      // because it MUST NOT be used in this codebase.
+      window.localBackend = this
+    }
+  }
+
+  /** Get the project identified by the given project ID.
+   * @throws An error if the JSON-RPC call fails. */
+  async getProject(projectId: backend.ProjectId, title: string): Promise<backend.SmartProject> {
+    const self = await this.self()
+    const rootDirectory = self.rootDirectory()
+    const children = await rootDirectory.list({
+      filterBy: backend.FilterBy.active,
+      labels: null,
+    })
+    const project = children.find(child => child.value.id === projectId)
+    if (project?.type !== backend.AssetType.project) {
+      throw new Error(`The project '${title}' was not found.`)
+    } else {
+      return project
+    }
+  }
+
   /** Prepare a project for execution.
    * @throws An error if the JSON-RPC call fails. */
-  override async openProject(
+  async openProject(
     projectId: backend.ProjectId,
     body: backend.OpenProjectRequestBody | null,
     title: string | null
@@ -716,190 +841,9 @@
         LocalBackend.projects.delete(id)
         throw new Error(
           `Could not open project ${title != null ? `'${title}'` : `with ID '${projectId}'`}: ${
-            errorModule.tryGetMessage(error) ?? 'unknown error'
-          }.`
-        )
-      }
-    }
->>>>>>> 50385821
-  }
-
-  /** Invalid operation. */
-  getMainFile() {
-    return this.invalidOperation()
-  }
-
-  /** Change the name, description, AMI, or parent of a project. */
-  override async update(body: backend.UpdateAssetOrProjectRequestBody): Promise<this> {
-    if (body.ami != null) {
-      throw new Error('Cannot change project AMI on local backend.')
-    } else if (body.ideVersion != null) {
-      throw new Error('Cannot change project IDE version on local backend.')
-    } else {
-      const { id } = extractTypeAndId(projectId)
-      if (body.projectName != null) {
-        await this.projectManager.renameProject({
-<<<<<<< HEAD
-          projectId: this.value.id,
-          name: projectManagerModule.ProjectName(body.projectName),
-        })
-      }
-      const result = await this.projectManager.listProjects({})
-      const project = result.projects.find(listedProject => listedProject.id === this.value.id)
-=======
-          projectId: id,
-          name: projectManager.ProjectName(body.projectName),
-          projectsDirectory: extractTypeAndId(body.parentId).id,
-        })
-      }
-      const parentId = extractTypeAndId(body.parentId).id
-      const result = await this.projectManager.listDirectory(parentId)
-      const project = result.flatMap(listedProject =>
-        listedProject.type === projectManager.FileSystemEntryType.ProjectEntry &&
-        listedProject.metadata.id === id
-          ? [listedProject.metadata]
-          : []
-      )[0]
-      const version =
-        project?.engineVersion == null
-          ? null
-          : {
-              lifecycle: backend.detectVersionLifecycle(project.engineVersion),
-              value: project.engineVersion,
-            }
->>>>>>> 50385821
-      if (project == null) {
-        throw new Error('The project that is being updated no longer exists.')
-      } else {
-        return this.withValue(object.merge(this.value, { title: project.name }))
-      }
-    }
-  }
-
-<<<<<<< HEAD
-  /** Close a project. */
-  async close(): Promise<void> {
-    if (LocalBackend.currentlyOpeningProjectId === this.value.id) {
-      LocalBackend.currentlyOpeningProjectId = null
-    }
-    LocalBackend.currentlyOpenProjects.delete(this.value.id)
-    try {
-      await this.projectManager.closeProject({ projectId: this.value.id })
-      return
-    } catch (error) {
-      throw new Error(
-        `Could not close project '${this.value.title}': ${
-          errorModule.getMessageOrToString(error) ?? 'unknown error'
-        }.`
-      )
-=======
-  /** Delete an arbitrary asset.
-   * @throws An error if the JSON-RPC call fails. */
-  override async deleteAsset(
-    assetId: backend.AssetId,
-    body: backend.DeleteAssetRequestBody,
-    title: string | null
-  ): Promise<void> {
-    const typeAndId = extractTypeAndId(assetId)
-    switch (typeAndId.type) {
-      case backend.AssetType.directory:
-      case backend.AssetType.file: {
-        await this.projectManager.deleteFile(typeAndId.id)
-        return
-      }
-      case backend.AssetType.project: {
-        LocalBackend.projects.delete(typeAndId.id)
-        try {
-          await this.projectManager.deleteProject({
-            projectId: typeAndId.id,
-            projectsDirectory: extractTypeAndId(body.parentId).id,
-          })
-          return
-        } catch (error) {
-          throw new Error(
-            `Could not delete project ${
-              title != null ? `'${title}'` : `with ID '${typeAndId.id}'`
-            }: ${errorModule.tryGetMessage(error) ?? 'unknown error'}.`
-          )
-        }
-      }
->>>>>>> 50385821
-    }
-  }
-
-  /** Resolve only when the project is ready to be opened. */
-  waitUntilReady() {
-    return this.getDetails()
-  }
-}
-
-// ====================
-// === LocalBackend ===
-// ====================
-
-/** Class for sending requests to the Project Manager API endpoints.
- * This is used instead of the cloud backend API when managing local projects from the dashboard. */
-export default class LocalBackend extends Backend {
-  static currentlyOpeningProjectId: backend.ProjectId | null = null
-  static currentlyOpenProjects = new Map<
-    projectManagerModule.ProjectId,
-    projectManagerModule.OpenProject
-  >()
-  readonly type = backend.BackendType.local
-  private readonly projectManager: ProjectManager
-
-  /** Create a {@link LocalBackend}. */
-  constructor(projectManagerUrl: string | null) {
-    super()
-    this.projectManager = ProjectManager.default(projectManagerUrl)
-    if (detect.IS_DEV_MODE) {
-      // @ts-expect-error This exists only for debugging purposes. It does not have types
-      // because it MUST NOT be used in this codebase.
-      window.localBackend = this
-    }
-  }
-
-  /** Get the project identified by the given project ID.
-   * @throws An error if the JSON-RPC call fails. */
-  async getProject(projectId: backend.ProjectId, title: string): Promise<backend.SmartProject> {
-    const self = await this.self()
-    const rootDirectory = self.rootDirectory()
-    const children = await rootDirectory.list({
-      filterBy: backend.FilterBy.active,
-      labels: null,
-    })
-    const project = children.find(child => child.value.id === projectId)
-    if (project?.type !== backend.AssetType.project) {
-      throw new Error(`The project '${title}' was not found.`)
-    } else {
-      return project
-    }
-  }
-
-  /** Prepare a project for execution.
-   * @throws An error if the JSON-RPC call fails. */
-  async openProject(
-    projectId: backend.ProjectId,
-    _body: backend.OpenProjectRequestBody | null,
-    title: string | null
-  ): Promise<void> {
-    LocalBackend.currentlyOpeningProjectId = projectId
-    if (!LocalBackend.currentlyOpenProjects.has(projectId)) {
-      try {
-        const project = await this.projectManager.openProject({
-          projectId,
-          missingComponentAction: projectManagerModule.MissingComponentAction.install,
-        })
-        LocalBackend.currentlyOpenProjects.set(projectId, project)
-        return
-      } catch (error) {
-        throw new Error(
-          `Could not open project ${title != null ? `'${title}'` : `with ID '${projectId}'`}: ${
             errorModule.getMessageOrToString(error) ?? 'unknown error'
           }.`
         )
-      } finally {
-        LocalBackend.currentlyOpeningProjectId = null
       }
     }
   }
@@ -918,15 +862,15 @@
     return this.invalidOperation()
   }
 
-<<<<<<< HEAD
   /** Return details for the current user. */
   override self(): Promise<SmartUser> {
     return Promise.resolve(
       new SmartUser(this.projectManager, {
         email: backend.EmailAddress(''),
-        id: backend.OrganizationId('organization-local'),
+        userId: backend.UserId('user-local'),
+        organizationId: backend.OrganizationId('organization-local'),
         isEnabled: false,
-        rootDirectoryId: backend.DirectoryId(`${backend.AssetType.directory}-local`),
+        rootDirectoryId: newDirectoryId(ProjectManager.rootDirectory),
         name: 'Local User',
         profilePicture: null,
       })
@@ -935,168 +879,6 @@
 
   /** Invalid operation. */
   override createTag() {
-=======
-  /** Invalid operation. */
-  override updateUser() {
-    return this.invalidOperation()
-  }
-
-  /** Invalid operation. */
-  override deleteUser() {
-    return this.invalidOperation()
-  }
-
-  /** Invalid operation. */
-  override uploadUserPicture() {
-    return this.invalidOperation()
-  }
-
-  /** Invalid operation. */
-  override getOrganization() {
-    return this.invalidOperation()
-  }
-
-  /** Invalid operation. */
-  override updateOrganization() {
-    return this.invalidOperation()
-  }
-
-  /** Invalid operation. */
-  override uploadOrganizationPicture() {
-    return this.invalidOperation()
-  }
-
-  /** Do nothing. This function should never need to be called. */
-  override inviteUser() {
-    return Promise.resolve()
-  }
-
-  /** Do nothing. This function should never need to be called. */
-  override createPermission() {
-    return Promise.resolve()
-  }
-
-  /** Return `null`. This function should never need to be called. */
-  override usersMe() {
-    return Promise.resolve(null)
-  }
-
-  /** Create a directory. */
-  override async createDirectory(
-    body: backend.CreateDirectoryRequestBody
-  ): Promise<backend.CreatedDirectory> {
-    const parentDirectoryPath =
-      body.parentId == null ? ProjectManager.rootDirectory : extractTypeAndId(body.parentId).id
-    const path = projectManager.joinPath(parentDirectoryPath, body.title)
-    await this.projectManager.createDirectory(path)
-    return {
-      id: newDirectoryId(path),
-      parentId: newDirectoryId(parentDirectoryPath),
-      title: body.title,
-    }
-  }
-
-  /** Change the parent directory of an asset.
-   * Changing the description is NOT supported. */
-  override async updateAsset(
-    assetId: backend.AssetId,
-    body: backend.UpdateAssetRequestBody
-  ): Promise<void> {
-    if (body.parentDirectoryId != null) {
-      const typeAndId = extractTypeAndId(assetId)
-      const from = typeAndId.type === backend.AssetType.project ? body.projectPath : typeAndId.id
-      if (from == null) {
-        throw new Error('Could not move project: project has no `projectPath`.')
-      } else {
-        const fileName = fileInfo.fileName(from)
-        const to = projectManager.joinPath(extractTypeAndId(body.parentDirectoryId).id, fileName)
-        await this.projectManager.moveFile(from, to)
-        return
-      }
-    }
-  }
-
-  /** Upload a file. */
-  override async uploadFile(
-    params: backend.UploadFileRequestParams,
-    file: Blob
-  ): Promise<backend.FileInfo> {
-    const parentPath =
-      params.parentDirectoryId == null
-        ? ProjectManager.rootDirectory
-        : extractTypeAndId(params.parentDirectoryId).id
-    const path = projectManager.joinPath(parentPath, params.fileName)
-    // await this.projectManager.createFile(path, file)
-    const searchParams = new URLSearchParams([
-      ['file_name', params.fileName],
-      ...(params.parentDirectoryId == null ? [] : [['directory', parentPath]]),
-    ]).toString()
-    await fetch(`${appBaseUrl.APP_BASE_URL}/api/upload-file?${searchParams}`, {
-      method: 'POST',
-      body: file,
-    })
-    // `project` MUST BE `null` as uploading projects uses a separate endpoint.
-    return { path, id: newFileId(path), project: null }
-  }
-
-  /** Construct a new path using the given parent directory and a file name. */
-  joinPath(parentId: backend.DirectoryId, fileName: string) {
-    return projectManager.joinPath(extractTypeAndId(parentId).id, fileName)
-  }
-
-  /** Invalid operation. */
-  override updateDirectory() {
-    return this.invalidOperation()
-  }
-
-  /** Invalid operation. */
-  override listAssetVersions() {
-    return this.invalidOperation()
-  }
-
-  /** Invalid operation. */
-  override checkResources() {
-    return this.invalidOperation()
-  }
-
-  /** Return an empty array. This function should never need to be called. */
-  override listFiles() {
-    return Promise.resolve([])
-  }
-
-  /** Invalid operation. */
-  override getFileDetails() {
-    return this.invalidOperation()
-  }
-
-  /** Invalid operation. */
-  override getFileContent() {
-    return this.invalidOperation()
-  }
-
-  /** Invalid operation. */
-  override createConnector() {
-    return this.invalidOperation()
-  }
-
-  /** Invalid operation. */
-  override getConnector() {
-    return this.invalidOperation()
-  }
-
-  /** Invalid operation. */
-  override deleteConnector() {
-    return this.invalidOperation()
-  }
-
-  /** Invalid operation. */
-  override createSecret() {
-    return this.invalidOperation()
-  }
-
-  /** Invalid operation. */
-  override updateSecret() {
->>>>>>> 50385821
     return this.invalidOperation()
   }
 
