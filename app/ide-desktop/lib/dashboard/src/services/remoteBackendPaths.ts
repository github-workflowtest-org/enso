--- conflicted
+++ resolved
@@ -33,13 +33,10 @@
 export const UPLOAD_FILE_PATH = 'files'
 /** Relative HTTP path to the "create secret" endpoint of the Cloud backend API. */
 export const CREATE_SECRET_PATH = 'secrets'
-<<<<<<< HEAD
-=======
 /** Relative HTTP path to the "list secrets" endpoint of the Cloud backend API. */
 export const LIST_SECRETS_PATH = 'secrets'
 /** Relative HTTP path to the "create connector" endpoint of the Cloud backend API. */
 export const CREATE_CONNECTOR_PATH = 'connectors'
->>>>>>> eb59b475
 /** Relative HTTP path to the "create tag" endpoint of the Cloud backend API. */
 export const CREATE_TAG_PATH = 'tags'
 /** Relative HTTP path to the "list tags" endpoint of the Cloud backend API. */
@@ -102,6 +99,10 @@
 export function getConnectorPath(connectorId: backend.ConnectorId) {
   return `connectors/${connectorId}`
 }
+/** Relative HTTP path to the "delete connector" endpoint of the Cloud backend API. */
+export function deleteConnectorPath(connectorId: backend.ConnectorId) {
+  return `connectors/${connectorId}`
+}
 /** Relative HTTP path to the "associate tag" endpoint of the Cloud backend API. */
 export function associateTagPath(assetId: backend.AssetId) {
   return `assets/${assetId}/labels`
