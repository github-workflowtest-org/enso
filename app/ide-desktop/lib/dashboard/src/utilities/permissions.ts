/** @file Utilities for working with permissions. */
import type * as text from '#/text'

import type * as backend from '#/services/Backend'

// ========================
// === PermissionAction ===
// ========================

/** Backend representation of user permission types. */
export enum PermissionAction {
  own = 'Own',
  admin = 'Admin',
  edit = 'Edit',
  read = 'Read',
  readAndDocs = 'Read_docs',
  readAndExec = 'Read_exec',
  view = 'View',
  viewAndDocs = 'View_docs',
  viewAndExec = 'View_exec',
}

/** Whether each {@link PermissionAction} can execute a project. */
export const PERMISSION_ACTION_CAN_EXECUTE: Readonly<Record<PermissionAction, boolean>> = {
  [PermissionAction.own]: true,
  [PermissionAction.admin]: true,
  [PermissionAction.edit]: true,
  [PermissionAction.read]: false,
  [PermissionAction.readAndDocs]: false,
  [PermissionAction.readAndExec]: true,
  [PermissionAction.view]: false,
  [PermissionAction.viewAndDocs]: false,
  [PermissionAction.viewAndExec]: true,
}

// ==================
// === Permission ===
// ==================

/** Type of permission. This determines what kind of border is displayed. */
export enum Permission {
  owner = 'owner',
  admin = 'admin',
  edit = 'edit',
  read = 'read',
  view = 'view',
  delete = 'delete',
}

/** CSS classes for each permission. */
export const PERMISSION_CLASS_NAME: Readonly<Record<Permission, string>> = {
  [Permission.owner]: 'text-tag-text bg-permission-owner',
  [Permission.admin]: 'text-tag-text bg-permission-admin',
  [Permission.edit]: 'text-tag-text bg-permission-edit',
  [Permission.read]: 'text-tag-text bg-permission-read',
  [Permission.view]: 'text-tag-text-2 bg-permission-view',
  [Permission.delete]: 'text-tag-text bg-delete',
}

/** Precedences for each permission. A lower number means a higher priority. */
export const PERMISSION_PRECEDENCE: Readonly<Record<Permission, number>> = {
  // These are not magic numbers - they are just a sequence of numbers.
  /* eslint-disable @typescript-eslint/no-magic-numbers */
  [Permission.owner]: 0,
  [Permission.admin]: 1,
  [Permission.edit]: 2,
  [Permission.read]: 3,
  [Permission.view]: 4,
  [Permission.delete]: 1000,
  /* eslint-enable @typescript-eslint/no-magic-numbers */
}

/** Precedences for each permission action. A lower number means a higher priority. */
export const PERMISSION_ACTION_PRECEDENCE: Readonly<Record<PermissionAction, number>> = {
  // These are not magic numbers - they are just a sequence of numbers.
  /* eslint-disable @typescript-eslint/no-magic-numbers */
  [PermissionAction.own]: 0,
  [PermissionAction.admin]: 1,
  [PermissionAction.edit]: 2,
  [PermissionAction.read]: 3,
  [PermissionAction.readAndDocs]: 4,
  [PermissionAction.readAndExec]: 5,
  [PermissionAction.view]: 6,
  [PermissionAction.viewAndDocs]: 7,
  [PermissionAction.viewAndExec]: 8,
  /* eslint-enable @typescript-eslint/no-magic-numbers */
}

/** CSS classes for the docs permission. */
export const DOCS_CLASS_NAME = 'text-tag-text bg-permission-docs'
/** CSS classes for the execute permission. */
export const EXEC_CLASS_NAME = 'text-tag-text bg-permission-exec'

/** The corresponding {@link Permissions} for each {@link PermissionAction}. */
export const FROM_PERMISSION_ACTION: Readonly<Record<PermissionAction, Permissions>> = {
  [PermissionAction.own]: { type: Permission.owner },
  [PermissionAction.admin]: { type: Permission.admin },
  [PermissionAction.edit]: { type: Permission.edit },
  [PermissionAction.read]: {
    type: Permission.read,
    execute: false,
    docs: false,
  },
  [PermissionAction.readAndDocs]: {
    type: Permission.read,
    execute: false,
    docs: true,
  },
  [PermissionAction.readAndExec]: {
    type: Permission.read,
    execute: true,
    docs: false,
  },
  [PermissionAction.view]: {
    type: Permission.view,
    execute: false,
    docs: false,
  },
  [PermissionAction.viewAndDocs]: {
    type: Permission.view,
    execute: false,
    docs: true,
  },
  [PermissionAction.viewAndExec]: {
    type: Permission.view,
    execute: true,
    docs: false,
  },
}

/** The corresponding {@link PermissionAction} for each {@link Permission}.
 * Assumes no docs sub-permission and no execute sub-permission. */
export const TYPE_TO_PERMISSION_ACTION: Readonly<Record<Permission, PermissionAction>> = {
  [Permission.owner]: PermissionAction.own,
  [Permission.admin]: PermissionAction.admin,
  [Permission.edit]: PermissionAction.edit,
  [Permission.read]: PermissionAction.read,
  [Permission.view]: PermissionAction.view,
  // Should never happen, but provide a fallback just in case.
  [Permission.delete]: PermissionAction.view,
}

/** The corresponding {@link text.TextId} for each {@link Permission}.
 * Assumes no docs sub-permission and no execute sub-permission. */
export const TYPE_TO_TEXT_ID: Readonly<Record<Permission, text.TextId>> = {
  [Permission.owner]: 'ownerPermissionType',
  [Permission.admin]: 'adminPermissionType',
  [Permission.edit]: 'editPermissionType',
  [Permission.read]: 'readPermissionType',
  [Permission.view]: 'viewPermissionType',
  [Permission.delete]: 'deletePermissionType',
} satisfies { [P in Permission]: `${P}PermissionType` }

/** The equivalent backend `PermissionAction` for a `Permissions`. */
export function toPermissionAction(permissions: Permissions): PermissionAction {
  switch (permissions.type) {
    case Permission.owner: {
      return PermissionAction.own
    }
    case Permission.admin: {
      return PermissionAction.admin
    }
    case Permission.edit: {
      return PermissionAction.edit
    }
    case Permission.read: {
      return permissions.execute
        ? permissions.docs
          ? /* should never happen, but use a fallback value */
            PermissionAction.readAndExec
          : PermissionAction.readAndExec
        : permissions.docs
          ? PermissionAction.readAndDocs
          : PermissionAction.read
    }
    case Permission.view: {
      return permissions.execute
        ? permissions.docs
          ? /* should never happen, but use a fallback value */
            PermissionAction.viewAndExec
          : PermissionAction.viewAndExec
        : permissions.docs
          ? PermissionAction.viewAndDocs
          : PermissionAction.view
    }
  }
}

// ===================
// === Permissions ===
// ===================

/** Properties common to all permissions. */
interface BasePermissions<T extends Permission> {
  readonly type: T
}

/** Owner permissions for an asset. */
interface OwnerPermissions extends BasePermissions<Permission.owner> {}

/** Admin permissions for an asset. */
interface AdminPermissions extends BasePermissions<Permission.admin> {}

/** Editor permissions for an asset. */
interface EditPermissions extends BasePermissions<Permission.edit> {}

/** Reader permissions for an asset. */
interface ReadPermissions extends BasePermissions<Permission.read> {
  readonly docs: boolean
  readonly execute: boolean
}

/** Viewer permissions for an asset. */
interface ViewPermissions extends BasePermissions<Permission.view> {
  readonly docs: boolean
  readonly execute: boolean
}

/** Detailed permission information. This is used to draw the border. */
export type Permissions =
  | AdminPermissions
  | EditPermissions
  | OwnerPermissions
  | ReadPermissions
  | ViewPermissions

export const DEFAULT_PERMISSIONS: Permissions = Object.freeze({
  type: Permission.view,
  docs: false,
  execute: false,
})

// ======================================
// === tryGetSingletonOwnerPermission ===
// ======================================

/** Return an array containing the owner permission if `owner` is not `null`,
 * else return an empty array (`[]`). */
export function tryGetSingletonOwnerPermission(
<<<<<<< HEAD
  owner: backend.SmartUser | null,
  user: backend.SimpleUser | null
=======
  owner: backend.User | null
>>>>>>> 50385821
): backend.UserPermission[] {
  return owner?.value != null
    ? [
        {
          user: {
<<<<<<< HEAD
            // The names are defined by the backend and cannot be changed.
            /* eslint-disable @typescript-eslint/naming-convention */
            pk: owner.value.id,
            sk: backend.UserId(''),
            user_subject: user?.userSubject ?? backend.Subject(''),
            user_email: owner.value.email,
            user_name: owner.value.name,
            /* eslint-enable @typescript-eslint/naming-convention */
=======
            organizationId: owner.organizationId,
            userId: owner.userId,
            name: owner.name,
            email: owner.email,
>>>>>>> 50385821
          },
          permission: PermissionAction.own,
        },
      ]
    : []
}<|MERGE_RESOLUTION|>--- conflicted
+++ resolved
@@ -237,32 +237,16 @@
 /** Return an array containing the owner permission if `owner` is not `null`,
  * else return an empty array (`[]`). */
 export function tryGetSingletonOwnerPermission(
-<<<<<<< HEAD
-  owner: backend.SmartUser | null,
-  user: backend.SimpleUser | null
-=======
-  owner: backend.User | null
->>>>>>> 50385821
+  owner: backend.SmartUser | null
 ): backend.UserPermission[] {
   return owner?.value != null
     ? [
         {
           user: {
-<<<<<<< HEAD
-            // The names are defined by the backend and cannot be changed.
-            /* eslint-disable @typescript-eslint/naming-convention */
-            pk: owner.value.id,
-            sk: backend.UserId(''),
-            user_subject: user?.userSubject ?? backend.Subject(''),
-            user_email: owner.value.email,
-            user_name: owner.value.name,
-            /* eslint-enable @typescript-eslint/naming-convention */
-=======
-            organizationId: owner.organizationId,
-            userId: owner.userId,
-            name: owner.name,
-            email: owner.email,
->>>>>>> 50385821
+            organizationId: owner.value.organizationId,
+            userId: owner.value.userId,
+            name: owner.value.name,
+            email: owner.value.email,
           },
           permission: PermissionAction.own,
         },
