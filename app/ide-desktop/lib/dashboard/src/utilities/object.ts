--- conflicted
+++ resolved
@@ -18,8 +18,6 @@
   return object => Object.assign({ ...object }, update)
 }
 
-<<<<<<< HEAD
-=======
 // ================
 // === readonly ===
 // ================
@@ -29,21 +27,15 @@
   return object
 }
 
->>>>>>> c60d1ba3
 // =====================
 // === unsafeMutable ===
 // =====================
 
-<<<<<<< HEAD
 /** Removes the `readonly` modifier from all of an object's properties. */
 type Mutable<T> = { -readonly [K in keyof T]: T[K] }
 
-/** Removes `readonly` modifiers from an object. */
+/** Removes the readonly modifier from all properties on the object. UNSAFE. */
 export function unsafeMutable<T extends object>(object: T): Mutable<T> {
-  return object
-=======
-/** Removes the readonly modifier from all properties on the object. UNSAFE. */
-export function unsafeMutable<T extends object>(object: T): { -readonly [K in keyof T]: T[K] } {
   return object
 }
 
@@ -76,5 +68,4 @@
 /** Either return a singleton object, if the input was an object, or an empty array. */
 export function singletonObjectOrNull(value: unknown): [] | [object] {
   return typeof value === 'object' && value != null ? [value] : []
->>>>>>> c60d1ba3
 }