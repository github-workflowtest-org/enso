--- conflicted
+++ resolved
@@ -31,56 +31,6 @@
     typeof unknownError.message === 'string'
     ? unknownError.message
     : null
-<<<<<<< HEAD
-=======
-}
-
-/** Extracts the `error` property of a value if it is a string. */
-export function tryGetError<T>(error: MustNotBeKnown<T>): string | null {
-  const unknownError: unknown = error
-  return unknownError != null &&
-    typeof unknownError === 'object' &&
-    'error' in unknownError &&
-    typeof unknownError.error === 'string'
-    ? unknownError.error
-    : null
-}
-
-/** Like {@link tryGetMessage} but return the string representation of the value if it is not an
- * {@link Error}. */
-export function getMessageOrToString<T>(error: MustNotBeKnown<T>) {
-  return tryGetMessage(error) ?? String(error)
-}
-
-/** Return a toastify option object that renders an error message. */
-// eslint-disable-next-line no-restricted-syntax
-export function render(f: (message: string) => string): toastify.UpdateOptions {
-  return { render: ({ data }) => f(getMessageOrToString(data)) }
-}
-
-// ============================
-// === UnreachableCaseError ===
-// ============================
-
-/** An error used to indicate when an unreachable case is hit in a `switch` or `if` statement.
- *
- * TypeScript is sometimes unable to determine if we're exhaustively matching in a `switch` or `if`
- * statement, so we introduce this error in the `default` case (or equivalent) to ensure that we at
- * least find out at runtime if we've missed a case, or forgotten to update the code when we add a
- * new case. */
-export class UnreachableCaseError extends Error {
-  /** Creates an `UnreachableCaseError`.
-   * The parameter should be `never` since it is unreachable assuming all logic is sound. */
-  constructor(value: never) {
-    super(`Unreachable case: ${JSON.stringify(value)}`)
-  }
-}
-
-/** A function that throws an {@link UnreachableCaseError} so that it can be used
- * in an expression.
- * @throws {UnreachableCaseError} Always. */
-export function unreachable(value: never): never {
-  throw new UnreachableCaseError(value)
 }
 
 // ==============
@@ -104,5 +54,4 @@
   } else {
     return result
   }
->>>>>>> 618080b8
 }