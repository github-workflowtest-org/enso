/** @file A column listing the users with which this asset is shared. */
import * as React from 'react'

import Plus2Icon from 'enso-assets/plus2.svg'

import * as setAssetHooks from '#/hooks/setAssetHooks'

import * as authProvider from '#/providers/AuthProvider'
import * as modalProvider from '#/providers/ModalProvider'

import AssetEventType from '#/events/AssetEventType'

import Category from '#/layouts/CategorySwitcher/Category'

import type * as column from '#/components/dashboard/column'
import PermissionDisplay from '#/components/dashboard/PermissionDisplay'

import ManagePermissionsModal from '#/modals/ManagePermissionsModal'

import * as permissions from '#/utilities/permissions'
import * as uniqueString from '#/utilities/uniqueString'

// ========================
// === SharedWithColumn ===
// ========================

/** The type of the `state` prop of a {@link SharedWithColumn}. */
interface SharedWithColumnStateProp
  extends Pick<column.AssetColumnProps['state'], 'category' | 'dispatchAssetEvent' | 'setQuery'> {}

/** Props for a {@link SharedWithColumn}. */
interface SharedWithColumnPropsInternal extends Pick<column.AssetColumnProps, 'item' | 'setItem'> {
  readonly state: SharedWithColumnStateProp
}

/** A column listing the users with which this asset is shared. */
export default function SharedWithColumn(props: SharedWithColumnPropsInternal) {
  const { item, setItem, state } = props
<<<<<<< HEAD
  const { category, dispatchAssetEvent } = state
=======
  const { category, dispatchAssetEvent, setQuery } = state
  const asset = item.item
>>>>>>> b33079e6
  const { user } = authProvider.useNonPartialUserSession()
  const { setModal } = modalProvider.useSetModal()
  const smartAsset = item.item
  const asset = smartAsset.value
  const self = asset.permissions?.find(
    permission => permission.user.user_email === user?.value.email
  )
  const managesThisAsset =
    category !== Category.trash &&
    (self?.permission === permissions.PermissionAction.own ||
      self?.permission === permissions.PermissionAction.admin)
  const setAsset = setAssetHooks.useSetAsset(asset, setItem)

  return (
    <div className="group flex items-center gap-column-items">
      {(asset.permissions ?? []).map(otherUser => (
        <PermissionDisplay
          key={otherUser.user.pk}
          action={otherUser.permission}
          onClick={event => {
            setQuery(oldQuery =>
              oldQuery.withToggled(
                'owners',
                'negativeOwners',
                otherUser.user.user_name,
                event.shiftKey
              )
            )
          }}
        >
          {otherUser.user.user_name}
        </PermissionDisplay>
      ))}
      {managesThisAsset && (
        <button
          className="invisible shrink-0 group-hover:visible"
          onClick={event => {
            event.stopPropagation()
            setModal(
              <ManagePermissionsModal
                key={uniqueString.uniqueString()}
                item={smartAsset}
                setItem={setAsset}
                self={self}
                eventTarget={event.currentTarget}
                doRemoveSelf={() => {
                  dispatchAssetEvent({
                    type: AssetEventType.removeSelf,
                    id: asset.id,
                  })
                }}
              />
            )
          }}
        >
          <img className="size-plus-icon" src={Plus2Icon} />
        </button>
      )}
    </div>
  )
}<|MERGE_RESOLUTION|>--- conflicted
+++ resolved
@@ -36,12 +36,7 @@
 /** A column listing the users with which this asset is shared. */
 export default function SharedWithColumn(props: SharedWithColumnPropsInternal) {
   const { item, setItem, state } = props
-<<<<<<< HEAD
-  const { category, dispatchAssetEvent } = state
-=======
   const { category, dispatchAssetEvent, setQuery } = state
-  const asset = item.item
->>>>>>> b33079e6
   const { user } = authProvider.useNonPartialUserSession()
   const { setModal } = modalProvider.useSetModal()
   const smartAsset = item.item
