/** @file Types and constants related to `Column`s. */

import AccessedByProjectsIcon from 'enso-assets/accessed_by_projects.svg'
import AccessedDataIcon from 'enso-assets/accessed_data.svg'
import BlankIcon from 'enso-assets/blank.svg'
import DocsIcon from 'enso-assets/docs.svg'
import PeopleIcon from 'enso-assets/people.svg'
import TagIcon from 'enso-assets/tag.svg'
import TimeIcon from 'enso-assets/time.svg'

<<<<<<< HEAD
=======
import type * as text from '#/text'

import * as backend from '#/services/Backend'

>>>>>>> a6fc8cb9
// =============
// === Types ===
// =============

/** Column type. */
export enum Column {
  name = 'name',
  modified = 'modified',
  sharedWith = 'sharedWith',
  labels = 'labels',
  accessedByProjects = 'accessedByProjects',
  accessedData = 'accessedData',
  docs = 'docs',
}

/** Columns that can be used as a sort column. */
export type SortableColumn = Column.modified | Column.name

// =================
// === Constants ===
// =================

export const DEFAULT_ENABLED_COLUMNS: ReadonlySet<Column> = new Set([
  Column.name,
  Column.modified,
  Column.sharedWith,
  Column.labels,
])

/** The list of all possible columns for the local backend, in order. */
export const LOCAL_COLUMNS = Object.freeze([Column.name, Column.modified] as const)

/** The list of all possible columns for the cloud backend, in order. */
// This MUST be `as const`, to generate the `ExtraColumn` type above.
export const CLOUD_COLUMNS = Object.freeze([
  Column.name,
  Column.modified,
  Column.sharedWith,
  Column.labels,
  Column.accessedByProjects,
  Column.accessedData,
  Column.docs,
] as const)

export const COLUMN_ICONS: Readonly<Record<Column, string>> = {
  /* The file column does not have an icon, however this does not matter as it is not
   * collapsible. */
  [Column.name]: BlankIcon,
  [Column.modified]: TimeIcon,
  [Column.sharedWith]: PeopleIcon,
  [Column.labels]: TagIcon,
  [Column.accessedByProjects]: AccessedByProjectsIcon,
  [Column.accessedData]: AccessedDataIcon,
  [Column.docs]: DocsIcon,
}

export const COLUMN_SHOW_TEXT_ID: Readonly<Record<Column, text.TextId>> = {
  [Column.name]: 'nameColumnShow',
  [Column.modified]: 'modifiedColumnShow',
  [Column.sharedWith]: 'sharedWithColumnShow',
  [Column.labels]: 'labelsColumnShow',
  [Column.accessedByProjects]: 'accessedByProjectsColumnShow',
  [Column.accessedData]: 'accessedDataColumnShow',
  [Column.docs]: 'docsColumnShow',
} satisfies { [C in Column]: `${C}ColumnShow` }

const COLUMN_CSS_CLASSES =
  'text-left bg-clip-padding border-transparent border-y border-2 last:border-r-0 last:rounded-r-full last:w-full'
const NORMAL_COLUMN_CSS_CLASSES = `px-cell-x py ${COLUMN_CSS_CLASSES}`

/** CSS classes for every column. */
export const COLUMN_CSS_CLASS: Readonly<Record<Column, string>> = {
  [Column.name]: `rounded-rows-skip-level min-w-drive-name-column h-full p border-l-0 ${COLUMN_CSS_CLASSES}`,
  [Column.modified]: `min-w-drive-modified-column ${NORMAL_COLUMN_CSS_CLASSES}`,
  [Column.sharedWith]: `min-w-drive-shared-with-column ${NORMAL_COLUMN_CSS_CLASSES}`,
  [Column.labels]: `min-w-drive-labels-column ${NORMAL_COLUMN_CSS_CLASSES}`,
  [Column.accessedByProjects]: `min-w-drive-accessed-by-projects-column ${NORMAL_COLUMN_CSS_CLASSES}`,
  [Column.accessedData]: `min-w-drive-accessed-data-column ${NORMAL_COLUMN_CSS_CLASSES}`,
  [Column.docs]: `min-w-drive-docs-column ${NORMAL_COLUMN_CSS_CLASSES}`,
}

// =====================
// === getColumnList ===
// =====================

/** Return the full list of columns given the relevant current state. */
export function getColumnList(isCloud: boolean, enabledColumns: ReadonlySet<Column>) {
  const columns = isCloud ? CLOUD_COLUMNS : LOCAL_COLUMNS
  return columns.filter(column => enabledColumns.has(column))
}<|MERGE_RESOLUTION|>--- conflicted
+++ resolved
@@ -8,13 +8,8 @@
 import TagIcon from 'enso-assets/tag.svg'
 import TimeIcon from 'enso-assets/time.svg'
 
-<<<<<<< HEAD
-=======
 import type * as text from '#/text'
 
-import * as backend from '#/services/Backend'
-
->>>>>>> a6fc8cb9
 // =============
 // === Types ===
 // =============
