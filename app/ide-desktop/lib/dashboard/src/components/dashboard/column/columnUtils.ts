/** @file Types and constants related to `Column`s. */
import AccessedByProjectsIcon from 'enso-assets/accessed_by_projects.svg'
import AccessedDataIcon from 'enso-assets/accessed_data.svg'
import DocsIcon from 'enso-assets/docs.svg'
import SortAscendingIcon from 'enso-assets/sort_ascending.svg'
import SortDescendingIcon from 'enso-assets/sort_descending.svg'
import TagIcon from 'enso-assets/tag.svg'

import SortDirection from '#/utilities/SortDirection'

// =================
// === Constants ===
// =================

/** The corresponding icon URL for each {@link SortDirection}. */
export const SORT_ICON: Readonly<Record<SortDirection, string>> = {
  [SortDirection.ascending]: SortAscendingIcon,
  [SortDirection.descending]: SortDescendingIcon,
}

// =============
// === Types ===
// =============

/** Determines which columns are visible. */
export enum ColumnDisplayMode {
  /** Show only columns which are ready for release. */
  release = 'release',
  /** Show all columns. */
  all = 'all',
  /** Show only name and metadata. */
  compact = 'compact',
  /** Show only columns relevant to documentation editors. */
  docs = 'docs',
  /** Show only name, metadata, and configuration options. */
  settings = 'settings',
}

/** Column type. */
export enum Column {
  name = 'name',
  modified = 'modified',
  sharedWith = 'sharedWith',
  labels = 'labels',
  accessedByProjects = 'accessedByProjects',
  accessedData = 'accessedData',
  docs = 'docs',
}

/** Columns that can be toggled between visible and hidden. */
export type ExtraColumn = (typeof EXTRA_COLUMNS)[number]

/** Columns that can be used as a sort column. */
export type SortableColumn = Column.modified | Column.name

// =================
// === Constants ===
// =================

/** The list of extra columns, in order. */
// This MUST be `as const`, to generate the `ExtraColumn` type above.
export const EXTRA_COLUMNS = [
  Column.labels,
  Column.accessedByProjects,
  Column.accessedData,
  Column.docs,
] as const

export const EXTRA_COLUMN_IMAGES: Readonly<Record<ExtraColumn, string>> = {
  [Column.labels]: TagIcon,
  [Column.accessedByProjects]: AccessedByProjectsIcon,
  [Column.accessedData]: AccessedDataIcon,
  [Column.docs]: DocsIcon,
}

/** English names for every column except for the name column. */
export const COLUMN_NAME: Readonly<Record<Column, string>> = {
  [Column.name]: 'Name',
  [Column.modified]: 'Modified',
  [Column.sharedWith]: 'Shared with',
  [Column.labels]: 'Labels',
  [Column.accessedByProjects]: 'Accessed by projects',
  [Column.accessedData]: 'Accessed data',
  [Column.docs]: 'Docs',
}

const COLUMN_CSS_CLASSES =
  'text-left bg-clip-padding border-transparent border-l-2 border-r-2 last:border-r-0'
const NORMAL_COLUMN_CSS_CLASSES = `px-2 last:rounded-r-full last:w-full ${COLUMN_CSS_CLASSES}`

/** CSS classes for every column. */
export const COLUMN_CSS_CLASS: Readonly<Record<Column, string>> = {
  [Column.name]: `rounded-rows-skip-level min-w-61.25 p-0 border-l-0 ${COLUMN_CSS_CLASSES}`,
  [Column.modified]: `min-w-33.25 ${NORMAL_COLUMN_CSS_CLASSES}`,
  [Column.sharedWith]: `min-w-40 ${NORMAL_COLUMN_CSS_CLASSES}`,
  [Column.labels]: `min-w-80 ${NORMAL_COLUMN_CSS_CLASSES}`,
  [Column.accessedByProjects]: `min-w-96 ${NORMAL_COLUMN_CSS_CLASSES}`,
  [Column.accessedData]: `min-w-96 ${NORMAL_COLUMN_CSS_CLASSES}`,
  [Column.docs]: `min-w-96 ${NORMAL_COLUMN_CSS_CLASSES}`,
}

// =====================
// === getColumnList ===
// =====================

/** Return the full list of columns given the relevant current state. */
export function getColumnList(isCloud: boolean, extraColumns: Set<ExtraColumn>) {
  return !isCloud
    ? [Column.name, Column.modified]
    : [
        Column.name,
        Column.modified,
        Column.sharedWith,
        ...EXTRA_COLUMNS.filter(column => extraColumns.has(column)),
      ]
<<<<<<< HEAD
}

// =================
// === Constants ===
// =================

/** The corresponding icon URL for each {@link SortDirection}. */
export const SORT_ICON: Record<SortDirection, string> = {
  [SortDirection.ascending]: SortAscendingIcon,
  [SortDirection.descending]: SortDescendingIcon,
=======
    }
  }
>>>>>>> b5a9ec1f
}<|MERGE_RESOLUTION|>--- conflicted
+++ resolved
@@ -113,19 +113,4 @@
         Column.sharedWith,
         ...EXTRA_COLUMNS.filter(column => extraColumns.has(column)),
       ]
-<<<<<<< HEAD
-}
-
-// =================
-// === Constants ===
-// =================
-
-/** The corresponding icon URL for each {@link SortDirection}. */
-export const SORT_ICON: Record<SortDirection, string> = {
-  [SortDirection.ascending]: SortAscendingIcon,
-  [SortDirection.descending]: SortDescendingIcon,
-=======
-    }
-  }
->>>>>>> b5a9ec1f
 }