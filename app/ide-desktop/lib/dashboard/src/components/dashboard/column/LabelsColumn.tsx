/** @file A column listing the labels on this asset. */
import * as React from 'react'

import Plus2Icon from 'enso-assets/plus2.svg'

import * as setAssetHooks from '#/hooks/setAssetHooks'
import * as toastAndLogHooks from '#/hooks/toastAndLogHooks'

import * as authProvider from '#/providers/AuthProvider'
import * as modalProvider from '#/providers/ModalProvider'

import Category from '#/layouts/CategorySwitcher/Category'

import ContextMenu from '#/components/ContextMenu'
import ContextMenus from '#/components/ContextMenus'
import type * as column from '#/components/dashboard/column'
import Label from '#/components/dashboard/Label'
import * as labelUtils from '#/components/dashboard/Label/labelUtils'
import MenuEntry from '#/components/MenuEntry'

import ManageLabelsModal from '#/modals/ManageLabelsModal'

<<<<<<< HEAD
import * as assetQuery from '#/utilities/AssetQuery'
=======
import type * as backendModule from '#/services/Backend'

>>>>>>> b33079e6
import * as object from '#/utilities/object'
import * as permissions from '#/utilities/permissions'
import * as uniqueString from '#/utilities/uniqueString'

// ====================
// === LabelsColumn ===
// ====================

/** A column listing the labels on this asset. */
export default function LabelsColumn(props: column.AssetColumnProps) {
  const { item, setItem, state, rowState } = props
  const { category, labels, setQuery, deletedLabelNames, doCreateLabel } = state
  const { temporarilyAddedLabels, temporarilyRemovedLabels } = rowState
  const { user } = authProvider.useNonPartialUserSession()
  const { setModal, unsetModal } = modalProvider.useSetModal()
  const toastAndLog = toastAndLogHooks.useToastAndLog()
  const smartAsset = item.item
  const asset = smartAsset.value
  const self = asset.permissions?.find(
    permission => permission.user.user_email === user?.value.email
  )
  const managesThisAsset =
    category !== Category.trash &&
    (self?.permission === permissions.PermissionAction.own ||
      self?.permission === permissions.PermissionAction.admin)
  const setAsset = setAssetHooks.useSetAsset(asset, setItem)

  return (
    <div className="group flex items-center gap-column-items">
      {(asset.labels ?? [])
        .filter(label => !deletedLabelNames.has(label))
        .map(label => (
          <Label
            key={label}
            data-testid="asset-label"
            title="Right click to remove label."
            color={labels.get(label)?.color ?? labelUtils.DEFAULT_LABEL_COLOR}
            active={!temporarilyRemovedLabels.has(label)}
            disabled={temporarilyRemovedLabels.has(label)}
            negated={temporarilyRemovedLabels.has(label)}
            className={
              temporarilyRemovedLabels.has(label)
                ? 'relative before:absolute before:inset before:h-full before:w-full before:rounded-full before:border-2 before:border-delete'
                : ''
            }
            onContextMenu={event => {
              event.preventDefault()
              event.stopPropagation()
              const doDelete = () => {
                unsetModal()
                setAsset(oldAsset => {
                  const newLabels = oldAsset.labels?.filter(oldLabel => oldLabel !== label) ?? []
                  void smartAsset.setTags(newLabels).catch(error => {
                    toastAndLog(null, error)
                    setAsset(oldAsset2 =>
                      oldAsset2.labels?.some(oldLabel => oldLabel === label) === true
                        ? oldAsset2
                        : object.merge(oldAsset2, {
                            labels: [...(oldAsset2.labels ?? []), label],
                          })
                    )
                  })
                  return object.merge(oldAsset, { labels: newLabels })
                })
              }
              setModal(
                <ContextMenus key={`label-${label}`} event={event}>
                  <ContextMenu>
                    <MenuEntry action="delete" doAction={doDelete} />
                  </ContextMenu>
                </ContextMenus>
              )
            }}
            onClick={event => {
              event.preventDefault()
              event.stopPropagation()
              setQuery(oldQuery =>
                oldQuery.withToggled('labels', 'negativeLabels', label, event.shiftKey)
              )
            }}
          >
            {label}
          </Label>
        ))}
      {...[...temporarilyAddedLabels]
        .filter(label => asset.labels?.includes(label) !== true)
        .map(label => (
          <Label
            disabled
            key={label}
            color={labels.get(label)?.color ?? labelUtils.DEFAULT_LABEL_COLOR}
            className="pointer-events-none"
            onClick={() => {}}
          >
            {label}
          </Label>
        ))}
      {managesThisAsset && (
        <button
          className="invisible shrink-0 group-hover:visible"
          onClick={event => {
            event.stopPropagation()
            setModal(
              <ManageLabelsModal
                key={uniqueString.uniqueString()}
                item={smartAsset}
                setItem={setAsset}
                allLabels={labels}
                doCreateLabel={doCreateLabel}
                eventTarget={event.currentTarget}
              />
            )
          }}
        >
          <img className="size-plus-icon" src={Plus2Icon} />
        </button>
      )}
    </div>
  )
}<|MERGE_RESOLUTION|>--- conflicted
+++ resolved
@@ -20,12 +20,6 @@
 
 import ManageLabelsModal from '#/modals/ManageLabelsModal'
 
-<<<<<<< HEAD
-import * as assetQuery from '#/utilities/AssetQuery'
-=======
-import type * as backendModule from '#/services/Backend'
-
->>>>>>> b33079e6
 import * as object from '#/utilities/object'
 import * as permissions from '#/utilities/permissions'
 import * as uniqueString from '#/utilities/uniqueString'
