/** @file A table row for an arbitrary asset. */
import * as React from 'react'

import BlankIcon from 'enso-assets/blank.svg'

import * as backendHooks from '#/hooks/backendHooks'
import * as dragAndDropHooks from '#/hooks/dragAndDropHooks'
import * as eventHooks from '#/hooks/eventHooks'
import * as setAssetHooks from '#/hooks/setAssetHooks'
import * as toastAndLogHooks from '#/hooks/toastAndLogHooks'

import * as authProvider from '#/providers/AuthProvider'
import * as modalProvider from '#/providers/ModalProvider'
import * as textProvider from '#/providers/TextProvider'

import AssetEventType from '#/events/AssetEventType'
import AssetListEventType from '#/events/AssetListEventType'

import type * as dashboard from '#/pages/dashboard/Dashboard'

import AssetContextMenu from '#/layouts/AssetContextMenu'
import type * as assetsTable from '#/layouts/AssetsTable'
import * as categoryModule from '#/layouts/CategorySwitcher/Category'

import * as aria from '#/components/aria'
import * as assetRowUtils from '#/components/dashboard/AssetRow/assetRowUtils'
import * as columnModule from '#/components/dashboard/column'
import * as columnUtils from '#/components/dashboard/column/columnUtils'
import StatelessSpinner, * as statelessSpinner from '#/components/StatelessSpinner'
import FocusRing from '#/components/styled/FocusRing'

import EditAssetDescriptionModal from '#/modals/EditAssetDescriptionModal'

import * as backendModule from '#/services/Backend'
import * as localBackend from '#/services/LocalBackend'

import type * as assetTreeNode from '#/utilities/AssetTreeNode'
import AssetTreeNode from '#/utilities/AssetTreeNode'
import * as dateTime from '#/utilities/dateTime'
import * as download from '#/utilities/download'
import * as drag from '#/utilities/drag'
import * as eventModule from '#/utilities/event'
import * as fileInfo from '#/utilities/fileInfo'
import * as indent from '#/utilities/indent'
import * as object from '#/utilities/object'
import * as path from '#/utilities/path'
import * as permissions from '#/utilities/permissions'
import * as set from '#/utilities/set'
import * as tailwindMerge from '#/utilities/tailwindMerge'
import Visibility from '#/utilities/Visibility'

// =================
// === Constants ===
// =================

/** The height of the header row. */
const HEADER_HEIGHT_PX = 34
/** The amount of time (in milliseconds) the drag item must be held over this component
 * to make a directory row expand. */
const DRAG_EXPAND_DELAY_MS = 500

// ================
// === AssetRow ===
// ================

/** Common properties for state and setters passed to event handlers on an {@link AssetRow}. */
export interface AssetRowInnerProps {
  readonly key: backendModule.AssetId
  readonly item: assetTreeNode.AnyAssetTreeNode
  readonly setItem: React.Dispatch<React.SetStateAction<assetTreeNode.AnyAssetTreeNode>>
  readonly state: assetsTable.AssetsTableState
  readonly rowState: assetsTable.AssetRowState
  readonly setRowState: React.Dispatch<React.SetStateAction<assetsTable.AssetRowState>>
}

/** Props for an {@link AssetRow}. */
export interface AssetRowProps
  extends Readonly<Omit<JSX.IntrinsicElements['tr'], 'onClick' | 'onContextMenu'>> {
  readonly isOpened: boolean
  readonly item: assetTreeNode.AnyAssetTreeNode
  readonly state: assetsTable.AssetsTableState
  readonly hidden: boolean
  readonly columns: columnUtils.Column[]
  readonly selected: boolean
  readonly setSelected: (selected: boolean) => void
  readonly isSoleSelected: boolean
  readonly isKeyboardSelected: boolean
  readonly grabKeyboardFocus: () => void
  readonly allowContextMenu: boolean
  readonly onClick: (props: AssetRowInnerProps, event: React.MouseEvent) => void
  readonly onContextMenu?: (
    props: AssetRowInnerProps,
    event: React.MouseEvent<HTMLTableRowElement>
  ) => void
  readonly doOpenProject: (project: dashboard.Project) => void
  readonly doCloseProject: (project: dashboard.Project) => void
  readonly updateAssetRef: React.Ref<(asset: backendModule.AnyAsset) => void>
}

/** A row containing an {@link backendModule.AnyAsset}. */
export default function AssetRow(props: AssetRowProps) {
  const {
    item: rawItem,
    hidden: hiddenRaw,
    selected,
    isSoleSelected,
    isKeyboardSelected,
    isOpened,
    updateAssetRef,
  } = props
  const { setSelected, allowContextMenu, onContextMenu, state, columns, onClick } = props
  const { grabKeyboardFocus, doOpenProject, doCloseProject } = props
  const { backend, visibilities, assetEvents, dispatchAssetEvent, dispatchAssetListEvent } = state
  const { nodeMap, setAssetPanelProps, doToggleDirectoryExpansion, doCopy, doCut, doPaste } = state
  const { setIsAssetPanelTemporarilyVisible, scrollContainerRef, rootDirectoryId } = state

  const draggableProps = dragAndDropHooks.useDraggable()
  const { user } = authProvider.useNonPartialUserSession()
  const { setModal, unsetModal } = modalProvider.useSetModal()
  const { getText } = textProvider.useText()
  const toastAndLog = toastAndLogHooks.useToastAndLog()
  const [isDraggedOver, setIsDraggedOver] = React.useState(false)
  const [item, setItem] = React.useState(rawItem)
  const rootRef = React.useRef<HTMLElement | null>(null)
  const dragOverTimeoutHandle = React.useRef<number | null>(null)
  const grabKeyboardFocusRef = React.useRef(grabKeyboardFocus)
  grabKeyboardFocusRef.current = grabKeyboardFocus
  const asset = item.item
  const [insertionVisibility, setInsertionVisibility] = React.useState(Visibility.visible)
  const [rowState, setRowState] = React.useState<assetsTable.AssetRowState>(() =>
    object.merge(assetRowUtils.INITIAL_ROW_STATE, { setVisibility: setInsertionVisibility })
  )
  const key = AssetTreeNode.getKey(item)
  const isCloud = backend.type === backendModule.BackendType.remote
  const outerVisibility = visibilities.get(key)
  const visibility =
    outerVisibility == null || outerVisibility === Visibility.visible
      ? insertionVisibility
      : outerVisibility
  const hidden = hiddenRaw || visibility === Visibility.hidden

  const copyAssetMutation = backendHooks.useBackendMutation(backend, 'copyAsset')
  const updateAssetMutation = backendHooks.useBackendMutation(backend, 'updateAsset')
  const deleteAssetMutation = backendHooks.useBackendMutation(backend, 'deleteAsset')
  const undoDeleteAssetMutation = backendHooks.useBackendMutation(backend, 'undoDeleteAsset')
  const openProjectMutation = backendHooks.useBackendMutation(backend, 'openProject')
  const closeProjectMutation = backendHooks.useBackendMutation(backend, 'closeProject')
  const getProjectDetailsMutation = backendHooks.useBackendMutation(backend, 'getProjectDetails')
  const getFileDetailsMutation = backendHooks.useBackendMutation(backend, 'getFileDetails')
  const getDatalinkMutation = backendHooks.useBackendMutation(backend, 'getDatalink')
  const createPermissionMutation = backendHooks.useBackendMutation(backend, 'createPermission')
  const associateTagMutation = backendHooks.useBackendMutation(backend, 'associateTag')
  const copyAssetMutate = copyAssetMutation.mutateAsync
  const updateAssetMutate = updateAssetMutation.mutateAsync
  const deleteAssetMutate = deleteAssetMutation.mutateAsync
  const undoDeleteAssetMutate = undoDeleteAssetMutation.mutateAsync
  const openProjectMutate = openProjectMutation.mutateAsync
  const closeProjectMutate = closeProjectMutation.mutateAsync

  React.useEffect(() => {
    setItem(rawItem)
  }, [rawItem])

  React.useEffect(() => {
    // Mutation is HIGHLY INADVISABLE in React, however it is useful here as we want to avoid
    // re-rendering the parent.
    rawItem.item = asset
  }, [asset, rawItem])
  const setAsset = setAssetHooks.useSetAsset(asset, setItem)

  React.useEffect(() => {
    if (selected && insertionVisibility !== Visibility.visible) {
      setSelected(false)
    }
  }, [selected, insertionVisibility, setSelected])

  React.useEffect(() => {
    if (isKeyboardSelected) {
      rootRef.current?.focus()
      grabKeyboardFocusRef.current()
    }
  }, [isKeyboardSelected])

  React.useImperativeHandle(updateAssetRef, () => newItem => {
    setAsset(newItem)
  })

  const doCopyOnBackend = React.useCallback(
    async (newParentId: backendModule.DirectoryId | null) => {
      try {
        setAsset(oldAsset =>
          object.merge(oldAsset, {
            title: oldAsset.title + ' (copy)',
            labels: [],
            permissions: permissions.tryGetSingletonOwnerPermission(user),
            modifiedAt: dateTime.toRfc3339(new Date()),
          })
        )
        newParentId ??= rootDirectoryId
        const copiedAsset = await copyAssetMutate([
          asset.id,
          newParentId,
          asset.title,
          nodeMap.current.get(newParentId)?.item.title ?? '(unknown)',
        ])
        setAsset(
          // This is SAFE, as the type of the copied asset is guaranteed to be the same
          // as the type of the original asset.
          // eslint-disable-next-line no-restricted-syntax
          object.merger(copiedAsset.asset as Partial<backendModule.AnyAsset>)
        )
      } catch (error) {
        toastAndLog('copyAssetError', error, asset.title)
        // Delete the new component representing the asset that failed to insert.
        dispatchAssetListEvent({ type: AssetListEventType.delete, key: item.key })
      }
    },
    [
      user,
      rootDirectoryId,
      asset,
      item.key,
      toastAndLog,
      copyAssetMutate,
      nodeMap,
      setAsset,
      dispatchAssetListEvent,
    ]
  )

  const doMove = React.useCallback(
    async (
      newParentKey: backendModule.DirectoryId | null,
      newParentId: backendModule.DirectoryId | null
    ) => {
      const nonNullNewParentKey = newParentKey ?? rootDirectoryId
      const nonNullNewParentId = newParentId ?? rootDirectoryId
      try {
        setItem(oldItem =>
          oldItem.with({ directoryKey: nonNullNewParentKey, directoryId: nonNullNewParentId })
        )
        const newParentPath = localBackend.extractTypeAndId(nonNullNewParentId).id
        const newProjectState =
          asset.projectState == null
            ? null
            : object.merge(
                asset.projectState,
                asset.projectState.path == null
                  ? {}
                  : {
                      path: path.joinPath(
                        newParentPath,
                        fileInfo.fileName(asset.projectState.path)
                      ),
                    }
              )
        let newId = asset.id
        if (!isCloud) {
          const oldPath = localBackend.extractTypeAndId(asset.id).id
          const newPath = path.joinPath(newParentPath, fileInfo.fileName(oldPath))
          switch (asset.type) {
            case backendModule.AssetType.file: {
              newId = localBackend.newFileId(newPath)
              break
            }
            case backendModule.AssetType.directory: {
              newId = localBackend.newDirectoryId(newPath)
              break
            }
            case backendModule.AssetType.project:
            case backendModule.AssetType.secret:
            case backendModule.AssetType.datalink:
            case backendModule.AssetType.specialLoading:
            case backendModule.AssetType.specialEmpty: {
              // Ignored.
              // Project paths are not stored in their `id`;
              // The other asset types either do not exist on the Local backend,
              // or do not have a path.
              break
            }
          }
        }
        const newAsset = object.merge(asset, {
          // This is SAFE as the type of `newId` is not changed from its original type.
          // eslint-disable-next-line no-restricted-syntax
          id: newId as never,
          parentId: nonNullNewParentId,
          projectState: newProjectState,
        })
        dispatchAssetListEvent({
          type: AssetListEventType.move,
          newParentKey: nonNullNewParentKey,
          newParentId: nonNullNewParentId,
          key: item.key,
          item: newAsset,
        })
        setAsset(newAsset)
        await updateAssetMutate([
          asset.id,
          {
            parentDirectoryId: newParentId ?? rootDirectoryId,
            description: null,
            ...(asset.projectState?.path == null ? {} : { projectPath: asset.projectState.path }),
          },
          asset.title,
        ])
      } catch (error) {
        toastAndLog('moveAssetError', error, asset.title)
        setAsset(
          object.merger({
            // This is SAFE as the type of `newId` is not changed from its original type.
            // eslint-disable-next-line no-restricted-syntax
            id: asset.id as never,
            parentId: asset.parentId,
            projectState: asset.projectState,
          })
        )
        setItem(oldItem =>
          oldItem.with({ directoryKey: item.directoryKey, directoryId: item.directoryId })
        )
        // Move the asset back to its original position.
        dispatchAssetListEvent({
          type: AssetListEventType.move,
          newParentKey: item.directoryKey,
          newParentId: item.directoryId,
          key: item.key,
          item: asset,
        })
      }
    },
    [
      isCloud,
      asset,
      rootDirectoryId,
      item.directoryId,
      item.directoryKey,
      item.key,
      toastAndLog,
      updateAssetMutate,
      setAsset,
      dispatchAssetListEvent,
    ]
  )

  React.useEffect(() => {
    if (isSoleSelected) {
      setAssetPanelProps({ backend, item, setItem })
      setIsAssetPanelTemporarilyVisible(false)
    }
  }, [item, isSoleSelected, backend, setAssetPanelProps, setIsAssetPanelTemporarilyVisible])

  const doDelete = React.useCallback(
    async (forever = false) => {
      setInsertionVisibility(Visibility.hidden)
      if (asset.type === backendModule.AssetType.directory) {
        dispatchAssetListEvent({
          type: AssetListEventType.closeFolder,
          id: asset.id,
          // This is SAFE, as this asset is already known to be a directory.
          // eslint-disable-next-line no-restricted-syntax
          key: item.key as backendModule.DirectoryId,
        })
      }
      try {
        dispatchAssetListEvent({ type: AssetListEventType.willDelete, key: item.key })
        if (
          asset.type === backendModule.AssetType.project &&
          backend.type === backendModule.BackendType.local
        ) {
          if (
            asset.projectState.type !== backendModule.ProjectState.placeholder &&
            asset.projectState.type !== backendModule.ProjectState.closed
          ) {
            await openProjectMutate([asset.id, null, asset.title])
          }
          try {
            await closeProjectMutate([asset.id, asset.title])
          } catch {
            // Ignored. The project was already closed.
          }
        }
        await deleteAssetMutate([
          asset.id,
          { force: forever, parentId: asset.parentId },
          asset.title,
        ])
        dispatchAssetListEvent({ type: AssetListEventType.delete, key: item.key })
      } catch (error) {
        setInsertionVisibility(Visibility.visible)
        toastAndLog('deleteAssetError', error, asset.title)
      }
    },
    [
      backend,
      dispatchAssetListEvent,
      asset,
      openProjectMutate,
      closeProjectMutate,
      deleteAssetMutate,
      item.key,
      toastAndLog,
    ]
  )

  const doRestore = React.useCallback(async () => {
    // Visually, the asset is deleted from the Trash view.
    setInsertionVisibility(Visibility.hidden)
    try {
      await undoDeleteAssetMutate([asset.id, asset.title])
      dispatchAssetListEvent({ type: AssetListEventType.delete, key: item.key })
    } catch (error) {
      setInsertionVisibility(Visibility.visible)
      toastAndLog('restoreAssetError', error, asset.title)
    }
  }, [dispatchAssetListEvent, asset, toastAndLog, undoDeleteAssetMutate, item.key])

  const doTriggerDescriptionEdit = React.useCallback(() => {
    setModal(
      <EditAssetDescriptionModal
        doChangeDescription={async description => {
          if (description !== asset.description) {
            setAsset(object.merger({ description }))

            await backend
              .updateAsset(item.item.id, { parentDirectoryId: null, description }, item.item.title)
              .catch(error => {
                setAsset(object.merger({ description: asset.description }))
                throw error
              })
          }
        }}
        initialDescription={asset.description}
      />
    )
  }, [setModal, asset.description, setAsset, backend, item.item.id, item.item.title])

  eventHooks.useEventHandler(assetEvents, async event => {
    if (state.category.type === categoryModule.CategoryType.trash) {
      switch (event.type) {
        case AssetEventType.deleteForever: {
          if (event.ids.has(item.key)) {
            await doDelete(true)
          }
          break
        }
        case AssetEventType.restore: {
          if (event.ids.has(item.key)) {
            await doRestore()
          }
          break
        }
        default: {
          return
        }
      }
    } else {
      switch (event.type) {
        // These events are handled in the specific `NameColumn` files.
        case AssetEventType.newProject:
        case AssetEventType.newFolder:
        case AssetEventType.uploadFiles:
        case AssetEventType.newDatalink:
        case AssetEventType.newSecret:
        case AssetEventType.updateFiles:
        case AssetEventType.openProject:
        case AssetEventType.closeProject: {
          break
        }
        case AssetEventType.copy: {
          if (event.ids.has(item.key)) {
            await doCopyOnBackend(event.newParentId)
          }
          break
        }
        case AssetEventType.cut: {
          if (event.ids.has(item.key)) {
            setInsertionVisibility(Visibility.faded)
          }
          break
        }
        case AssetEventType.cancelCut: {
          if (event.ids.has(item.key)) {
            setInsertionVisibility(Visibility.visible)
          }
          break
        }
        case AssetEventType.move: {
          if (event.ids.has(item.key)) {
            setInsertionVisibility(Visibility.visible)
            await doMove(event.newParentKey, event.newParentId)
          }
          break
        }
        case AssetEventType.delete: {
          if (event.ids.has(item.key)) {
            await doDelete(false)
          }
          break
        }
        case AssetEventType.deleteForever: {
          if (event.ids.has(item.key)) {
            await doDelete(true)
          }
          break
        }
        case AssetEventType.restore: {
          if (event.ids.has(item.key)) {
            await doRestore()
          }
          break
        }
        case AssetEventType.download:
        case AssetEventType.downloadSelected: {
          if (event.type === AssetEventType.downloadSelected ? selected : event.ids.has(asset.id)) {
            if (isCloud) {
              switch (asset.type) {
                case backendModule.AssetType.project: {
                  try {
                    const details = await getProjectDetailsMutation.mutateAsync([
                      asset.id,
                      asset.parentId,
                      asset.title,
                    ])
                    if (details.url != null) {
                      download.download(details.url, asset.title)
                    } else {
                      const error: unknown = getText('projectHasNoSourceFilesPhrase')
                      toastAndLog('downloadProjectError', error, asset.title)
                    }
                  } catch (error) {
                    toastAndLog('downloadProjectError', error, asset.title)
                  }
                  break
                }
                case backendModule.AssetType.file: {
                  try {
                    const details = await getFileDetailsMutation.mutateAsync([
                      asset.id,
                      asset.title,
                    ])
                    if (details.url != null) {
                      download.download(details.url, asset.title)
                    } else {
                      const error: unknown = getText('fileNotFoundPhrase')
                      toastAndLog('downloadFileError', error, asset.title)
                    }
                  } catch (error) {
                    toastAndLog('downloadFileError', error, asset.title)
                  }
                  break
                }
                case backendModule.AssetType.datalink: {
                  try {
                    const value = await getDatalinkMutation.mutateAsync([asset.id, asset.title])
                    const fileName = `${asset.title}.datalink`
                    download.download(
                      URL.createObjectURL(
                        new File([JSON.stringify(value)], fileName, {
                          type: 'application/json+x-enso-data-link',
                        })
                      ),
                      fileName
                    )
                  } catch (error) {
                    toastAndLog('downloadDatalinkError', error, asset.title)
                  }
                  break
                }
                default: {
                  toastAndLog('downloadInvalidTypeError')
                  break
                }
              }
            } else {
              if (asset.type === backendModule.AssetType.project) {
                const uuid = localBackend.extractTypeAndId(asset.id).id
                download.download(
                  `./api/project-manager/projects/${uuid}/enso-project`,
                  `${asset.title}.enso-project`
                )
              }
            }
          }
          break
        }
        case AssetEventType.removeSelf: {
          // This is not triggered from the asset list, so it uses `item.id` instead of `key`.
          if (event.id === asset.id && user.isEnabled) {
            setInsertionVisibility(Visibility.hidden)
            try {
              await createPermissionMutation.mutateAsync([
                {
                  action: null,
                  resourceId: asset.id,
                  actorsIds: [user.userId],
                },
              ])
              dispatchAssetListEvent({ type: AssetListEventType.delete, key: item.key })
            } catch (error) {
              setInsertionVisibility(Visibility.visible)
              toastAndLog(null, error)
            }
          }
          break
        }
        case AssetEventType.temporarilyAddLabels: {
          const labels = event.ids.has(item.key) ? event.labelNames : set.EMPTY
          setRowState(oldRowState =>
            oldRowState.temporarilyAddedLabels === labels &&
            oldRowState.temporarilyRemovedLabels === set.EMPTY
              ? oldRowState
              : object.merge(oldRowState, {
                  temporarilyAddedLabels: labels,
                  temporarilyRemovedLabels: set.EMPTY,
                })
          )
          break
        }
        case AssetEventType.temporarilyRemoveLabels: {
          const labels = event.ids.has(item.key) ? event.labelNames : set.EMPTY
          setRowState(oldRowState =>
            oldRowState.temporarilyAddedLabels === set.EMPTY &&
            oldRowState.temporarilyRemovedLabels === labels
              ? oldRowState
              : object.merge(oldRowState, {
                  temporarilyAddedLabels: set.EMPTY,
                  temporarilyRemovedLabels: labels,
                })
          )
          break
        }
        case AssetEventType.addLabels: {
          setRowState(oldRowState =>
            oldRowState.temporarilyAddedLabels === set.EMPTY
              ? oldRowState
              : object.merge(oldRowState, { temporarilyAddedLabels: set.EMPTY })
          )
          const labels = asset.labels
          if (
            event.ids.has(item.key) &&
            (labels == null || [...event.labelNames].some(label => !labels.includes(label)))
          ) {
            const newLabels = [
              ...(labels ?? []),
              ...[...event.labelNames].filter(label => labels?.includes(label) !== true),
            ]
            setAsset(object.merger({ labels: newLabels }))
            try {
              await associateTagMutation.mutateAsync([asset.id, newLabels, asset.title])
            } catch (error) {
              setAsset(object.merger({ labels }))
              toastAndLog(null, error)
            }
          }
          break
        }
        case AssetEventType.removeLabels: {
          setRowState(oldRowState =>
            oldRowState.temporarilyAddedLabels === set.EMPTY
              ? oldRowState
              : object.merge(oldRowState, { temporarilyAddedLabels: set.EMPTY })
          )
          const labels = asset.labels
          if (
            event.ids.has(item.key) &&
            labels != null &&
            [...event.labelNames].some(label => labels.includes(label))
          ) {
            const newLabels = labels.filter(label => !event.labelNames.has(label))
            setAsset(object.merger({ labels: newLabels }))
            try {
              await associateTagMutation.mutateAsync([asset.id, newLabels, asset.title])
            } catch (error) {
              setAsset(object.merger({ labels }))
              toastAndLog(null, error)
            }
          }
          break
        }
        case AssetEventType.deleteLabel: {
          setAsset(oldAsset => {
            // The IIFE is required to prevent TypeScript from narrowing this value.
            let found = (() => false)()
            const labels =
              oldAsset.labels?.filter(label => {
                if (label === event.labelName) {
                  found = true
                  return false
                } else {
                  return true
                }
              }) ?? null
            return found ? object.merge(oldAsset, { labels }) : oldAsset
          })
          break
        }
      }
    }
  })

  const clearDragState = React.useCallback(() => {
    setIsDraggedOver(false)
    setRowState(oldRowState =>
      oldRowState.temporarilyAddedLabels === set.EMPTY
        ? oldRowState
        : object.merge(oldRowState, { temporarilyAddedLabels: set.EMPTY })
    )
  }, [])

  const onDragOver = (event: React.DragEvent<Element>) => {
    const directoryKey =
      item.item.type === backendModule.AssetType.directory ? item.key : item.directoryKey
    const payload = drag.ASSET_ROWS.lookup(event)
    if (
      (payload != null && payload.every(innerItem => innerItem.key !== directoryKey)) ||
      event.dataTransfer.types.includes('Files')
    ) {
      event.preventDefault()
      if (
        item.item.type === backendModule.AssetType.directory &&
        state.category.type !== categoryModule.CategoryType.trash
      ) {
        setIsDraggedOver(true)
      }
    }
  }

  switch (asset.type) {
    case backendModule.AssetType.directory:
    case backendModule.AssetType.project:
    case backendModule.AssetType.file:
    case backendModule.AssetType.datalink:
    case backendModule.AssetType.secret: {
      const innerProps: AssetRowInnerProps = { key, item, setItem, state, rowState, setRowState }
      return (
        <>
          {!hidden && (
            <FocusRing>
              <tr
                tabIndex={0}
                ref={element => {
                  rootRef.current = element
                  if (isSoleSelected && element != null && scrollContainerRef.current != null) {
                    const rect = element.getBoundingClientRect()
                    const scrollRect = scrollContainerRef.current.getBoundingClientRect()
                    const scrollUp = rect.top - (scrollRect.top + HEADER_HEIGHT_PX)
                    const scrollDown = rect.bottom - scrollRect.bottom
                    if (scrollUp < 0 || scrollDown > 0) {
                      scrollContainerRef.current.scrollBy({
                        top: scrollUp < 0 ? scrollUp : scrollDown,
                        behavior: 'smooth',
                      })
                    }
                  }
                  if (isKeyboardSelected && element?.contains(document.activeElement) === false) {
                    element.focus()
                  }
                }}
                className={tailwindMerge.twMerge(
                  'h-table-row rounded-full transition-all ease-in-out rounded-rows-child',
                  visibility,
                  (isDraggedOver || selected) && 'selected'
                )}
                {...draggableProps}
                onClick={event => {
                  unsetModal()
                  onClick(innerProps, event)
                  if (
                    item.type === backendModule.AssetType.directory &&
                    eventModule.isDoubleClick(event) &&
                    !rowState.isEditingName
                  ) {
                    // This must be processed on the next tick, otherwise it will be overridden
                    // by the default click handler.
                    window.setTimeout(() => {
                      setSelected(false)
                    })
                    doToggleDirectoryExpansion(item.item.id, item.key, asset.title)
                  }
                }}
                onContextMenu={event => {
                  if (allowContextMenu) {
                    event.preventDefault()
                    event.stopPropagation()
                    onContextMenu?.(innerProps, event)
                    setModal(
                      <AssetContextMenu
                        innerProps={innerProps}
                        rootDirectoryId={rootDirectoryId}
                        event={event}
                        eventTarget={
                          event.target instanceof HTMLElement ? event.target : event.currentTarget
                        }
                        doCopy={doCopy}
                        doCut={doCut}
                        doPaste={doPaste}
                        doDelete={doDelete}
                        doTriggerDescriptionEdit={doTriggerDescriptionEdit}
                      />
                    )
                  } else {
                    onContextMenu?.(innerProps, event)
                  }
                }}
                onDragStart={event => {
                  if (rowState.isEditingName) {
                    event.preventDefault()
                  } else {
                    props.onDragStart?.(event)
                  }
                }}
                onDragEnter={event => {
                  if (dragOverTimeoutHandle.current != null) {
                    window.clearTimeout(dragOverTimeoutHandle.current)
                  }
                  if (item.type === backendModule.AssetType.directory) {
                    dragOverTimeoutHandle.current = window.setTimeout(() => {
                      doToggleDirectoryExpansion(item.item.id, item.key, asset.title, true)
                    }, DRAG_EXPAND_DELAY_MS)
                  }
                  // Required because `dragover` does not fire on `mouseenter`.
                  props.onDragOver?.(event)
                  onDragOver(event)
                }}
                onDragOver={event => {
                  if (state.category.type === categoryModule.CategoryType.trash) {
                    event.dataTransfer.dropEffect = 'none'
                  }
                  props.onDragOver?.(event)
                  onDragOver(event)
                }}
                onDragEnd={event => {
                  clearDragState()
                  props.onDragEnd?.(event)
                }}
                onDragLeave={event => {
                  if (
                    dragOverTimeoutHandle.current != null &&
                    (!(event.relatedTarget instanceof Node) ||
                      !event.currentTarget.contains(event.relatedTarget))
                  ) {
                    window.clearTimeout(dragOverTimeoutHandle.current)
                  }
                  if (
                    event.relatedTarget instanceof Node &&
                    !event.currentTarget.contains(event.relatedTarget)
                  ) {
                    clearDragState()
                  }
                  props.onDragLeave?.(event)
                }}
                onDrop={event => {
                  if (state.category.type !== categoryModule.CategoryType.trash) {
                    props.onDrop?.(event)
                    clearDragState()
                    const [directoryKey, directoryId, directoryTitle] =
                      item.type === backendModule.AssetType.directory
                        ? [item.key, item.item.id, asset.title]
                        : [item.directoryKey, item.directoryId, null]
                    const payload = drag.ASSET_ROWS.lookup(event)
                    if (
                      payload != null &&
                      payload.every(innerItem => innerItem.key !== directoryKey)
                    ) {
                      event.preventDefault()
                      event.stopPropagation()
                      unsetModal()
                      doToggleDirectoryExpansion(directoryId, directoryKey, directoryTitle, true)
                      const ids = payload
                        .filter(payloadItem => payloadItem.asset.parentId !== directoryId)
                        .map(dragItem => dragItem.key)
                      dispatchAssetEvent({
                        type: AssetEventType.move,
                        newParentKey: directoryKey,
                        newParentId: directoryId,
                        ids: new Set(ids),
                      })
                    } else if (event.dataTransfer.types.includes('Files')) {
                      event.preventDefault()
                      event.stopPropagation()
                      doToggleDirectoryExpansion(directoryId, directoryKey, directoryTitle, true)
                      dispatchAssetListEvent({
                        type: AssetListEventType.uploadFiles,
                        parentKey: directoryKey,
                        parentId: directoryId,
                        files: Array.from(event.dataTransfer.files),
                      })
                    }
                  }
                }}
              >
                {columns.map(column => {
                  // This is a React component even though it does not contain JSX.
                  // eslint-disable-next-line no-restricted-syntax
                  const Render = columnModule.COLUMN_RENDERER[column]
                  return (
                    <td key={column} className={columnUtils.COLUMN_CSS_CLASS[column]}>
                      <Render
                        keyProp={key}
                        isOpened={isOpened}
                        backendType={backend.type}
                        item={item}
                        setItem={setItem}
                        selected={selected}
                        setSelected={setSelected}
                        isSoleSelected={isSoleSelected}
                        state={state}
                        rowState={rowState}
                        setRowState={setRowState}
<<<<<<< HEAD
                        isEditable={state.category.type !== categoryModule.CategoryType.trash}
=======
                        isEditable={state.category !== Category.trash}
                        doOpenProject={doOpenProject}
                        doCloseProject={doCloseProject}
>>>>>>> bc920356
                      />
                    </td>
                  )
                })}
              </tr>
            </FocusRing>
          )}
          {selected && allowContextMenu && !hidden && (
            // This is a copy of the context menu, since the context menu registers keyboard
            // shortcut handlers. This is a bit of a hack, however it is preferable to duplicating
            // the entire context menu (once for the keyboard actions, once for the JSX).
            <AssetContextMenu
              hidden
              innerProps={{
                key,
                item,
                setItem,
                state,
                rowState,
                setRowState,
              }}
              rootDirectoryId={rootDirectoryId}
              event={{ pageX: 0, pageY: 0 }}
              eventTarget={null}
              doCopy={doCopy}
              doCut={doCut}
              doPaste={doPaste}
              doDelete={doDelete}
              doTriggerDescriptionEdit={doTriggerDescriptionEdit}
            />
          )}
        </>
      )
    }
    case backendModule.AssetType.specialLoading: {
      return hidden ? null : (
        <tr>
          <td colSpan={columns.length} className="border-r p-0 rounded-rows-skip-level">
            <div
              className={tailwindMerge.twMerge(
                'flex h-table-row w-container items-center justify-center rounded-full rounded-rows-child',
                indent.indentClass(item.depth)
              )}
            >
              <StatelessSpinner size={24} state={statelessSpinner.SpinnerState.loadingMedium} />
            </div>
          </td>
        </tr>
      )
    }
    case backendModule.AssetType.specialEmpty: {
      return hidden ? null : (
        <tr>
          <td colSpan={columns.length} className="border-r p-0 rounded-rows-skip-level">
            <div
              className={tailwindMerge.twMerge(
                'flex h-table-row items-center rounded-full rounded-rows-child',
                indent.indentClass(item.depth)
              )}
            >
              <img src={BlankIcon} />
              <aria.Text className="px-name-column-x placeholder">
                {getText('thisFolderIsEmpty')}
              </aria.Text>
            </div>
          </td>
        </tr>
      )
    }
  }
}<|MERGE_RESOLUTION|>--- conflicted
+++ resolved
@@ -907,13 +907,9 @@
                         state={state}
                         rowState={rowState}
                         setRowState={setRowState}
-<<<<<<< HEAD
                         isEditable={state.category.type !== categoryModule.CategoryType.trash}
-=======
-                        isEditable={state.category !== Category.trash}
                         doOpenProject={doOpenProject}
                         doCloseProject={doCloseProject}
->>>>>>> bc920356
                       />
                     </td>
                   )
