--- conflicted
+++ resolved
@@ -85,7 +85,7 @@
   readonly onDrop: React.DragEventHandler<HTMLTableRowElement>
 }
 
-/** A row containing an {@link backendModule.AnyAsset}. */
+/** A row containing an {@link backendModule.AnySmartAsset}. */
 export default function AssetRow(props: AssetRowProps) {
   const { item: rawItem, visibility: visibilityRaw, selected, setSelected, isSoleSelected } = props
   const { isKeyboardSelected, allowContextMenu, onContextMenu, state, columns, onClick } = props
@@ -386,51 +386,14 @@
         }
         break
       }
-<<<<<<< HEAD
-      case AssetEventType.download: {
-        if (event.ids.has(item.key)) {
-          if (isCloud) {
-            if (smartAsset.type !== backendModule.AssetType.file) {
-              toastAndLog('Cannot download assets that are not files')
-            } else {
-              try {
-                const details = await smartAsset.getDetails()
-                const file = details.file
-                download.download(download.s3URLToHTTPURL(file.path), asset.title)
-              } catch (error) {
-                toastAndLog('Could not download file', error)
-              }
-            }
-          } else {
-            download.download(
-              `./api/project-manager/projects/${asset.id}/enso-project`,
-              `${asset.title}.enso-project`
-            )
-          }
-        }
-        break
-      }
-=======
       case AssetEventType.download:
->>>>>>> 703cafa6
       case AssetEventType.downloadSelected: {
         if (event.type === AssetEventType.downloadSelected ? selected : event.ids.has(item.key)) {
           if (isCloud) {
-<<<<<<< HEAD
-            if (smartAsset.type !== backendModule.AssetType.file) {
-              toastAndLog('Cannot download assets that are not files')
-            } else {
-              try {
-                const details = await smartAsset.getDetails()
-                const file = details.file
-                download.download(details.url ?? download.s3URLToHTTPURL(file.path), asset.title)
-              } catch (error) {
-                toastAndLog('Could not download selected files', error)
-=======
-            switch (asset.type) {
+            switch (smartAsset.type) {
               case backendModule.AssetType.project: {
                 try {
-                  const details = await backend.getProjectDetails(asset.id, asset.title)
+                  const details = await smartAsset.getDetails()
                   if (details.url != null) {
                     download.download(details.url, asset.title)
                   } else {
@@ -445,7 +408,7 @@
               }
               case backendModule.AssetType.file: {
                 try {
-                  const details = await backend.getFileDetails(asset.id, asset.title)
+                  const details = await smartAsset.getDetails()
                   if (details.url != null) {
                     download.download(details.url, asset.title)
                   } else {
@@ -458,7 +421,7 @@
               }
               case backendModule.AssetType.dataLink: {
                 try {
-                  const value = await backend.getConnector(asset.id, asset.title)
+                  const value = await smartAsset.getValue()
                   const fileName = `${asset.title}.datalink`
                   download.download(
                     URL.createObjectURL(
@@ -476,7 +439,6 @@
               default: {
                 toastAndLog('You can only download files and Data Links')
                 break
->>>>>>> 703cafa6
               }
             }
           } else {
