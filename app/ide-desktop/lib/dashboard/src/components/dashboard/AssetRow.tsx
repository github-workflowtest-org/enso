--- conflicted
+++ resolved
@@ -3,16 +3,24 @@
 
 import BlankIcon from 'enso-assets/blank.svg'
 
-import AssetEventType from '#/events/AssetEventType'
-import AssetListEventType from '#/events/AssetListEventType'
 import * as eventHooks from '#/hooks/eventHooks'
 import * as toastAndLogHooks from '#/hooks/toastAndLogHooks'
-import AssetContextMenu from '#/layouts/dashboard/AssetContextMenu'
-import type * as assetsTable from '#/layouts/dashboard/AssetsTable'
+
 import * as authProvider from '#/providers/AuthProvider'
 import * as backendProvider from '#/providers/BackendProvider'
 import * as modalProvider from '#/providers/ModalProvider'
+
+import AssetEventType from '#/events/AssetEventType'
+import AssetListEventType from '#/events/AssetListEventType'
+
+import AssetContextMenu from '#/layouts/dashboard/AssetContextMenu'
+import type * as assetsTable from '#/layouts/dashboard/AssetsTable'
+
+import type * as column from '#/components/dashboard/column'
+import StatelessSpinner, * as statelessSpinner from '#/components/StatelessSpinner'
+
 import * as backendModule from '#/services/backend'
+
 import * as assetTreeNode from '#/utilities/assetTreeNode'
 import * as dateTime from '#/utilities/dateTime'
 import * as download from '#/utilities/download'
@@ -23,9 +31,6 @@
 import * as permissions from '#/utilities/permissions'
 import * as set from '#/utilities/set'
 import Visibility, * as visibilityModule from '#/utilities/visibility'
-
-import type * as column from '#/components/dashboard/column'
-import StatelessSpinner, * as statelessSpinner from '#/components/StatelessSpinner'
 
 // =================
 // === Constants ===
@@ -72,19 +77,11 @@
 
 /** A row containing an {@link backendModule.AnyAsset}. */
 export default function AssetRow(props: AssetRowProps) {
-<<<<<<< HEAD
-  const { keyProp: key, item: rawItem, initialRowState, hidden, selected } = props
-=======
   const { keyProp: key, item: rawItem, initialRowState, hidden: hiddenRaw, selected } = props
->>>>>>> 5f1333a5
   const { isSoleSelectedItem, setSelected, allowContextMenu, onContextMenu, state } = props
   const { tableRowRef, columns, onClick } = props
-  const { visibilities, assetEvents, dispatchAssetEvent, dispatchAssetListEvent } = state
+  const { visibilities, assetEvents, dispatchAssetEvent, dispatchAssetListEvent, doRefresh } = state
   const { setAssetSettingsPanelProps, doToggleDirectoryExpansion, doCopy, doCut, doPaste } = state
-<<<<<<< HEAD
-  const { doRefresh } = state
-=======
->>>>>>> 5f1333a5
 
   const { organization, user } = authProvider.useNonPartialUserSession()
   const { backend } = backendProvider.useBackend()
@@ -99,21 +96,16 @@
     object.merge(initialRowState, { setVisibility: setInsertionVisibility })
   )
   const isCloud = backend.type === backendModule.BackendType.remote
-<<<<<<< HEAD
-  const visibility = visibilities.get(key) ?? insertionVisibility
-=======
   const outerVisibility = visibilities.get(key)
   const visibility =
     outerVisibility == null || outerVisibility === Visibility.visible
       ? insertionVisibility
       : outerVisibility
   const hidden = hiddenRaw || visibility === Visibility.hidden
->>>>>>> 5f1333a5
 
   React.useEffect(() => {
     setItem(rawItem)
   }, [rawItem])
-<<<<<<< HEAD
   React.useEffect(() => {
     // Mutation is HIGHLY INADVISABLE in React, however it is useful here as we want to avoid
     // re - rendering the parent.
@@ -216,120 +208,6 @@
           newParentId: item.directoryId,
           key: item.key,
           item: asset,
-=======
-
-  React.useEffect(() => {
-    // Mutation is HIGHLY INADVISABLE in React, however it is useful here as we want to avoid
-    // re - rendering the parent.
-    rawItem.item = asset
-  }, [asset, rawItem])
-  const setAsset = assetTreeNode.useSetAsset(asset, setItem)
-
-  React.useEffect(() => {
-    if (selected && insertionVisibility !== Visibility.visible) {
-      setSelected(false)
-    }
-  }, [selected, insertionVisibility, /* should never change */ setSelected])
-
-  const doCopyOnBackend = React.useCallback(
-    async (newParentId: backendModule.DirectoryId | null) => {
-      try {
-        setAsset(oldAsset =>
-          object.merge(oldAsset, {
-            title: oldAsset.title + ' (copy)',
-            labels: [],
-            permissions: permissions.tryGetSingletonOwnerPermission(organization, user),
-            modifiedAt: dateTime.toRfc3339(new Date()),
-          })
-        )
-        const copiedAsset = await backend.copyAsset(
-          asset.id,
-          newParentId ?? organization?.rootDirectoryId ?? backendModule.DirectoryId(''),
-          asset.title,
-          null
-        )
-        setAsset(
-          // This is SAFE, as the type of the copied asset is guaranteed to be the same
-          // as the type of the original asset.
-          // eslint-disable-next-line no-restricted-syntax
-          object.merger(copiedAsset.asset as Partial<backendModule.AnyAsset>)
-        )
-      } catch (error) {
-        toastAndLog(`Could not copy '${asset.title}'`, error)
-        // Delete the new component representing the asset that failed to insert.
-        dispatchAssetListEvent({
-          type: AssetListEventType.delete,
-          key: item.key,
->>>>>>> 5f1333a5
-        })
-      }
-    },
-    [
-      backend,
-      organization,
-<<<<<<< HEAD
-      asset,
-      item.directoryId,
-      item.directoryKey,
-      item.key,
-=======
-      user,
-      asset,
-      item.key,
-      /* should never change */ setAsset,
->>>>>>> 5f1333a5
-      /* should never change */ toastAndLog,
-      /* should never change */ dispatchAssetListEvent,
-    ]
-  )
-
-<<<<<<< HEAD
-  React.useEffect(() => {
-    if (isSoleSelectedItem) {
-      setAssetSettingsPanelProps({ item, setItem })
-    }
-  }, [item, isSoleSelectedItem, /* should never change */ setAssetSettingsPanelProps])
-
-=======
-  const doMove = React.useCallback(
-    async (
-      newParentKey: backendModule.AssetId | null,
-      newParentId: backendModule.DirectoryId | null
-    ) => {
-      const rootDirectoryId = organization?.rootDirectoryId ?? backendModule.DirectoryId('')
-      const nonNullNewParentKey = newParentKey ?? rootDirectoryId
-      const nonNullNewParentId = newParentId ?? rootDirectoryId
-      try {
-        dispatchAssetListEvent({
-          type: AssetListEventType.move,
-          newParentKey: nonNullNewParentKey,
-          newParentId: nonNullNewParentId,
-          key: item.key,
-          item: asset,
-        })
-        setItem(oldItem =>
-          oldItem.with({
-            directoryKey: nonNullNewParentKey,
-            directoryId: nonNullNewParentId,
-          })
-        )
-        await backend.updateAsset(
-          asset.id,
-          { parentDirectoryId: newParentId ?? rootDirectoryId, description: null },
-          asset.title
-        )
-      } catch (error) {
-        toastAndLog(`Could not move '${asset.title}'`, error)
-        setItem(oldItem =>
-          oldItem.with({ directoryKey: item.directoryKey, directoryId: item.directoryId })
-        )
-        // Move the asset back to its original position.
-        dispatchAssetListEvent({
-          type: AssetListEventType.move,
-          newParentKey: item.directoryKey,
-          newParentId: item.directoryId,
-          key: item.key,
-          item: asset,
         })
       }
     },
@@ -351,7 +229,6 @@
     }
   }, [item, isSoleSelectedItem, /* should never change */ setAssetSettingsPanelProps])
 
->>>>>>> 5f1333a5
   const doDelete = React.useCallback(async () => {
     setInsertionVisibility(Visibility.hidden)
     if (asset.type === backendModule.AssetType.directory) {
@@ -671,11 +548,7 @@
       }
       return (
         <>
-<<<<<<< HEAD
-          {!hidden && insertionVisibility !== Visibility.hidden && (
-=======
           {!hidden && (
->>>>>>> 5f1333a5
             <tr
               ref={tableRowRef}
               tabIndex={-1}
@@ -703,13 +576,6 @@
                   )
                 } else {
                   onContextMenu?.(innerProps, event)
-<<<<<<< HEAD
-                }
-              }}
-              className={`h-8 transition duration-300 ease-in-out ${
-                visibilityModule.CLASS_NAME[visibility]
-              } ${isDraggedOver || selected ? 'selected' : ''}`}
-=======
                 }
               }}
               className={`h-8 transition duration-300 ease-in-out ${
@@ -722,7 +588,6 @@
                   props.onDragStart?.(event)
                 }
               }}
->>>>>>> 5f1333a5
               onDragEnter={event => {
                 if (dragOverTimeoutHandle.current != null) {
                   window.clearTimeout(dragOverTimeoutHandle.current)
