/** @file A table row for an arbitrary asset. */
import * as React from 'react'

import BlankIcon from 'enso-assets/blank.svg'

import * as eventHooks from '#/hooks/eventHooks'
import * as setAssetHooks from '#/hooks/setAssetHooks'
import * as toastAndLogHooks from '#/hooks/toastAndLogHooks'

import * as authProvider from '#/providers/AuthProvider'
import * as backendProvider from '#/providers/BackendProvider'
import * as modalProvider from '#/providers/ModalProvider'

import AssetEventType from '#/events/AssetEventType'
import AssetListEventType from '#/events/AssetListEventType'

import AssetContextMenu from '#/layouts/dashboard/AssetContextMenu'
import type * as assetsTable from '#/layouts/dashboard/AssetsTable'

import * as assetRowUtils from '#/components/dashboard/AssetRow/assetRowUtils'
import * as columnModule from '#/components/dashboard/column'
import * as columnUtils from '#/components/dashboard/column/columnUtils'
import StatelessSpinner, * as statelessSpinner from '#/components/StatelessSpinner'

import * as backendModule from '#/services/Backend'

import AssetTreeNode from '#/utilities/AssetTreeNode'
import * as dateTime from '#/utilities/dateTime'
import * as download from '#/utilities/download'
import * as drag from '#/utilities/drag'
import * as errorModule from '#/utilities/error'
import * as eventModule from '#/utilities/event'
import * as indent from '#/utilities/indent'
import * as object from '#/utilities/object'
import * as permissions from '#/utilities/permissions'
import * as set from '#/utilities/set'
import Visibility, * as visibilityModule from '#/utilities/visibility'

// =================
// === Constants ===
// =================

/** The amount of time (in milliseconds) the drag item must be held over this component
 * to make a directory row expand. */
const DRAG_EXPAND_DELAY_MS = 500

/** Placeholder row for directories that are empty. */
const EMPTY_DIRECTORY_PLACEHOLDER = <span className="px-2 opacity-75">This folder is empty.</span>

// ================
// === AssetRow ===
// ================

/** Common properties for state and setters passed to event handlers on an {@link AssetRow}. */
export interface AssetRowInnerProps {
  key: backendModule.AssetId
  item: AssetTreeNode
  setItem: React.Dispatch<React.SetStateAction<AssetTreeNode>>
  state: assetsTable.AssetsTableState
  rowState: assetsTable.AssetRowState
  setRowState: React.Dispatch<React.SetStateAction<assetsTable.AssetRowState>>
}

/** Props for an {@link AssetRow}. */
export interface AssetRowProps
  extends Omit<JSX.IntrinsicElements['tr'], 'onClick' | 'onContextMenu'> {
  item: AssetTreeNode
  state: assetsTable.AssetsTableState
  hidden: boolean
  columns: columnUtils.Column[]
  selected: boolean
  setSelected: (selected: boolean) => void
  isSoleSelectedItem: boolean
  allowContextMenu: boolean
  onClick: (props: AssetRowInnerProps, event: React.MouseEvent) => void
  onContextMenu?: (props: AssetRowInnerProps, event: React.MouseEvent<HTMLTableRowElement>) => void
}

/** A row containing an {@link backendModule.AnyAsset}. */
export default function AssetRow(props: AssetRowProps) {
<<<<<<< HEAD
  const { keyProp: key, item: rawItem, initialRowState, hidden: hiddenRaw, selected } = props
  const { isSoleSelectedItem, setSelected, allowContextMenu, onContextMenu, state } = props
  const { tableRowRef, columns, onClick } = props
  const { visibilities, assetEvents, dispatchAssetEvent, dispatchAssetListEvent, doRefresh } = state
=======
  const { item: rawItem, hidden: hiddenRaw, selected, isSoleSelectedItem, setSelected } = props
  const { allowContextMenu, onContextMenu, state, columns, onClick } = props
  const { visibilities, assetEvents, dispatchAssetEvent, dispatchAssetListEvent } = state
>>>>>>> bb8ff8f8
  const { setAssetSettingsPanelProps, doToggleDirectoryExpansion, doCopy, doCut, doPaste } = state

  const { organization, user } = authProvider.useNonPartialUserSession()
  const { backend } = backendProvider.useBackend()
  const { setModal, unsetModal } = modalProvider.useSetModal()
  const toastAndLog = toastAndLogHooks.useToastAndLog()
  const [isDraggedOver, setIsDraggedOver] = React.useState(false)
  const [item, setItem] = React.useState(rawItem)
  const dragOverTimeoutHandle = React.useRef<number | null>(null)
  const asset = item.item
  const [insertionVisibility, setInsertionVisibility] = React.useState(Visibility.visible)
  const [rowState, setRowState] = React.useState<assetsTable.AssetRowState>(() =>
    object.merge(assetRowUtils.INITIAL_ROW_STATE, { setVisibility: setInsertionVisibility })
  )
  const key = AssetTreeNode.getKey(item)
  const isCloud = backend.type === backendModule.BackendType.remote
  const outerVisibility = visibilities.get(key)
  const visibility =
    outerVisibility == null || outerVisibility === Visibility.visible
      ? insertionVisibility
      : outerVisibility
  const hidden = hiddenRaw || visibility === Visibility.hidden

  React.useEffect(() => {
    setItem(rawItem)
  }, [rawItem])
  React.useEffect(() => {
    // Mutation is HIGHLY INADVISABLE in React, however it is useful here as we want to avoid
    // re - rendering the parent.
<<<<<<< HEAD
    object.unsafeMutable(rawItem).item = asset
  }, [asset, rawItem, /* should never change */ doRefresh])
  React.useEffect(() => {
    // Mutation is HIGHLY INADVISABLE in React, however it is useful here as we want to avoid re-rendering the
    // parent.
    object.unsafeMutable(rawItem).isProjectExpanded = item.isProjectExpanded
    doRefresh()
  }, [item.isProjectExpanded, rawItem, /* should never change */ doRefresh])
  const setAsset = assetTreeNode.useSetAsset(asset, setItem)
=======
    rawItem.item = asset
  }, [asset, rawItem])
  const setAsset = setAssetHooks.useSetAsset(asset, setItem)
>>>>>>> bb8ff8f8

  React.useEffect(() => {
    if (selected && insertionVisibility !== Visibility.visible) {
      setSelected(false)
    }
  }, [selected, insertionVisibility, /* should never change */ setSelected])

  const doCopyOnBackend = React.useCallback(
    async (newParentId: backendModule.DirectoryId | null) => {
      try {
        setAsset(oldAsset =>
          object.merge(oldAsset, {
            title: oldAsset.title + ' (copy)',
            labels: [],
            permissions: permissions.tryGetSingletonOwnerPermission(organization, user),
            modifiedAt: dateTime.toRfc3339(new Date()),
          })
        )
        const copiedAsset = await backend.copyAsset(
          asset.id,
          newParentId ?? organization?.rootDirectoryId ?? backendModule.DirectoryId(''),
          asset.title,
          null
        )
        setAsset(
          // This is SAFE, as the type of the copied asset is guaranteed to be the same
          // as the type of the original asset.
          // eslint-disable-next-line no-restricted-syntax
          object.merger(copiedAsset.asset as Partial<backendModule.AnyAsset>)
        )
      } catch (error) {
        toastAndLog(`Could not copy '${asset.title}'`, error)
        // Delete the new component representing the asset that failed to insert.
        dispatchAssetListEvent({
          type: AssetListEventType.delete,
          key: item.key,
        })
      }
    },
    [
      backend,
      organization,
      user,
      asset,
      item.key,
      /* should never change */ setAsset,
      /* should never change */ toastAndLog,
      /* should never change */ dispatchAssetListEvent,
    ]
  )

  const doMove = React.useCallback(
    async (
      newParentKey: backendModule.AssetId | null,
      newParentId: backendModule.DirectoryId | null
    ) => {
      const rootDirectoryId = organization?.rootDirectoryId ?? backendModule.DirectoryId('')
      const nonNullNewParentKey = newParentKey ?? rootDirectoryId
      const nonNullNewParentId = newParentId ?? rootDirectoryId
      try {
        dispatchAssetListEvent({
          type: AssetListEventType.move,
          newParentKey: nonNullNewParentKey,
          newParentId: nonNullNewParentId,
          key: item.key,
          item: asset,
        })
        setItem(oldItem =>
          oldItem.with({
            directoryKey: nonNullNewParentKey,
            directoryId: nonNullNewParentId,
          })
        )
        await backend.updateAsset(
          asset.id,
          { parentDirectoryId: newParentId ?? rootDirectoryId, description: null },
          asset.title
        )
      } catch (error) {
        toastAndLog(`Could not move '${asset.title}'`, error)
        setItem(oldItem =>
          oldItem.with({ directoryKey: item.directoryKey, directoryId: item.directoryId })
        )
        // Move the asset back to its original position.
        dispatchAssetListEvent({
          type: AssetListEventType.move,
          newParentKey: item.directoryKey,
          newParentId: item.directoryId,
          key: item.key,
          item: asset,
        })
      }
    },
    [
      backend,
      organization,
      asset,
      item.directoryId,
      item.directoryKey,
      item.key,
      /* should never change */ toastAndLog,
      /* should never change */ dispatchAssetListEvent,
    ]
  )

  React.useEffect(() => {
    if (isSoleSelectedItem) {
      setAssetSettingsPanelProps({ item, setItem })
    }
  }, [item, isSoleSelectedItem, /* should never change */ setAssetSettingsPanelProps])

  const doDelete = React.useCallback(async () => {
    setInsertionVisibility(Visibility.hidden)
    if (asset.type === backendModule.AssetType.directory) {
      dispatchAssetListEvent({
        type: AssetListEventType.closeFolder,
        id: asset.id,
        // This is SAFE, as this asset is already known to be a directory.
        // eslint-disable-next-line no-restricted-syntax
        key: item.key as backendModule.DirectoryId,
      })
    }
    try {
      dispatchAssetListEvent({
        type: AssetListEventType.willDelete,
        key: item.key,
      })
      if (
        asset.type === backendModule.AssetType.project &&
        backend.type === backendModule.BackendType.local
      ) {
        if (
          asset.projectState.type !== backendModule.ProjectState.placeholder &&
          asset.projectState.type !== backendModule.ProjectState.closed
        ) {
          await backend.openProject(asset.id, null, asset.title)
        }
        try {
          await backend.closeProject(asset.id, asset.title)
        } catch {
          // Ignored. The project was already closed.
        }
      }
      await backend.deleteAsset(asset.id, asset.title)
      dispatchAssetListEvent({
        type: AssetListEventType.delete,
        key: item.key,
      })
    } catch (error) {
      setInsertionVisibility(Visibility.visible)
      toastAndLog(
        errorModule.tryGetMessage(error)?.slice(0, -1) ??
          `Could not delete ${backendModule.ASSET_TYPE_NAME[asset.type]}`
      )
    }
  }, [
    backend,
    dispatchAssetListEvent,
    asset,
    /* should never change */ item.key,
    /* should never change */ toastAndLog,
  ])

  const doRestore = React.useCallback(async () => {
    // Visually, the asset is deleted from the Trash view.
    setInsertionVisibility(Visibility.hidden)
    try {
      await backend.undoDeleteAsset(asset.id, asset.title)
      dispatchAssetListEvent({
        type: AssetListEventType.delete,
        key: item.key,
      })
    } catch (error) {
      setInsertionVisibility(Visibility.visible)
      toastAndLog(`Unable to restore ${backendModule.ASSET_TYPE_NAME[asset.type]}`, error)
    }
  }, [
    backend,
    dispatchAssetListEvent,
    asset,
    /* should never change */ item.key,
    /* should never change */ toastAndLog,
  ])

  eventHooks.useEventHandler(assetEvents, async event => {
    switch (event.type) {
      // These events are handled in the specific `NameColumn` files.
      case AssetEventType.newProject:
      case AssetEventType.newFolder:
      case AssetEventType.uploadFiles:
      case AssetEventType.newSecret:
      case AssetEventType.updateFiles:
      case AssetEventType.openProject:
      case AssetEventType.closeProject:
      case AssetEventType.cancelOpeningAllProjects: {
        break
      }
      case AssetEventType.copy: {
        if (event.ids.has(item.key)) {
          await doCopyOnBackend(event.newParentId)
        }
        break
      }
      case AssetEventType.cut: {
        if (event.ids.has(item.key)) {
          setInsertionVisibility(Visibility.faded)
        }
        break
      }
      case AssetEventType.cancelCut: {
        if (event.ids.has(item.key)) {
          setInsertionVisibility(Visibility.visible)
        }
        break
      }
      case AssetEventType.move: {
        if (event.ids.has(item.key)) {
          setInsertionVisibility(Visibility.visible)
          await doMove(event.newParentKey, event.newParentId)
        }
        break
      }
      case AssetEventType.delete: {
        if (event.ids.has(item.key)) {
          await doDelete()
        }
        break
      }
      case AssetEventType.restore: {
        if (event.ids.has(item.key)) {
          await doRestore()
        }
        break
      }
      case AssetEventType.download: {
        if (event.ids.has(item.key)) {
          if (isCloud) {
            if (asset.type !== backendModule.AssetType.file) {
              toastAndLog('Cannot download assets that are not files')
            } else {
              try {
                const details = await backend.getFileDetails(asset.id, asset.title)
                const file = details.file
                download.download(download.s3URLToHTTPURL(file.path), asset.title)
              } catch (error) {
                toastAndLog('Could not download file', error)
              }
            }
          } else {
            download.download(
              `./api/project-manager/projects/${asset.id}/enso-project`,
              `${asset.title}.enso-project`
            )
          }
        }
        break
      }
      case AssetEventType.downloadSelected: {
        if (selected) {
          if (isCloud) {
            if (asset.type !== backendModule.AssetType.file) {
              toastAndLog('Cannot download assets that are not files')
            } else {
              try {
                const details = await backend.getFileDetails(asset.id, asset.title)
                const file = details.file
                download.download(download.s3URLToHTTPURL(file.path), asset.title)
              } catch (error) {
                toastAndLog('Could not download selected files', error)
              }
            }
          } else {
            download.download(
              `./api/project-manager/projects/${asset.id}/enso-project`,
              `${asset.title}.enso-project`
            )
          }
        }
        break
      }
      case AssetEventType.removeSelf: {
        // This is not triggered from the asset list, so it uses `item.id` instead of `key`.
        if (event.id === asset.id && user != null) {
          setInsertionVisibility(Visibility.hidden)
          try {
            await backend.createPermission({
              action: null,
              resourceId: asset.id,
              userSubjects: [user.id],
            })
            dispatchAssetListEvent({
              type: AssetListEventType.delete,
              key: item.key,
            })
          } catch (error) {
            setInsertionVisibility(Visibility.visible)
            toastAndLog(null, error)
          }
        }
        break
      }
      case AssetEventType.temporarilyAddLabels: {
        const labels = event.ids.has(item.key) ? event.labelNames : set.EMPTY
        setRowState(oldRowState =>
          oldRowState.temporarilyAddedLabels === labels &&
          oldRowState.temporarilyRemovedLabels === set.EMPTY
            ? oldRowState
            : object.merge(oldRowState, {
                temporarilyAddedLabels: labels,
                temporarilyRemovedLabels: set.EMPTY,
              })
        )
        break
      }
      case AssetEventType.temporarilyRemoveLabels: {
        const labels = event.ids.has(item.key) ? event.labelNames : set.EMPTY
        setRowState(oldRowState =>
          oldRowState.temporarilyAddedLabels === set.EMPTY &&
          oldRowState.temporarilyRemovedLabels === labels
            ? oldRowState
            : object.merge(oldRowState, {
                temporarilyAddedLabels: set.EMPTY,
                temporarilyRemovedLabels: labels,
              })
        )
        break
      }
      case AssetEventType.addLabels: {
        setRowState(oldRowState =>
          oldRowState.temporarilyAddedLabels === set.EMPTY
            ? oldRowState
            : object.merge(oldRowState, { temporarilyAddedLabels: set.EMPTY })
        )
        const labels = asset.labels
        if (
          event.ids.has(item.key) &&
          (labels == null || [...event.labelNames].some(label => !labels.includes(label)))
        ) {
          const newLabels = [
            ...(labels ?? []),
            ...[...event.labelNames].filter(label => labels?.includes(label) !== true),
          ]
          setAsset(object.merger({ labels: newLabels }))
          try {
            await backend.associateTag(asset.id, newLabels, asset.title)
          } catch (error) {
            setAsset(object.merger({ labels }))
            toastAndLog(null, error)
          }
        }
        break
      }
      case AssetEventType.removeLabels: {
        setRowState(oldRowState =>
          oldRowState.temporarilyAddedLabels === set.EMPTY
            ? oldRowState
            : object.merge(oldRowState, { temporarilyAddedLabels: set.EMPTY })
        )
        const labels = asset.labels
        if (
          event.ids.has(item.key) &&
          labels != null &&
          [...event.labelNames].some(label => labels.includes(label))
        ) {
          const newLabels = labels.filter(label => !event.labelNames.has(label))
          setAsset(object.merger({ labels: newLabels }))
          try {
            await backend.associateTag(asset.id, newLabels, asset.title)
          } catch (error) {
            setAsset(object.merger({ labels }))
            toastAndLog(null, error)
          }
        }
        break
      }
      case AssetEventType.deleteLabel: {
        setAsset(oldAsset => {
          // The IIFE is required to prevent TypeScript from narrowing this value.
          let found = (() => false)()
          const labels =
            oldAsset.labels?.filter(label => {
              if (label === event.labelName) {
                found = true
                return false
              } else {
                return true
              }
            }) ?? null
          return found ? object.merge(oldAsset, { labels }) : oldAsset
        })
        break
      }
    }
  })

  const clearDragState = React.useCallback(() => {
    setIsDraggedOver(false)
    setRowState(oldRowState =>
      oldRowState.temporarilyAddedLabels === set.EMPTY
        ? oldRowState
        : object.merge(oldRowState, { temporarilyAddedLabels: set.EMPTY })
    )
  }, [])

  const onDragOver = (event: React.DragEvent<Element>) => {
    const directoryKey =
      item.item.type === backendModule.AssetType.directory ? item.key : item.directoryKey
    const payload = drag.ASSET_ROWS.lookup(event)
    if (payload != null && payload.every(innerItem => innerItem.key !== directoryKey)) {
      event.preventDefault()
      if (item.item.type === backendModule.AssetType.directory) {
        setIsDraggedOver(true)
      }
    }
  }

  switch (asset.type) {
    case backendModule.AssetType.directory:
    case backendModule.AssetType.project:
    case backendModule.AssetType.file:
    case backendModule.AssetType.secret: {
      const innerProps: AssetRowInnerProps = {
        key,
        item,
        setItem,
        state,
        rowState,
        setRowState,
      }
      return (
        <>
          {!hidden && (
            <tr
              draggable
              tabIndex={-1}
              className={`h-8 transition duration-300 ease-in-out ${
                visibilityModule.CLASS_NAME[visibility]
              } ${isDraggedOver || selected ? 'selected' : ''}`}
              onClick={event => {
                unsetModal()
                onClick(innerProps, event)
                if (
                  asset.type === backendModule.AssetType.directory &&
                  eventModule.isDoubleClick(event) &&
                  !rowState.isEditingName
                ) {
                  // This must be processed on the next tick, otherwise it will be overridden
                  // by the default click handler.
                  window.setTimeout(() => {
                    setSelected(false)
                  })
                  doToggleDirectoryExpansion(asset.id, item.key, asset.title)
                }
              }}
              onContextMenu={event => {
                if (allowContextMenu) {
                  event.preventDefault()
                  event.stopPropagation()
                  onContextMenu?.(innerProps, event)
                  setModal(
                    <AssetContextMenu
                      innerProps={innerProps}
                      event={event}
                      eventTarget={
                        event.target instanceof HTMLElement ? event.target : event.currentTarget
                      }
                      doCopy={doCopy}
                      doCut={doCut}
                      doPaste={doPaste}
                      doDelete={doDelete}
                    />
                  )
                } else {
                  onContextMenu?.(innerProps, event)
                }
              }}
              onDragStart={event => {
                if (rowState.isEditingName || !isCloud) {
                  event.preventDefault()
                } else {
                  props.onDragStart?.(event)
                }
              }}
              onDragEnter={event => {
                if (dragOverTimeoutHandle.current != null) {
                  window.clearTimeout(dragOverTimeoutHandle.current)
                }
                if (backendModule.assetIsDirectory(asset)) {
                  dragOverTimeoutHandle.current = window.setTimeout(() => {
                    doToggleDirectoryExpansion(asset.id, item.key, asset.title, true)
                  }, DRAG_EXPAND_DELAY_MS)
                }
                // Required because `dragover` does not fire on `mouseenter`.
                props.onDragOver?.(event)
                onDragOver(event)
              }}
              onDragOver={event => {
                props.onDragOver?.(event)
                onDragOver(event)
              }}
              onDragEnd={event => {
                clearDragState()
                props.onDragEnd?.(event)
              }}
              onDragLeave={event => {
                if (
                  dragOverTimeoutHandle.current != null &&
                  (!(event.relatedTarget instanceof Node) ||
                    !event.currentTarget.contains(event.relatedTarget))
                ) {
                  window.clearTimeout(dragOverTimeoutHandle.current)
                }
                if (event.currentTarget === event.target) {
                  clearDragState()
                }
                props.onDragLeave?.(event)
              }}
              onDrop={event => {
                props.onDrop?.(event)
                clearDragState()
                const [directoryKey, directoryId, directoryTitle] =
                  item.item.type === backendModule.AssetType.directory
                    ? [item.key, item.item.id, asset.title]
                    : [item.directoryKey, item.directoryId, null]
                const payload = drag.ASSET_ROWS.lookup(event)
                if (payload != null && payload.every(innerItem => innerItem.key !== directoryKey)) {
                  event.preventDefault()
                  event.stopPropagation()
                  unsetModal()
                  doToggleDirectoryExpansion(directoryId, directoryKey, directoryTitle, true)
                  dispatchAssetEvent({
                    type: AssetEventType.move,
                    newParentKey: directoryKey,
                    newParentId: directoryId,
                    ids: new Set(payload.map(dragItem => dragItem.key)),
                  })
                }
              }}
            >
              {columns.map(column => {
                // This is a React component even though it does not contain JSX.
                // eslint-disable-next-line no-restricted-syntax
                const Render = columnModule.COLUMN_RENDERER[column]
                return (
                  <td key={column} className={columnUtils.COLUMN_CSS_CLASS[column]}>
                    <Render
                      keyProp={key}
                      item={item}
                      setItem={setItem}
                      selected={selected}
                      setSelected={setSelected}
                      isSoleSelectedItem={isSoleSelectedItem}
                      state={state}
                      rowState={rowState}
                      setRowState={setRowState}
                    />
                  </td>
                )
              })}
            </tr>
          )}
          {selected && allowContextMenu && insertionVisibility !== Visibility.hidden && (
            // This is a copy of the context menu, since the context menu registers keyboard
            // shortcut handlers. This is a bit of a hack, however it is preferable to duplicating
            // the entire context menu (once for the keyboard actions, once for the JSX).
            <AssetContextMenu
              hidden
              innerProps={{
                key,
                item,
                setItem,
                state,
                rowState,
                setRowState,
              }}
              event={{ pageX: 0, pageY: 0 }}
              eventTarget={null}
              doCopy={doCopy}
              doCut={doCut}
              doPaste={doPaste}
              doDelete={doDelete}
            />
          )}
        </>
      )
    }
    case backendModule.AssetType.specialLoading: {
      return hidden ? null : (
        <tr>
          <td colSpan={columns.length} className="rounded-rows-skip-level border-r p-0">
            <div
              className={`flex justify-center rounded-full h-8 py-1 ${indent.indentClass(
                item.depth
              )}`}
            >
              <StatelessSpinner size={24} state={statelessSpinner.SpinnerState.loadingMedium} />
            </div>
          </td>
        </tr>
      )
    }
    case backendModule.AssetType.specialEmpty: {
      return hidden ? null : (
        <tr>
          <td colSpan={columns.length} className="rounded-rows-skip-level border-r p-0">
            <div
              className={`flex items-center rounded-full h-8 py-2 ${indent.indentClass(
                item.depth
              )}`}
            >
              <img src={BlankIcon} />
              {EMPTY_DIRECTORY_PLACEHOLDER}
            </div>
          </td>
        </tr>
      )
    }
  }
}<|MERGE_RESOLUTION|>--- conflicted
+++ resolved
@@ -78,16 +78,9 @@
 
 /** A row containing an {@link backendModule.AnyAsset}. */
 export default function AssetRow(props: AssetRowProps) {
-<<<<<<< HEAD
-  const { keyProp: key, item: rawItem, initialRowState, hidden: hiddenRaw, selected } = props
-  const { isSoleSelectedItem, setSelected, allowContextMenu, onContextMenu, state } = props
-  const { tableRowRef, columns, onClick } = props
-  const { visibilities, assetEvents, dispatchAssetEvent, dispatchAssetListEvent, doRefresh } = state
-=======
   const { item: rawItem, hidden: hiddenRaw, selected, isSoleSelectedItem, setSelected } = props
   const { allowContextMenu, onContextMenu, state, columns, onClick } = props
-  const { visibilities, assetEvents, dispatchAssetEvent, dispatchAssetListEvent } = state
->>>>>>> bb8ff8f8
+  const { visibilities, assetEvents, dispatchAssetEvent, dispatchAssetListEvent, doRefresh } = state
   const { setAssetSettingsPanelProps, doToggleDirectoryExpansion, doCopy, doCut, doPaste } = state
 
   const { organization, user } = authProvider.useNonPartialUserSession()
@@ -102,6 +95,7 @@
   const [rowState, setRowState] = React.useState<assetsTable.AssetRowState>(() =>
     object.merge(assetRowUtils.INITIAL_ROW_STATE, { setVisibility: setInsertionVisibility })
   )
+  const setAsset = setAssetHooks.useSetAsset(asset, setItem)
   const key = AssetTreeNode.getKey(item)
   const isCloud = backend.type === backendModule.BackendType.remote
   const outerVisibility = visibilities.get(key)
@@ -114,24 +108,19 @@
   React.useEffect(() => {
     setItem(rawItem)
   }, [rawItem])
+
   React.useEffect(() => {
     // Mutation is HIGHLY INADVISABLE in React, however it is useful here as we want to avoid
     // re - rendering the parent.
-<<<<<<< HEAD
     object.unsafeMutable(rawItem).item = asset
   }, [asset, rawItem, /* should never change */ doRefresh])
+
   React.useEffect(() => {
     // Mutation is HIGHLY INADVISABLE in React, however it is useful here as we want to avoid re-rendering the
     // parent.
     object.unsafeMutable(rawItem).isProjectExpanded = item.isProjectExpanded
     doRefresh()
   }, [item.isProjectExpanded, rawItem, /* should never change */ doRefresh])
-  const setAsset = assetTreeNode.useSetAsset(asset, setItem)
-=======
-    rawItem.item = asset
-  }, [asset, rawItem])
-  const setAsset = setAssetHooks.useSetAsset(asset, setItem)
->>>>>>> bb8ff8f8
 
   React.useEffect(() => {
     if (selected && insertionVisibility !== Visibility.visible) {
