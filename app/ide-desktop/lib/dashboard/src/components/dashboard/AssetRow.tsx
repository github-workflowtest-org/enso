/** @file A table row for an arbitrary asset. */
import * as React from 'react'

import BlankIcon from 'enso-assets/blank.svg'

import * as eventHooks from '#/hooks/eventHooks'
import * as setAssetHooks from '#/hooks/setAssetHooks'
import * as toastAndLogHooks from '#/hooks/toastAndLogHooks'

import * as authProvider from '#/providers/AuthProvider'
import * as modalProvider from '#/providers/ModalProvider'

import AssetEventType from '#/events/AssetEventType'
import AssetListEventType from '#/events/AssetListEventType'

import AssetContextMenu from '#/layouts/dashboard/AssetContextMenu'
import type * as assetsTable from '#/layouts/dashboard/AssetsTable'

import * as assetRowUtils from '#/components/dashboard/AssetRow/assetRowUtils'
import * as columnModule from '#/components/dashboard/column'
import * as columnUtils from '#/components/dashboard/column/columnUtils'
import StatelessSpinner, * as statelessSpinner from '#/components/StatelessSpinner'

import * as backendModule from '#/services/Backend'

import AssetTreeNode from '#/utilities/AssetTreeNode'
import * as dateTime from '#/utilities/dateTime'
import * as download from '#/utilities/download'
import * as drag from '#/utilities/drag'
import * as errorModule from '#/utilities/error'
import * as eventModule from '#/utilities/event'
import * as indent from '#/utilities/indent'
import * as object from '#/utilities/object'
import * as permissions from '#/utilities/permissions'
import * as set from '#/utilities/set'
import Visibility, * as visibilityModule from '#/utilities/visibility'

// =================
// === Constants ===
// =================

/** The amount of time (in milliseconds) the drag item must be held over this component
 * to make a directory row expand. */
const DRAG_EXPAND_DELAY_MS = 500

/** Placeholder row for directories that are empty. */
const EMPTY_DIRECTORY_PLACEHOLDER = <span className="px-2 opacity-75">This folder is empty.</span>

// ================
// === AssetRow ===
// ================

/** Common properties for state and setters passed to event handlers on an {@link AssetRow}. */
export interface AssetRowInnerProps {
  readonly key: backendModule.AssetId
  readonly item: AssetTreeNode
  readonly setItem: React.Dispatch<React.SetStateAction<AssetTreeNode>>
  readonly state: assetsTable.AssetsTableState
  readonly rowState: assetsTable.AssetRowState
  readonly setRowState: React.Dispatch<React.SetStateAction<assetsTable.AssetRowState>>
}

/** Props for an {@link AssetRow}. */
export interface AssetRowProps {
  readonly item: AssetTreeNode
  readonly state: assetsTable.AssetsTableState
  readonly visibility: Visibility | null
  readonly columns: columnUtils.Column[]
  readonly selected: boolean
  readonly setSelected: (selected: boolean) => void
  readonly isSoleSelectedItem: boolean
  readonly allowContextMenu: boolean
  readonly onClick: (props: AssetRowInnerProps, event: React.MouseEvent) => void
  readonly onContextMenu: (
    props: AssetRowInnerProps,
    event: React.MouseEvent<HTMLTableRowElement>
  ) => void
  readonly onDragStart: React.DragEventHandler<HTMLTableRowElement>
  readonly onDragOver: React.DragEventHandler<HTMLTableRowElement>
  readonly onDragEnd: React.DragEventHandler<HTMLTableRowElement>
  readonly onDrop: React.DragEventHandler<HTMLTableRowElement>
}

/** A row containing an {@link backendModule.AnyAsset}. */
export default function AssetRow(props: AssetRowProps) {
  const { item: rawItem, visibility: visibilityRaw, selected, isSoleSelectedItem } = props
  const { setSelected, allowContextMenu, onContextMenu, state, columns, onClick } = props
  const { onDragEnd, onDrop } = props
  const { isCloud, rootDirectory, assetEvents, dispatchAssetEvent, dispatchAssetListEvent } = state
  const { nodeMap, setAssetPanelProps, doToggleDirectoryExpansion, doCopy, doCut, doPaste } = state

  const { organization, user } = authProvider.useNonPartialUserSession()
  const { setModal, unsetModal } = modalProvider.useSetModal()
  const toastAndLog = toastAndLogHooks.useToastAndLog()
  const [isDraggedOver, setIsDraggedOver] = React.useState(false)
  const [item, setItem] = React.useState(rawItem)
  const dragOverTimeoutHandle = React.useRef<number | null>(null)
  const smartAsset = item.item
  const asset = smartAsset.value
  const [insertionVisibility, setInsertionVisibility] = React.useState(Visibility.visible)
  const [rowState, setRowState] = React.useState<assetsTable.AssetRowState>(() =>
    object.merge(assetRowUtils.INITIAL_ROW_STATE, { setVisibility: setInsertionVisibility })
  )
  const key = AssetTreeNode.getKey(item)
  const setAsset = setAssetHooks.useSetAsset(asset, setItem)
  const visibility =
    visibilityRaw == null || visibilityRaw === Visibility.visible
      ? insertionVisibility
      : visibilityRaw
  const hidden = visibility === Visibility.hidden

  React.useEffect(() => {
    setItem(rawItem)
  }, [rawItem])

  // Materialize the asset on the backend. If it already exists, this will not send a request to
  // the backend.
  React.useEffect(() => {
    const materializedOrPromise = smartAsset.materialize()
    if (!(materializedOrPromise instanceof Promise)) {
      setAsset(materializedOrPromise.value)
    } else {
      void (async () => {
        try {
          rowState.setVisibility(Visibility.faded)
          const materialized = await materializedOrPromise
          rowState.setVisibility(Visibility.visible)
          setAsset(materialized.value)
          if (
            backendModule.assetIsProject(asset) &&
            asset.projectState.type === backendModule.ProjectState.placeholder &&
            backendModule.assetIsProject(materialized.value)
          ) {
            dispatchAssetEvent({
              type: AssetEventType.openProject,
              id: materialized.value.id,
              shouldAutomaticallySwitchPage: true,
              runInBackground: false,
            })
          }
        } catch (error) {
          rowState.setVisibility(Visibility.visible)
        }
      })()
    }
    // This MUST only run once, on initialization.
    // eslint-disable-next-line react-hooks/exhaustive-deps
  }, [])

  React.useEffect(() => {
    // Mutation is HIGHLY INADVISABLE in React, however it is useful here as we want to avoid
    // re - rendering the parent.
    // @ts-expect-error Because `smartAsset` is of an unknown type, its parameter is contravariant.
    // However, this is safe because the type of an asset cannot change.
    rawItem.item = smartAsset.withValue(asset)
    // FIXME: Must this be omitted?
    // `smartAsset` is NOT a dependency.
    // eslint-disable-next-line react-hooks/exhaustive-deps
  }, [asset, rawItem])

  React.useEffect(() => {
    if (selected && insertionVisibility !== Visibility.visible) {
      setSelected(false)
    }
  }, [selected, insertionVisibility, /* should never change */ setSelected])

  const doCopyOnBackend = React.useCallback(
    async (newParentId: backendModule.DirectoryId | null) => {
      try {
        setAsset(oldAsset =>
          object.merge(oldAsset, {
            title: oldAsset.title + ' (copy)',
            labels: [],
            permissions: permissions.tryGetSingletonOwnerPermission(organization, user),
            modifiedAt: dateTime.toRfc3339(new Date()),
          })
        )
        newParentId ??= rootDirectory.value.id
        const copiedAsset = await smartAsset.copy(
          newParentId,
          nodeMap.current.get(newParentId)?.item.value.title ?? '(unknown)'
        )
        setAsset(
          // This is SAFE, as the type of the copied asset is guaranteed to be the same
          // as the type of the original asset.
          // eslint-disable-next-line no-restricted-syntax
          object.merger(copiedAsset.asset as Partial<backendModule.AnyAsset>)
        )
      } catch (error) {
        toastAndLog(`Could not copy '${asset.title}'`, error)
        // Delete the new component representing the asset that failed to insert.
        dispatchAssetListEvent({
          type: AssetListEventType.delete,
          key: item.key,
        })
      }
    },
    [
      rootDirectory.value.id,
      organization,
      user,
      smartAsset,
      asset,
      item.key,
      /* should never change */ nodeMap,
      /* should never change */ setAsset,
      /* should never change */ toastAndLog,
      /* should never change */ dispatchAssetListEvent,
    ]
  )

  const doMove = React.useCallback(
    async (
      newParentKey: backendModule.AssetId | null,
      newParent: backendModule.SmartDirectory | null
    ) => {
      const nonNullNewParentKey = newParentKey ?? rootDirectory.value.id
      const nonNullNewParent = newParent ?? rootDirectory
      try {
        dispatchAssetListEvent({
          type: AssetListEventType.move,
          newParentKey: nonNullNewParentKey,
          newParent: nonNullNewParent,
          key: item.key,
          item: smartAsset,
        })
        setItem(oldItem =>
<<<<<<< HEAD
          oldItem.with({ directoryKey: nonNullNewParentKey, directory: nonNullNewParent })
=======
          oldItem.with({
            directoryKey: nonNullNewParentKey,
            directoryId: nonNullNewParentId,
          })
        )
        setAsset(object.merger({ parentId: nonNullNewParentId }))
        await backend.updateAsset(
          asset.id,
          { parentDirectoryId: newParentId ?? rootDirectoryId, description: null },
          asset.title
>>>>>>> eb59b475
        )
        setAsset(object.merger({ parentId: nonNullNewParent.value.id }))
        await smartAsset.update({ parentDirectoryId: nonNullNewParent.value.id })
      } catch (error) {
<<<<<<< HEAD
        toastAndLog(`Could not move '${smartAsset.value.title}'`, error)
=======
        toastAndLog(`Could not move '${asset.title}'`, error)
>>>>>>> eb59b475
        setAsset(object.merger({ parentId: asset.parentId }))
        setItem(oldItem =>
          oldItem.with({ directoryKey: item.directoryKey, directory: item.directory })
        )
        // Move the asset back to its original position.
        dispatchAssetListEvent({
          type: AssetListEventType.move,
          newParentKey: item.directoryKey,
          newParent: item.directory,
          key: item.key,
          item: smartAsset,
        })
      }
    },
    [
      rootDirectory,
      smartAsset,
      asset.parentId,
      item.directory,
      item.directoryKey,
      item.key,
      /* should never change */ setAsset,
      /* should never change */ toastAndLog,
      /* should never change */ dispatchAssetListEvent,
    ]
  )

  React.useEffect(() => {
    if (isSoleSelectedItem) {
      setAssetPanelProps({ item, setItem })
    }
  }, [item, isSoleSelectedItem, /* should never change */ setAssetPanelProps])

  const doDelete = React.useCallback(async () => {
    setInsertionVisibility(Visibility.hidden)
    if (smartAsset.type === backendModule.AssetType.directory) {
      dispatchAssetListEvent({
        type: AssetListEventType.closeFolder,
        folder: smartAsset,
        // This is SAFE, as this asset is already known to be a directory.
        // eslint-disable-next-line no-restricted-syntax
        key: item.key as backendModule.DirectoryId,
      })
    }
    try {
      dispatchAssetListEvent({ type: AssetListEventType.willDelete, key: item.key })
      if (smartAsset.type === backendModule.AssetType.project && !isCloud) {
        if (
          smartAsset.value.projectState.type !== backendModule.ProjectState.placeholder &&
          smartAsset.value.projectState.type !== backendModule.ProjectState.closed
        ) {
          await smartAsset.open()
        }
        try {
          await smartAsset.close()
        } catch {
          // Ignored. The project was already closed.
        }
      }
      await smartAsset.delete()
      dispatchAssetListEvent({
        type: AssetListEventType.delete,
        key: item.key,
      })
    } catch (error) {
      setInsertionVisibility(Visibility.visible)
      toastAndLog(
        errorModule.tryGetMessage(error)?.slice(0, -1) ??
          `Could not delete ${backendModule.ASSET_TYPE_NAME[smartAsset.type]}`
      )
    }
  }, [
    isCloud,
    dispatchAssetListEvent,
    smartAsset,
    /* should never change */ item.key,
    /* should never change */ toastAndLog,
  ])

  const doRestore = React.useCallback(async () => {
    // Visually, the asset is deleted from the Trash view.
    setInsertionVisibility(Visibility.hidden)
    try {
      await smartAsset.undoDelete()
      dispatchAssetListEvent({ type: AssetListEventType.delete, key: item.key })
    } catch (error) {
      setInsertionVisibility(Visibility.visible)
      toastAndLog(`Unable to restore ${backendModule.ASSET_TYPE_NAME[smartAsset.type]}`, error)
    }
  }, [
    dispatchAssetListEvent,
    smartAsset,
    /* should never change */ item.key,
    /* should never change */ toastAndLog,
  ])

  eventHooks.useEventHandler(assetEvents, async event => {
    switch (event.type) {
      // These events are handled in the specific `NameColumn` files.
<<<<<<< HEAD
=======
      case AssetEventType.newProject:
      case AssetEventType.newFolder:
      case AssetEventType.uploadFiles:
      case AssetEventType.newDataLink:
      case AssetEventType.newSecret:
>>>>>>> eb59b475
      case AssetEventType.updateFiles:
      case AssetEventType.openProject:
      case AssetEventType.closeProject:
      case AssetEventType.cancelOpeningAllProjects: {
        break
      }
      case AssetEventType.copy: {
        if (event.ids.has(item.key)) {
          await doCopyOnBackend(event.newParent.value.id)
        }
        break
      }
      case AssetEventType.cut: {
        if (event.ids.has(item.key)) {
          setInsertionVisibility(Visibility.faded)
        }
        break
      }
      case AssetEventType.cancelCut: {
        if (event.ids.has(item.key)) {
          setInsertionVisibility(Visibility.visible)
        }
        break
      }
      case AssetEventType.move: {
        if (event.ids.has(item.key)) {
          setInsertionVisibility(Visibility.visible)
          await doMove(event.newParentKey, event.newParent)
        }
        break
      }
      case AssetEventType.delete: {
        if (event.ids.has(item.key)) {
          await doDelete()
        }
        break
      }
      case AssetEventType.restore: {
        if (event.ids.has(item.key)) {
          await doRestore()
        }
        break
      }
      case AssetEventType.download: {
        if (event.ids.has(item.key)) {
          if (isCloud) {
            if (smartAsset.type !== backendModule.AssetType.file) {
              toastAndLog('Cannot download assets that are not files')
            } else {
              try {
                const details = await smartAsset.getDetails()
                const file = details.file
                download.download(download.s3URLToHTTPURL(file.path), asset.title)
              } catch (error) {
                toastAndLog('Could not download file', error)
              }
            }
          } else {
            download.download(
              `./api/project-manager/projects/${asset.id}/enso-project`,
              `${asset.title}.enso-project`
            )
          }
        }
        break
      }
      case AssetEventType.downloadSelected: {
        if (selected) {
          if (isCloud) {
            if (smartAsset.type !== backendModule.AssetType.file) {
              toastAndLog('Cannot download assets that are not files')
            } else {
              try {
                const details = await smartAsset.getDetails()
                const file = details.file
                download.download(download.s3URLToHTTPURL(file.path), asset.title)
              } catch (error) {
                toastAndLog('Could not download selected files', error)
              }
            }
          } else {
            download.download(
              `./api/project-manager/projects/${asset.id}/enso-project`,
              `${asset.title}.enso-project`
            )
          }
        }
        break
      }
      case AssetEventType.removeSelf: {
        // This is not triggered from the asset list, so it uses `item.id` instead of `key`.
        if (event.id === asset.id && user != null) {
          setInsertionVisibility(Visibility.hidden)
          try {
            await smartAsset.setPermissions({ action: null, userSubjects: [user.id] })
            dispatchAssetListEvent({ type: AssetListEventType.delete, key: item.key })
          } catch (error) {
            setInsertionVisibility(Visibility.visible)
            toastAndLog(null, error)
          }
        }
        break
      }
      case AssetEventType.temporarilyAddLabels: {
        const labels = event.ids.has(item.key) ? event.labelNames : set.EMPTY
        setRowState(oldRowState =>
          oldRowState.temporarilyAddedLabels === labels &&
          oldRowState.temporarilyRemovedLabels === set.EMPTY
            ? oldRowState
            : object.merge(oldRowState, {
                temporarilyAddedLabels: labels,
                temporarilyRemovedLabels: set.EMPTY,
              })
        )
        break
      }
      case AssetEventType.temporarilyRemoveLabels: {
        const labels = event.ids.has(item.key) ? event.labelNames : set.EMPTY
        setRowState(oldRowState =>
          oldRowState.temporarilyAddedLabels === set.EMPTY &&
          oldRowState.temporarilyRemovedLabels === labels
            ? oldRowState
            : object.merge(oldRowState, {
                temporarilyAddedLabels: set.EMPTY,
                temporarilyRemovedLabels: labels,
              })
        )
        break
      }
      case AssetEventType.addLabels: {
        setRowState(oldRowState =>
          oldRowState.temporarilyAddedLabels === set.EMPTY
            ? oldRowState
            : object.merge(oldRowState, { temporarilyAddedLabels: set.EMPTY })
        )
        const labels = asset.labels
        if (
          event.ids.has(item.key) &&
          (labels == null || [...event.labelNames].some(label => !labels.includes(label)))
        ) {
          const newLabels = [
            ...(labels ?? []),
            ...[...event.labelNames].filter(label => labels?.includes(label) !== true),
          ]
          setAsset(object.merger({ labels: newLabels }))
          try {
            await smartAsset.setTags(newLabels)
          } catch (error) {
            setAsset(object.merger({ labels }))
            toastAndLog(null, error)
          }
        }
        break
      }
      case AssetEventType.removeLabels: {
        setRowState(oldRowState =>
          oldRowState.temporarilyAddedLabels === set.EMPTY
            ? oldRowState
            : object.merge(oldRowState, { temporarilyAddedLabels: set.EMPTY })
        )
        const labels = asset.labels
        if (
          event.ids.has(item.key) &&
          labels != null &&
          [...event.labelNames].some(label => labels.includes(label))
        ) {
          const newLabels = labels.filter(label => !event.labelNames.has(label))
          setAsset(object.merger({ labels: newLabels }))
          try {
            await smartAsset.setTags(newLabels)
          } catch (error) {
            setAsset(object.merger({ labels }))
            toastAndLog(null, error)
          }
        }
        break
      }
      case AssetEventType.deleteLabel: {
        setAsset(oldAsset => {
          // The IIFE is required to prevent TypeScript from narrowing this value.
          let found = (() => false)()
          const labels =
            oldAsset.labels?.filter(label => {
              if (label === event.labelName) {
                found = true
                return false
              } else {
                return true
              }
            }) ?? null
          return found ? object.merge(oldAsset, { labels }) : oldAsset
        })
        break
      }
    }
  })

  const clearDragState = React.useCallback(() => {
    setIsDraggedOver(false)
    setRowState(oldRowState =>
      oldRowState.temporarilyAddedLabels === set.EMPTY
        ? oldRowState
        : object.merge(oldRowState, { temporarilyAddedLabels: set.EMPTY })
    )
  }, [])

  const onDragOver = (event: React.DragEvent<HTMLTableRowElement>) => {
    props.onDragOver(event)
    const directoryId =
      item.item.type === backendModule.AssetType.directory
        ? item.item.value.id
        : item.directory.value.id
    const payload = drag.ASSET_ROWS.lookup(event)
    if (
<<<<<<< HEAD
      (payload != null && payload.every(innerItem => innerItem.asset.parentId !== directoryId)) ||
=======
      (payload != null && payload.every(innerItem => innerItem.key !== directoryKey)) ||
>>>>>>> eb59b475
      event.dataTransfer.types.includes('Files')
    ) {
      event.preventDefault()
      if (item.item.type === backendModule.AssetType.directory) {
        setIsDraggedOver(true)
      }
    }
  }

  switch (asset.type) {
    case backendModule.AssetType.directory:
    case backendModule.AssetType.project:
    case backendModule.AssetType.file:
    case backendModule.AssetType.dataLink:
    case backendModule.AssetType.secret: {
      const innerProps: AssetRowInnerProps = {
        key,
        item,
        setItem,
        state,
        rowState,
        setRowState,
      }
      return (
        <>
          {!hidden && (
            <tr
              draggable
              tabIndex={-1}
              className={`h-8 transition duration-300 ease-in-out ${
                visibilityModule.CLASS_NAME[visibility]
              } ${isDraggedOver || selected ? 'selected' : ''}`}
              onClick={event => {
                unsetModal()
                onClick(innerProps, event)
                if (
                  smartAsset.type === backendModule.AssetType.directory &&
                  eventModule.isDoubleClick(event) &&
                  !rowState.isEditingName
                ) {
                  // This must be processed on the next tick, otherwise it will be overridden
                  // by the default click handler.
                  window.setTimeout(() => {
                    setSelected(false)
                  })
                  doToggleDirectoryExpansion(smartAsset, item.key)
                }
              }}
              onContextMenu={event => {
                if (allowContextMenu) {
                  event.preventDefault()
                  event.stopPropagation()
                  onContextMenu(innerProps, event)
                  setModal(
                    <AssetContextMenu
                      isCloud={isCloud}
                      innerProps={innerProps}
                      event={event}
                      eventTarget={
                        event.target instanceof HTMLElement ? event.target : event.currentTarget
                      }
                      doCopy={doCopy}
                      doCut={doCut}
                      doPaste={doPaste}
                      doDelete={doDelete}
                    />
                  )
                } else {
                  onContextMenu(innerProps, event)
                }
              }}
              onDragStart={event => {
                if (rowState.isEditingName || !isCloud) {
                  event.preventDefault()
                } else {
                  props.onDragStart(event)
                }
              }}
              onDragEnter={event => {
                if (dragOverTimeoutHandle.current != null) {
                  window.clearTimeout(dragOverTimeoutHandle.current)
                }
                if (smartAsset.type === backendModule.AssetType.directory) {
                  dragOverTimeoutHandle.current = window.setTimeout(() => {
                    doToggleDirectoryExpansion(smartAsset, item.key, true)
                  }, DRAG_EXPAND_DELAY_MS)
                }
                // Required because `dragover` does not fire on `mouseenter`.
                onDragOver(event)
              }}
              onDragOver={onDragOver}
              onDragEnd={event => {
                clearDragState()
                onDragEnd(event)
              }}
              onDragLeave={event => {
                if (
                  dragOverTimeoutHandle.current != null &&
                  (!(event.relatedTarget instanceof Node) ||
                    !event.currentTarget.contains(event.relatedTarget))
                ) {
                  window.clearTimeout(dragOverTimeoutHandle.current)
                }
                if (
                  event.relatedTarget instanceof Node &&
                  !event.currentTarget.contains(event.relatedTarget)
                ) {
                  clearDragState()
                }
              }}
              onDrop={event => {
                clearDragState()
                onDrop(event)
                const [newParentKey, newParent] =
                  item.item.type === backendModule.AssetType.directory
                    ? [item.key, item.item]
                    : [item.directoryKey, item.directory]
                const payload = drag.ASSET_ROWS.lookup(event)
                if (payload != null && payload.every(innerItem => innerItem.key !== newParentKey)) {
                  event.preventDefault()
                  event.stopPropagation()
                  unsetModal()
                  doToggleDirectoryExpansion(newParent, newParentKey, true)
                  const ids = new Set(payload.map(dragItem => dragItem.key))
                  dispatchAssetEvent({ type: AssetEventType.move, newParentKey, newParent, ids })
                } else if (event.dataTransfer.types.includes('Files')) {
                  event.preventDefault()
                  event.stopPropagation()
                  doToggleDirectoryExpansion(newParent, newParentKey, true)
                  dispatchAssetListEvent({
                    type: AssetListEventType.uploadFiles,
                    // This is SAFE, as it is guarded by the condition above:
                    // `item.item.type === backendModule.AssetType.directory`
                    // eslint-disable-next-line no-restricted-syntax
                    parentKey: newParentKey as backendModule.DirectoryId,
                    parent: newParent,
                    files: Array.from(event.dataTransfer.files),
                  })
                } else if (event.dataTransfer.types.includes('Files')) {
                  event.preventDefault()
                  event.stopPropagation()
                  doToggleDirectoryExpansion(directoryId, directoryKey, directoryTitle, true)
                  dispatchAssetListEvent({
                    type: AssetListEventType.uploadFiles,
                    // This is SAFE, as it is guarded by the condition above:
                    // `item.item.type === backendModule.AssetType.directory`
                    // eslint-disable-next-line no-restricted-syntax
                    parentKey: directoryKey as backendModule.DirectoryId,
                    parentId: directoryId,
                    files: Array.from(event.dataTransfer.files),
                  })
                }
              }}
            >
              {columns.map(column => {
                // This is a React component even though it does not contain JSX.
                // eslint-disable-next-line no-restricted-syntax
                const Render = columnModule.COLUMN_RENDERER[column]
                return (
                  <td key={column} className={columnUtils.COLUMN_CSS_CLASS[column]}>
                    <Render
                      item={item}
                      setItem={setItem}
                      selected={selected}
                      setSelected={setSelected}
                      isSoleSelectedItem={isSoleSelectedItem}
                      state={state}
                      rowState={rowState}
                      setRowState={setRowState}
                    />
                  </td>
                )
              })}
            </tr>
          )}
          {selected && allowContextMenu && insertionVisibility !== Visibility.hidden && (
            // This is a copy of the context menu, since the context menu registers keyboard
            // shortcut handlers. This is a bit of a hack, however it is preferable to duplicating
            // the entire context menu (once for the keyboard actions, once for the JSX).
            <AssetContextMenu
              hidden
              isCloud={isCloud}
              innerProps={{
                key,
                item,
                setItem,
                state,
                rowState,
                setRowState,
              }}
              event={{ pageX: 0, pageY: 0 }}
              eventTarget={null}
              doCopy={doCopy}
              doCut={doCut}
              doPaste={doPaste}
              doDelete={doDelete}
            />
          )}
        </>
      )
    }
    case backendModule.AssetType.specialLoading: {
      return hidden ? null : (
        <tr>
          <td colSpan={columns.length} className="rounded-rows-skip-level border-r p-0">
            <div
              className={`flex justify-center rounded-full h-8 py-1 w-container ${indent.indentClass(
                item.depth
              )}`}
            >
              <StatelessSpinner size={24} state={statelessSpinner.SpinnerState.loadingMedium} />
            </div>
          </td>
        </tr>
      )
    }
    case backendModule.AssetType.specialEmpty: {
      return hidden ? null : (
        <tr>
          <td colSpan={columns.length} className="rounded-rows-skip-level border-r p-0">
            <div
              className={`flex items-center rounded-full h-8 py-2 ${indent.indentClass(
                item.depth
              )}`}
            >
              <img src={BlankIcon} />
              {EMPTY_DIRECTORY_PLACEHOLDER}
            </div>
          </td>
        </tr>
      )
    }
  }
}<|MERGE_RESOLUTION|>--- conflicted
+++ resolved
@@ -225,29 +225,12 @@
           item: smartAsset,
         })
         setItem(oldItem =>
-<<<<<<< HEAD
           oldItem.with({ directoryKey: nonNullNewParentKey, directory: nonNullNewParent })
-=======
-          oldItem.with({
-            directoryKey: nonNullNewParentKey,
-            directoryId: nonNullNewParentId,
-          })
-        )
-        setAsset(object.merger({ parentId: nonNullNewParentId }))
-        await backend.updateAsset(
-          asset.id,
-          { parentDirectoryId: newParentId ?? rootDirectoryId, description: null },
-          asset.title
->>>>>>> eb59b475
         )
         setAsset(object.merger({ parentId: nonNullNewParent.value.id }))
         await smartAsset.update({ parentDirectoryId: nonNullNewParent.value.id })
       } catch (error) {
-<<<<<<< HEAD
         toastAndLog(`Could not move '${smartAsset.value.title}'`, error)
-=======
-        toastAndLog(`Could not move '${asset.title}'`, error)
->>>>>>> eb59b475
         setAsset(object.merger({ parentId: asset.parentId }))
         setItem(oldItem =>
           oldItem.with({ directoryKey: item.directoryKey, directory: item.directory })
@@ -347,14 +330,6 @@
   eventHooks.useEventHandler(assetEvents, async event => {
     switch (event.type) {
       // These events are handled in the specific `NameColumn` files.
-<<<<<<< HEAD
-=======
-      case AssetEventType.newProject:
-      case AssetEventType.newFolder:
-      case AssetEventType.uploadFiles:
-      case AssetEventType.newDataLink:
-      case AssetEventType.newSecret:
->>>>>>> eb59b475
       case AssetEventType.updateFiles:
       case AssetEventType.openProject:
       case AssetEventType.closeProject:
@@ -569,11 +544,7 @@
         : item.directory.value.id
     const payload = drag.ASSET_ROWS.lookup(event)
     if (
-<<<<<<< HEAD
       (payload != null && payload.every(innerItem => innerItem.asset.parentId !== directoryId)) ||
-=======
-      (payload != null && payload.every(innerItem => innerItem.key !== directoryKey)) ||
->>>>>>> eb59b475
       event.dataTransfer.types.includes('Files')
     ) {
       event.preventDefault()
@@ -712,19 +683,6 @@
                     parent: newParent,
                     files: Array.from(event.dataTransfer.files),
                   })
-                } else if (event.dataTransfer.types.includes('Files')) {
-                  event.preventDefault()
-                  event.stopPropagation()
-                  doToggleDirectoryExpansion(directoryId, directoryKey, directoryTitle, true)
-                  dispatchAssetListEvent({
-                    type: AssetListEventType.uploadFiles,
-                    // This is SAFE, as it is guarded by the condition above:
-                    // `item.item.type === backendModule.AssetType.directory`
-                    // eslint-disable-next-line no-restricted-syntax
-                    parentKey: directoryKey as backendModule.DirectoryId,
-                    parentId: directoryId,
-                    files: Array.from(event.dataTransfer.files),
-                  })
                 }
               }}
             >
