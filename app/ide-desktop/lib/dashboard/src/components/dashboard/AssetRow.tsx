--- conflicted
+++ resolved
@@ -85,19 +85,12 @@
 
 /** A row containing an {@link backendModule.AnyAsset}. */
 export default function AssetRow(props: AssetRowProps) {
-<<<<<<< HEAD
-  const { item: rawItem, visibility: visibilityRaw, selected, isSoleSelectedItem } = props
-  const { setSelected, allowContextMenu, onContextMenu, state, columns, onClick } = props
-  const { onDragEnd, onDrop } = props
-  const { isCloud, rootDirectory, assetEvents, dispatchAssetEvent, dispatchAssetListEvent } = state
-  const { nodeMap, setAssetPanelProps, doToggleDirectoryExpansion, doCopy, doCut, doPaste } = state
-=======
-  const { item: rawItem, hidden: hiddenRaw, selected, isSoleSelected, isKeyboardSelected } = props
-  const { setSelected, allowContextMenu, onContextMenu, state, columns, onClick } = props
-  const { visibilities, assetEvents, dispatchAssetEvent, dispatchAssetListEvent } = state
-  const { setAssetPanelProps, doToggleDirectoryExpansion, doCopy, doCut, doPaste } = state
-  const { setIsAssetPanelTemporarilyVisible, scrollContainerRef } = state
->>>>>>> 97033a2f
+  const { item: rawItem, visibility: visibilityRaw, selected, setSelected, isSoleSelected } = props
+  const { isKeyboardSelected, allowContextMenu, onContextMenu, state, columns, onClick } = props
+  const { onDragStart, onDragOver: onDragOverRaw, onDragEnd, onDrop } = props
+  const { nodeMap, rootDirectory, assetEvents, dispatchAssetEvent, dispatchAssetListEvent } = state
+  const { isCloud, setAssetPanelProps, doToggleDirectoryExpansion, doCopy, doCut, doPaste } = state
+  const { scrollContainerRef, setIsAssetPanelTemporarilyVisible } = state
 
   const { user, userInfo } = authProvider.useNonPartialUserSession()
   const { setModal, unsetModal } = modalProvider.useSetModal()
@@ -232,17 +225,7 @@
           item: smartAsset,
         })
         setItem(oldItem =>
-<<<<<<< HEAD
           oldItem.with({ directoryKey: nonNullNewParentKey, directory: nonNullNewParent })
-=======
-          oldItem.with({ directoryKey: nonNullNewParentKey, directoryId: nonNullNewParentId })
-        )
-        setAsset(object.merger({ parentId: nonNullNewParentId }))
-        await backend.updateAsset(
-          asset.id,
-          { parentDirectoryId: newParentId ?? rootDirectoryId, description: null },
-          asset.title
->>>>>>> 97033a2f
         )
         setAsset(object.merger({ parentId: nonNullNewParent.value.id }))
         await smartAsset.update({ parentDirectoryId: nonNullNewParent.value.id })
@@ -300,14 +283,7 @@
     }
     try {
       dispatchAssetListEvent({ type: AssetListEventType.willDelete, key: item.key })
-<<<<<<< HEAD
       if (smartAsset.type === backendModule.AssetType.project && !isCloud) {
-=======
-      if (
-        asset.type === backendModule.AssetType.project &&
-        backend.type === backendModule.BackendType.local
-      ) {
->>>>>>> 97033a2f
         if (
           smartAsset.value.projectState.type !== backendModule.ProjectState.placeholder &&
           smartAsset.value.projectState.type !== backendModule.ProjectState.closed
@@ -320,16 +296,8 @@
           // Ignored. The project was already closed.
         }
       }
-<<<<<<< HEAD
       await smartAsset.delete()
-      dispatchAssetListEvent({
-        type: AssetListEventType.delete,
-        key: item.key,
-      })
-=======
-      await backend.deleteAsset(asset.id, asset.title)
       dispatchAssetListEvent({ type: AssetListEventType.delete, key: item.key })
->>>>>>> 97033a2f
     } catch (error) {
       setInsertionVisibility(Visibility.visible)
       toastAndLog(
@@ -349,11 +317,7 @@
     // Visually, the asset is deleted from the Trash view.
     setInsertionVisibility(Visibility.hidden)
     try {
-<<<<<<< HEAD
       await smartAsset.undoDelete()
-=======
-      await backend.undoDeleteAsset(asset.id, asset.title)
->>>>>>> 97033a2f
       dispatchAssetListEvent({ type: AssetListEventType.delete, key: item.key })
     } catch (error) {
       setInsertionVisibility(Visibility.visible)
@@ -462,15 +426,7 @@
         if (event.id === asset.id && userInfo != null) {
           setInsertionVisibility(Visibility.hidden)
           try {
-<<<<<<< HEAD
             await smartAsset.setPermissions({ action: null, userSubjects: [userInfo.id] })
-=======
-            await backend.createPermission({
-              action: null,
-              resourceId: asset.id,
-              userSubjects: [userInfo.id],
-            })
->>>>>>> 97033a2f
             dispatchAssetListEvent({ type: AssetListEventType.delete, key: item.key })
           } catch (error) {
             setInsertionVisibility(Visibility.visible)
@@ -583,7 +539,7 @@
   }, [])
 
   const onDragOver = (event: React.DragEvent<HTMLTableRowElement>) => {
-    props.onDragOver(event)
+    onDragOverRaw(event)
     const directoryId =
       item.item.type === backendModule.AssetType.directory
         ? item.item.value.id
@@ -682,7 +638,7 @@
                 if (rowState.isEditingName || !isCloud) {
                   event.preventDefault()
                 } else {
-                  props.onDragStart(event)
+                  onDragStart(event)
                 }
               }}
               onDragEnter={event => {
