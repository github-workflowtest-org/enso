/** @file Column types and column display modes. */
import type * as assetsTable from '#/layouts/dashboard/AssetsTable'

import * as columnUtils from '#/components/dashboard/column/columnUtils'
import DocsColumn from '#/components/dashboard/column/DocsColumn'
import LabelsColumn from '#/components/dashboard/column/LabelsColumn'
import LastModifiedColumn from '#/components/dashboard/column/LastModifiedColumn'
import NameColumn from '#/components/dashboard/column/NameColumn'
import PlaceholderColumn from '#/components/dashboard/column/PlaceholderColumn'
import SharedWithColumn from '#/components/dashboard/column/SharedWithColumn'

import type * as backendModule from '#/services/Backend'

import type AssetTreeNode from '#/utilities/AssetTreeNode'

// ===================
// === AssetColumn ===
// ===================

/** Props for an arbitrary variant of {@link backendModule.Asset}. */
export interface AssetColumnProps {
<<<<<<< HEAD
  item: AssetTreeNode
  setItem: React.Dispatch<React.SetStateAction<AssetTreeNode>>
  selected: boolean
  setSelected: (selected: boolean) => void
  isSoleSelectedItem: boolean
  state: assetsTable.AssetsTableState
  rowState: assetsTable.AssetRowState
  setRowState: React.Dispatch<React.SetStateAction<assetsTable.AssetRowState>>
=======
  readonly keyProp: backendModule.AssetId
  readonly item: AssetTreeNode
  readonly setItem: React.Dispatch<React.SetStateAction<AssetTreeNode>>
  readonly selected: boolean
  readonly setSelected: (selected: boolean) => void
  readonly isSoleSelectedItem: boolean
  readonly state: assetsTable.AssetsTableState
  readonly rowState: assetsTable.AssetRowState
  readonly setRowState: React.Dispatch<React.SetStateAction<assetsTable.AssetRowState>>
>>>>>>> b5a9ec1f
}

/** Props for a {@link AssetColumn}. */
export interface AssetColumnHeadingProps {
  readonly state: assetsTable.AssetsTableState
}

/** Metadata describing how to render a column of the table. */
export interface AssetColumn {
  readonly id: string
  readonly className?: string
  readonly heading: (props: AssetColumnHeadingProps) => JSX.Element
  readonly render: (props: AssetColumnProps) => JSX.Element
}

// =======================
// === COLUMN_RENDERER ===
// =======================

/** React components for every column. */
export const COLUMN_RENDERER: Readonly<
  Record<columnUtils.Column, (props: AssetColumnProps) => JSX.Element>
> = {
  [columnUtils.Column.name]: NameColumn,
  [columnUtils.Column.modified]: LastModifiedColumn,
  [columnUtils.Column.sharedWith]: SharedWithColumn,
  [columnUtils.Column.labels]: LabelsColumn,
  [columnUtils.Column.accessedByProjects]: PlaceholderColumn,
  [columnUtils.Column.accessedData]: PlaceholderColumn,
  [columnUtils.Column.docs]: DocsColumn,
}<|MERGE_RESOLUTION|>--- conflicted
+++ resolved
@@ -19,17 +19,6 @@
 
 /** Props for an arbitrary variant of {@link backendModule.Asset}. */
 export interface AssetColumnProps {
-<<<<<<< HEAD
-  item: AssetTreeNode
-  setItem: React.Dispatch<React.SetStateAction<AssetTreeNode>>
-  selected: boolean
-  setSelected: (selected: boolean) => void
-  isSoleSelectedItem: boolean
-  state: assetsTable.AssetsTableState
-  rowState: assetsTable.AssetRowState
-  setRowState: React.Dispatch<React.SetStateAction<assetsTable.AssetRowState>>
-=======
-  readonly keyProp: backendModule.AssetId
   readonly item: AssetTreeNode
   readonly setItem: React.Dispatch<React.SetStateAction<AssetTreeNode>>
   readonly selected: boolean
@@ -38,7 +27,6 @@
   readonly state: assetsTable.AssetsTableState
   readonly rowState: assetsTable.AssetRowState
   readonly setRowState: React.Dispatch<React.SetStateAction<assetsTable.AssetRowState>>
->>>>>>> b5a9ec1f
 }
 
 /** Props for a {@link AssetColumn}. */
