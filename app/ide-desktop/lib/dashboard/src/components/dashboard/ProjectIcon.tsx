--- conflicted
+++ resolved
@@ -11,14 +11,10 @@
 
 import type * as assetEvent from '#/events/assetEvent'
 import AssetEventType from '#/events/AssetEventType'
-<<<<<<< HEAD
-import * as hooks from '#/hooks'
+import * as eventHooks from '#/hooks/eventHooks'
+import * as toastAndLogHooks from '#/hooks/toastAndLogHooks'
 import type * as assetsTable from '#/layouts/dashboard/AssetsTable'
 import LogsModal from '#/layouts/dashboard/LogsModal'
-=======
-import * as eventHooks from '#/hooks/eventHooks'
-import * as toastAndLogHooks from '#/hooks/toastAndLogHooks'
->>>>>>> a94cad6b
 import * as authProvider from '#/providers/AuthProvider'
 import * as backendProvider from '#/providers/BackendProvider'
 import * as localStorageProvider from '#/providers/LocalStorageProvider'
@@ -108,14 +104,9 @@
     const { organization } = authProvider.useNonPartialUserSession()
     const { setModal, unsetModal } = modalProvider.useSetModal()
     const { localStorage } = localStorageProvider.useLocalStorage()
-<<<<<<< HEAD
-    const toastAndLog = hooks.useToastAndLog()
+    const toastAndLog = toastAndLogHooks.useToastAndLog()
     const [shouldAnimate, setShouldAnimate] = React.useState(false)
     const state = asset.projectState.type
-=======
-    const toastAndLog = toastAndLogHooks.useToastAndLog()
-    const state = item.projectState.type
->>>>>>> a94cad6b
     const setState = React.useCallback(
         (stateOrUpdater: React.SetStateAction<backendModule.ProjectState>) => {
             setAsset(oldItem => {
