/** @file An interactive button indicating the status of a project. */
import * as React from 'react'

import * as toast from 'react-toastify'

import ArrowUpIcon from 'enso-assets/arrow_up.svg'
import LogsIcon from 'enso-assets/logs.svg'
import PlayIcon from 'enso-assets/play.svg'
import StopIcon from 'enso-assets/stop.svg'
import TriangleDownIcon from 'enso-assets/triangle_down.svg'

import type * as assetEvent from '#/events/assetEvent'
import AssetEventType from '#/events/AssetEventType'
import * as eventHooks from '#/hooks/eventHooks'
import * as toastAndLogHooks from '#/hooks/toastAndLogHooks'
import type * as assetsTable from '#/layouts/dashboard/AssetsTable'
import LogsModal from '#/layouts/dashboard/LogsModal'
import * as authProvider from '#/providers/AuthProvider'
import * as backendProvider from '#/providers/BackendProvider'
import * as localStorageProvider from '#/providers/LocalStorageProvider'
import * as modalProvider from '#/providers/ModalProvider'
import * as backendModule from '#/services/backend'
import * as remoteBackend from '#/services/remoteBackend'
import type * as assetTreeNode from '#/utilities/assetTreeNode'
import * as errorModule from '#/utilities/error'
import * as localStorageModule from '#/utilities/localStorage'
import * as object from '#/utilities/object'

import Spinner, * as spinner from '#/components/Spinner'
import SvgMask from '#/components/SvgMask'

// =================
// === Constants ===
// =================

/** The size of the icon, in pixels. */
const ICON_SIZE_PX = 24
/** The styles of the icons. */
const ICON_CLASSES = 'w-6 h-6'
const LOADING_MESSAGE =
  'Your environment is being created. It will take some time, please be patient.'
/** The corresponding {@link spinner.SpinnerState} for each {@link backendModule.ProjectState},
 * when using the remote backend. */
const REMOTE_SPINNER_STATE: Record<backendModule.ProjectState, spinner.SpinnerState> = {
  [backendModule.ProjectState.closed]: spinner.SpinnerState.initial,
  [backendModule.ProjectState.closing]: spinner.SpinnerState.initial,
  [backendModule.ProjectState.created]: spinner.SpinnerState.initial,
  [backendModule.ProjectState.new]: spinner.SpinnerState.initial,
  [backendModule.ProjectState.placeholder]: spinner.SpinnerState.loadingSlow,
  [backendModule.ProjectState.openInProgress]: spinner.SpinnerState.loadingSlow,
  [backendModule.ProjectState.provisioned]: spinner.SpinnerState.loadingSlow,
<<<<<<< HEAD
  [backendModule.ProjectState.cloning]: spinner.SpinnerState.loadingSlow,
=======
>>>>>>> 5f1333a5
  [backendModule.ProjectState.opened]: spinner.SpinnerState.done,
}
/** The corresponding {@link spinner.SpinnerState} for each {@link backendModule.ProjectState},
 * when using the local backend. */
const LOCAL_SPINNER_STATE: Record<backendModule.ProjectState, spinner.SpinnerState> = {
  [backendModule.ProjectState.closed]: spinner.SpinnerState.initial,
  [backendModule.ProjectState.closing]: spinner.SpinnerState.initial,
  [backendModule.ProjectState.created]: spinner.SpinnerState.initial,
  [backendModule.ProjectState.new]: spinner.SpinnerState.initial,
  [backendModule.ProjectState.placeholder]: spinner.SpinnerState.loadingMedium,
  [backendModule.ProjectState.openInProgress]: spinner.SpinnerState.loadingMedium,
  [backendModule.ProjectState.provisioned]: spinner.SpinnerState.loadingMedium,
<<<<<<< HEAD
  [backendModule.ProjectState.cloning]: spinner.SpinnerState.loadingMedium,
=======
>>>>>>> 5f1333a5
  [backendModule.ProjectState.opened]: spinner.SpinnerState.done,
}

// ===================
// === ProjectIcon ===
// ===================

/** Props for a {@link ProjectIcon}. */
export interface ProjectIconProps {
  keyProp: string
<<<<<<< HEAD
  item: assetTreeNode.AssetTreeNode
  setItem: React.Dispatch<React.SetStateAction<assetTreeNode.AssetTreeNode>>
  asset: backendModule.ProjectAsset
  setAsset: React.Dispatch<React.SetStateAction<backendModule.ProjectAsset>>
  isHovered: boolean
  setRowState: React.Dispatch<React.SetStateAction<assetsTable.AssetRowState>>
=======
  item: backendModule.ProjectAsset
  setItem: React.Dispatch<React.SetStateAction<backendModule.ProjectAsset>>
>>>>>>> 5f1333a5
  assetEvents: assetEvent.AssetEvent[]
  /** Called when the project is opened via the {@link ProjectIcon}. */
  doOpenManually: (projectId: backendModule.ProjectId) => void
  onClose: () => void
  openIde: (switchPage: boolean) => void
}

/** An interactive icon indicating the status of a project. */
export default function ProjectIcon(props: ProjectIconProps) {
<<<<<<< HEAD
  const {
    keyProp: key,
    item,
    setItem,
    asset,
    setAsset,
    isHovered,
    assetEvents,
    doOpenManually,
    onClose,
    openIde,
  } = props
  const { backend } = backendProvider.useBackend()
  const { organization } = authProvider.useNonPartialUserSession()
  const { setModal, unsetModal } = modalProvider.useSetModal()
  const { localStorage } = localStorageProvider.useLocalStorage()
  const toastAndLog = toastAndLogHooks.useToastAndLog()
  const [shouldAnimate, setShouldAnimate] = React.useState(false)
  const state = asset.projectState.type
  const setState = React.useCallback(
    (stateOrUpdater: React.SetStateAction<backendModule.ProjectState>) => {
      setAsset(oldItem => {
=======
  const { keyProp: key, item, setItem, assetEvents, doOpenManually, onClose, openIde } = props
  const { backend } = backendProvider.useBackend()
  const { organization } = authProvider.useNonPartialUserSession()
  const { unsetModal } = modalProvider.useSetModal()
  const { localStorage } = localStorageProvider.useLocalStorage()
  const toastAndLog = toastAndLogHooks.useToastAndLog()
  const state = item.projectState.type
  const setState = React.useCallback(
    (stateOrUpdater: React.SetStateAction<backendModule.ProjectState>) => {
      setItem(oldItem => {
>>>>>>> 5f1333a5
        let newState: backendModule.ProjectState
        if (typeof stateOrUpdater === 'function') {
          newState = stateOrUpdater(oldItem.projectState.type)
        } else {
          newState = stateOrUpdater
        }
        let newProjectState: backendModule.ProjectStateType = object.merge(oldItem.projectState, {
          type: newState,
        })
        if (!backendModule.DOES_PROJECT_STATE_INDICATE_VM_EXISTS[newState]) {
          // eslint-disable-next-line @typescript-eslint/naming-convention, @typescript-eslint/no-unused-vars
          const { opened_by, ...newProjectState2 } = newProjectState
          newProjectState = newProjectState2
        } else if (organization != null) {
          newProjectState = object.merge(newProjectState, {
            // eslint-disable-next-line @typescript-eslint/naming-convention
            opened_by: organization.email,
          })
        }
        return object.merge(oldItem, { projectState: newProjectState })
      })
    },
<<<<<<< HEAD
    [organization, /* should never change */ setAsset]
=======
    [organization, /* should never change */ setItem]
>>>>>>> 5f1333a5
  )
  const [spinnerState, setSpinnerState] = React.useState(spinner.SpinnerState.initial)
  const [onSpinnerStateChange, setOnSpinnerStateChange] = React.useState<
    ((state: spinner.SpinnerState | null) => void) | null
  >(null)
  const [shouldOpenWhenReady, setShouldOpenWhenReady] = React.useState(false)
  const [isRunningInBackground, setIsRunningInBackground] = React.useState(
<<<<<<< HEAD
    asset.projectState.execute_async ?? false
=======
    item.projectState.execute_async ?? false
>>>>>>> 5f1333a5
  )
  const [shouldSwitchPage, setShouldSwitchPage] = React.useState(false)
  const [toastId, setToastId] = React.useState<toast.Id | null>(null)
  const [openProjectAbortController, setOpenProjectAbortController] =
    React.useState<AbortController | null>(null)
  const [closeProjectAbortController, setCloseProjectAbortController] =
    React.useState<AbortController | null>(null)
  const isOtherUserUsingProject =
    backend.type !== backendModule.BackendType.local &&
<<<<<<< HEAD
    asset.projectState.opened_by !== organization?.email

  React.useEffect(() => {
    if (isHovered) {
      // Delay adding animation CSS attributes, to prevent animations for
      // the initial hover.
      requestAnimationFrame(() => {
        setShouldAnimate(true)
      })
    } else {
      setShouldAnimate(false)
    }
  }, [isHovered])

=======
    item.projectState.opened_by !== organization?.email

>>>>>>> 5f1333a5
  const openProject = React.useCallback(
    async (shouldRunInBackground: boolean) => {
      closeProjectAbortController?.abort()
      setCloseProjectAbortController(null)
      setState(backendModule.ProjectState.openInProgress)
      try {
        switch (backend.type) {
          case backendModule.BackendType.remote: {
            if (state !== backendModule.ProjectState.opened) {
              if (!shouldRunInBackground) {
                setToastId(toast.toast.loading(LOADING_MESSAGE))
              }
              await backend.openProject(
<<<<<<< HEAD
                asset.id,
=======
                item.id,
>>>>>>> 5f1333a5
                {
                  forceCreate: false,
                  executeAsync: shouldRunInBackground,
                },
<<<<<<< HEAD
                asset.title
=======
                item.title
>>>>>>> 5f1333a5
              )
            }
            const abortController = new AbortController()
            setOpenProjectAbortController(abortController)
<<<<<<< HEAD
            await remoteBackend.waitUntilProjectIsReady(backend, asset, abortController)
=======
            await remoteBackend.waitUntilProjectIsReady(backend, item, abortController)
>>>>>>> 5f1333a5
            setToastId(null)
            if (!abortController.signal.aborted) {
              setState(oldState =>
                oldState === backendModule.ProjectState.openInProgress
                  ? backendModule.ProjectState.opened
                  : oldState
              )
            }
            break
          }
          case backendModule.BackendType.local: {
            await backend.openProject(
<<<<<<< HEAD
              asset.id,
=======
              item.id,
>>>>>>> 5f1333a5
              {
                forceCreate: false,
                executeAsync: shouldRunInBackground,
              },
<<<<<<< HEAD
              asset.title
=======
              item.title
>>>>>>> 5f1333a5
            )
            setState(oldState =>
              oldState === backendModule.ProjectState.openInProgress
                ? backendModule.ProjectState.opened
                : oldState
            )
            break
          }
        }
      } catch (error) {
<<<<<<< HEAD
        const project = await backend.getProjectDetails(asset.id, asset.title)
        setAsset(object.merger({ projectState: project.state }))
        toastAndLog(
          errorModule.tryGetMessage(error)?.slice(0, -1) ??
            `Could not open project '${asset.title}'`
=======
        const project = await backend.getProjectDetails(item.id, item.title)
        setItem(object.merger({ projectState: project.state }))
        toastAndLog(
          errorModule.tryGetMessage(error)?.slice(0, -1) ?? `Could not open project '${item.title}'`
>>>>>>> 5f1333a5
        )
        setState(backendModule.ProjectState.closed)
      }
    },
    [
      state,
      backend,
<<<<<<< HEAD
      asset,
      closeProjectAbortController,
      /* should never change */ toastAndLog,
      /* should never change */ setState,
      /* should never change */ setAsset,
=======
      item,
      closeProjectAbortController,
      /* should never change */ toastAndLog,
      /* should never change */ setState,
      /* should never change */ setItem,
>>>>>>> 5f1333a5
    ]
  )

  React.useEffect(() => {
    if (toastId != null) {
      return () => {
        toast.toast.dismiss(toastId)
      }
    } else {
      return
    }
  }, [toastId])

  React.useEffect(() => {
    // Ensure that the previous spinner state is visible for at least one frame.
    requestAnimationFrame(() => {
      const newSpinnerState =
        backend.type === backendModule.BackendType.remote
          ? REMOTE_SPINNER_STATE[state]
          : LOCAL_SPINNER_STATE[state]
      setSpinnerState(newSpinnerState)
      onSpinnerStateChange?.(state === backendModule.ProjectState.closed ? null : newSpinnerState)
    })
  }, [state, backend.type, onSpinnerStateChange])

  React.useEffect(() => {
    onSpinnerStateChange?.(spinner.SpinnerState.initial)
    return () => {
      onSpinnerStateChange?.(null)
    }
  }, [onSpinnerStateChange])

  eventHooks.useEventHandler(assetEvents, event => {
    switch (event.type) {
      case AssetEventType.newFolder:
      case AssetEventType.uploadFiles:
      case AssetEventType.newDataConnector:
      case AssetEventType.copy:
      case AssetEventType.cut:
      case AssetEventType.cancelCut:
      case AssetEventType.move:
      case AssetEventType.delete:
      case AssetEventType.restore:
      case AssetEventType.download:
      case AssetEventType.downloadSelected:
      case AssetEventType.removeSelf:
      case AssetEventType.temporarilyAddLabels:
      case AssetEventType.temporarilyRemoveLabels:
      case AssetEventType.addLabels:
      case AssetEventType.removeLabels:
      case AssetEventType.deleteLabel: {
        // Ignored. Any missing project-related events should be handled by
        // `ProjectNameColumn`. `deleteMultiple`, `restoreMultiple`, `download`,
        // and `downloadSelected` are handled by `AssetRow`.
        break
      }
      case AssetEventType.openProject: {
<<<<<<< HEAD
        if (event.id !== asset.id) {
=======
        if (event.id !== item.id) {
>>>>>>> 5f1333a5
          if (!event.runInBackground && !isRunningInBackground) {
            setShouldOpenWhenReady(false)
            if (!isOtherUserUsingProject) {
              void closeProject(false)
            }
          }
        } else {
          setShouldOpenWhenReady(!event.runInBackground)
          setShouldSwitchPage(event.shouldAutomaticallySwitchPage)
          setIsRunningInBackground(event.runInBackground)
          void openProject(event.runInBackground)
        }
        break
      }
      case AssetEventType.closeProject: {
<<<<<<< HEAD
        if (event.id === asset.id) {
=======
        if (event.id === item.id) {
>>>>>>> 5f1333a5
          setShouldOpenWhenReady(false)
          void closeProject(false)
        }
        break
      }
      case AssetEventType.cancelOpeningAllProjects: {
        if (!isRunningInBackground) {
          setShouldOpenWhenReady(false)
          onSpinnerStateChange?.(null)
          setOnSpinnerStateChange(null)
          openProjectAbortController?.abort()
          setOpenProjectAbortController(null)
          if (!isOtherUserUsingProject) {
            void closeProject(false)
          }
        }
        break
      }
      case AssetEventType.newProject: {
        if (event.placeholderId === key) {
          setOnSpinnerStateChange(() => event.onSpinnerStateChange)
        } else if (event.onSpinnerStateChange === onSpinnerStateChange) {
          setOnSpinnerStateChange(null)
        }
        break
      }
    }
  })

  React.useEffect(() => {
    if (state === backendModule.ProjectState.opened) {
      if (shouldOpenWhenReady) {
        openIde(shouldSwitchPage)
        setShouldOpenWhenReady(false)
      }
    }
    // `openIde` is a callback, not a dependency.
    // eslint-disable-next-line react-hooks/exhaustive-deps
  }, [shouldOpenWhenReady, shouldSwitchPage, state])

  const closeProject = async (triggerOnClose = true) => {
    if (triggerOnClose) {
      onClose()
      localStorage.delete(localStorageModule.LocalStorageKey.projectStartupInfo)
<<<<<<< HEAD
    }
    setToastId(null)
    setShouldOpenWhenReady(false)
    setState(backendModule.ProjectState.closing)
    onSpinnerStateChange?.(null)
    setOnSpinnerStateChange(null)
    openProjectAbortController?.abort()
    setOpenProjectAbortController(null)
    const abortController = new AbortController()
    setCloseProjectAbortController(abortController)
    if (backendModule.DOES_PROJECT_STATE_INDICATE_VM_EXISTS[state]) {
      try {
        if (
          backend.type === backendModule.BackendType.local &&
          state === backendModule.ProjectState.openInProgress
        ) {
          // Projects that are not opened cannot be closed.
          // This is the only way to wait until the project is open.
          await backend.openProject(asset.id, null, asset.title)
        }
        try {
          await backend.closeProject(asset.id, asset.title)
        } catch {
          // Ignored. The project is already closed.
        }
      } finally {
        if (!abortController.signal.aborted) {
          setState(backendModule.ProjectState.closed)
        }
      }
    }
  }

  const triangleButton = (
    <SvgMask
      src={TriangleDownIcon}
      className={`cursor-pointer h-4 w-4 m-1 ${
        shouldAnimate ? 'transition-transform duration-300' : ''
      } ${item.isProjectExpanded && item.children != null ? '' : '-rotate-90'}`}
      onClick={event => {
        event.stopPropagation()
        setItem(oldItem => oldItem.with({ isProjectExpanded: !oldItem.isProjectExpanded }))
      }}
    />
  )

=======
    }
    setToastId(null)
    setShouldOpenWhenReady(false)
    setState(backendModule.ProjectState.closing)
    onSpinnerStateChange?.(null)
    setOnSpinnerStateChange(null)
    openProjectAbortController?.abort()
    setOpenProjectAbortController(null)
    const abortController = new AbortController()
    setCloseProjectAbortController(abortController)
    if (backendModule.DOES_PROJECT_STATE_INDICATE_VM_EXISTS[state]) {
      try {
        if (
          backend.type === backendModule.BackendType.local &&
          state === backendModule.ProjectState.openInProgress
        ) {
          // Projects that are not opened cannot be closed.
          // This is the only way to wait until the project is open.
          await backend.openProject(item.id, null, item.title)
        }
        try {
          await backend.closeProject(item.id, item.title)
        } catch {
          // Ignored. The project is already closed.
        }
      } finally {
        if (!abortController.signal.aborted) {
          setState(backendModule.ProjectState.closed)
        }
      }
    }
  }

>>>>>>> 5f1333a5
  switch (state) {
    case null:
    case backendModule.ProjectState.created:
    case backendModule.ProjectState.new:
    case backendModule.ProjectState.closing:
    case backendModule.ProjectState.closed:
<<<<<<< HEAD
      return isHovered && item.children != null ? (
        triangleButton
      ) : (
=======
      return (
>>>>>>> 5f1333a5
        <button
          className="w-6 h-6 disabled:opacity-50"
          onClick={clickEvent => {
            clickEvent.stopPropagation()
            unsetModal()
<<<<<<< HEAD
            doOpenManually(asset.id)
=======
            doOpenManually(item.id)
>>>>>>> 5f1333a5
          }}
        >
          <SvgMask alt="Open in editor" className={ICON_CLASSES} src={PlayIcon} />
        </button>
      )
    case backendModule.ProjectState.openInProgress:
    case backendModule.ProjectState.provisioned:
<<<<<<< HEAD
    case backendModule.ProjectState.cloning:
    case backendModule.ProjectState.placeholder:
      return isHovered && item.children != null ? (
        triangleButton
      ) : (
=======
    case backendModule.ProjectState.placeholder:
      return (
>>>>>>> 5f1333a5
        <button
          disabled={isOtherUserUsingProject}
          {...(isOtherUserUsingProject ? { title: 'Someone else is using this project.' } : {})}
          className="w-6 h-6 disabled:opacity-50"
          onClick={async clickEvent => {
            clickEvent.stopPropagation()
            unsetModal()
            await closeProject(!isRunningInBackground)
          }}
        >
          <div className={`relative h-0 ${isRunningInBackground ? 'text-green' : ''}`}>
            <Spinner size={ICON_SIZE_PX} state={spinnerState} />
          </div>
          <SvgMask
            alt="Stop execution"
            src={StopIcon}
            className={`${ICON_CLASSES} ${isRunningInBackground ? 'text-green' : ''}`}
          />
        </button>
      )
    case backendModule.ProjectState.opened:
<<<<<<< HEAD
      return isHovered && item.children != null ? (
        triangleButton
      ) : (
=======
      return (
>>>>>>> 5f1333a5
        <div>
          <button
            disabled={isOtherUserUsingProject}
            {...(isOtherUserUsingProject ? { title: 'Someone else has this project open.' } : {})}
            className="w-6 h-6 disabled:opacity-50"
            onClick={async clickEvent => {
              clickEvent.stopPropagation()
              unsetModal()
              await closeProject(!isRunningInBackground)
            }}
          >
            <div className={`relative h-0 ${isRunningInBackground ? 'text-green' : ''}`}>
              <Spinner size={24} state={spinnerState} />
            </div>
            <SvgMask
              alt="Stop execution"
              src={StopIcon}
              className={`${ICON_CLASSES} ${isRunningInBackground ? 'text-green' : ''}`}
            />
          </button>
          {!isOtherUserUsingProject && !isRunningInBackground && (
            <button
              className="w-6 h-6"
              onClick={clickEvent => {
                clickEvent.stopPropagation()
                unsetModal()
                openIde(true)
              }}
            >
              <SvgMask alt="Open in editor" src={ArrowUpIcon} className={ICON_CLASSES} />
            </button>
          )}
<<<<<<< HEAD
          {isRunningInBackground && (
            <button
              className="w-6 h-6"
              onClick={async clickEvent => {
                clickEvent.stopPropagation()
                unsetModal()
                const logs = await backend.getLogs(asset.id, asset.title)
                setModal(<LogsModal logs={logs} />)
              }}
            >
              <SvgMask alt="Show logs" src={LogsIcon} className={ICON_CLASSES} />
            </button>
          )}
=======
>>>>>>> 5f1333a5
        </div>
      )
  }
}<|MERGE_RESOLUTION|>--- conflicted
+++ resolved
@@ -9,25 +9,30 @@
 import StopIcon from 'enso-assets/stop.svg'
 import TriangleDownIcon from 'enso-assets/triangle_down.svg'
 
-import type * as assetEvent from '#/events/assetEvent'
-import AssetEventType from '#/events/AssetEventType'
 import * as eventHooks from '#/hooks/eventHooks'
 import * as toastAndLogHooks from '#/hooks/toastAndLogHooks'
-import type * as assetsTable from '#/layouts/dashboard/AssetsTable'
-import LogsModal from '#/layouts/dashboard/LogsModal'
+
 import * as authProvider from '#/providers/AuthProvider'
 import * as backendProvider from '#/providers/BackendProvider'
 import * as localStorageProvider from '#/providers/LocalStorageProvider'
 import * as modalProvider from '#/providers/ModalProvider'
+
+import type * as assetEvent from '#/events/assetEvent'
+import AssetEventType from '#/events/AssetEventType'
+
+import type * as assetsTable from '#/layouts/dashboard/AssetsTable'
+import LogsModal from '#/layouts/dashboard/LogsModal'
+
+import Spinner, * as spinner from '#/components/Spinner'
+import SvgMask from '#/components/SvgMask'
+
 import * as backendModule from '#/services/backend'
 import * as remoteBackend from '#/services/remoteBackend'
+
 import type * as assetTreeNode from '#/utilities/assetTreeNode'
 import * as errorModule from '#/utilities/error'
 import * as localStorageModule from '#/utilities/localStorage'
 import * as object from '#/utilities/object'
-
-import Spinner, * as spinner from '#/components/Spinner'
-import SvgMask from '#/components/SvgMask'
 
 // =================
 // === Constants ===
@@ -49,10 +54,7 @@
   [backendModule.ProjectState.placeholder]: spinner.SpinnerState.loadingSlow,
   [backendModule.ProjectState.openInProgress]: spinner.SpinnerState.loadingSlow,
   [backendModule.ProjectState.provisioned]: spinner.SpinnerState.loadingSlow,
-<<<<<<< HEAD
   [backendModule.ProjectState.cloning]: spinner.SpinnerState.loadingSlow,
-=======
->>>>>>> 5f1333a5
   [backendModule.ProjectState.opened]: spinner.SpinnerState.done,
 }
 /** The corresponding {@link spinner.SpinnerState} for each {@link backendModule.ProjectState},
@@ -65,10 +67,7 @@
   [backendModule.ProjectState.placeholder]: spinner.SpinnerState.loadingMedium,
   [backendModule.ProjectState.openInProgress]: spinner.SpinnerState.loadingMedium,
   [backendModule.ProjectState.provisioned]: spinner.SpinnerState.loadingMedium,
-<<<<<<< HEAD
   [backendModule.ProjectState.cloning]: spinner.SpinnerState.loadingMedium,
-=======
->>>>>>> 5f1333a5
   [backendModule.ProjectState.opened]: spinner.SpinnerState.done,
 }
 
@@ -79,17 +78,12 @@
 /** Props for a {@link ProjectIcon}. */
 export interface ProjectIconProps {
   keyProp: string
-<<<<<<< HEAD
   item: assetTreeNode.AssetTreeNode
   setItem: React.Dispatch<React.SetStateAction<assetTreeNode.AssetTreeNode>>
   asset: backendModule.ProjectAsset
   setAsset: React.Dispatch<React.SetStateAction<backendModule.ProjectAsset>>
   isHovered: boolean
   setRowState: React.Dispatch<React.SetStateAction<assetsTable.AssetRowState>>
-=======
-  item: backendModule.ProjectAsset
-  setItem: React.Dispatch<React.SetStateAction<backendModule.ProjectAsset>>
->>>>>>> 5f1333a5
   assetEvents: assetEvent.AssetEvent[]
   /** Called when the project is opened via the {@link ProjectIcon}. */
   doOpenManually: (projectId: backendModule.ProjectId) => void
@@ -99,7 +93,6 @@
 
 /** An interactive icon indicating the status of a project. */
 export default function ProjectIcon(props: ProjectIconProps) {
-<<<<<<< HEAD
   const {
     keyProp: key,
     item,
@@ -122,18 +115,6 @@
   const setState = React.useCallback(
     (stateOrUpdater: React.SetStateAction<backendModule.ProjectState>) => {
       setAsset(oldItem => {
-=======
-  const { keyProp: key, item, setItem, assetEvents, doOpenManually, onClose, openIde } = props
-  const { backend } = backendProvider.useBackend()
-  const { organization } = authProvider.useNonPartialUserSession()
-  const { unsetModal } = modalProvider.useSetModal()
-  const { localStorage } = localStorageProvider.useLocalStorage()
-  const toastAndLog = toastAndLogHooks.useToastAndLog()
-  const state = item.projectState.type
-  const setState = React.useCallback(
-    (stateOrUpdater: React.SetStateAction<backendModule.ProjectState>) => {
-      setItem(oldItem => {
->>>>>>> 5f1333a5
         let newState: backendModule.ProjectState
         if (typeof stateOrUpdater === 'function') {
           newState = stateOrUpdater(oldItem.projectState.type)
@@ -156,11 +137,7 @@
         return object.merge(oldItem, { projectState: newProjectState })
       })
     },
-<<<<<<< HEAD
     [organization, /* should never change */ setAsset]
-=======
-    [organization, /* should never change */ setItem]
->>>>>>> 5f1333a5
   )
   const [spinnerState, setSpinnerState] = React.useState(spinner.SpinnerState.initial)
   const [onSpinnerStateChange, setOnSpinnerStateChange] = React.useState<
@@ -168,11 +145,7 @@
   >(null)
   const [shouldOpenWhenReady, setShouldOpenWhenReady] = React.useState(false)
   const [isRunningInBackground, setIsRunningInBackground] = React.useState(
-<<<<<<< HEAD
     asset.projectState.execute_async ?? false
-=======
-    item.projectState.execute_async ?? false
->>>>>>> 5f1333a5
   )
   const [shouldSwitchPage, setShouldSwitchPage] = React.useState(false)
   const [toastId, setToastId] = React.useState<toast.Id | null>(null)
@@ -182,7 +155,6 @@
     React.useState<AbortController | null>(null)
   const isOtherUserUsingProject =
     backend.type !== backendModule.BackendType.local &&
-<<<<<<< HEAD
     asset.projectState.opened_by !== organization?.email
 
   React.useEffect(() => {
@@ -197,10 +169,6 @@
     }
   }, [isHovered])
 
-=======
-    item.projectState.opened_by !== organization?.email
-
->>>>>>> 5f1333a5
   const openProject = React.useCallback(
     async (shouldRunInBackground: boolean) => {
       closeProjectAbortController?.abort()
@@ -214,29 +182,17 @@
                 setToastId(toast.toast.loading(LOADING_MESSAGE))
               }
               await backend.openProject(
-<<<<<<< HEAD
                 asset.id,
-=======
-                item.id,
->>>>>>> 5f1333a5
                 {
                   forceCreate: false,
                   executeAsync: shouldRunInBackground,
                 },
-<<<<<<< HEAD
                 asset.title
-=======
-                item.title
->>>>>>> 5f1333a5
               )
             }
             const abortController = new AbortController()
             setOpenProjectAbortController(abortController)
-<<<<<<< HEAD
             await remoteBackend.waitUntilProjectIsReady(backend, asset, abortController)
-=======
-            await remoteBackend.waitUntilProjectIsReady(backend, item, abortController)
->>>>>>> 5f1333a5
             setToastId(null)
             if (!abortController.signal.aborted) {
               setState(oldState =>
@@ -249,20 +205,12 @@
           }
           case backendModule.BackendType.local: {
             await backend.openProject(
-<<<<<<< HEAD
               asset.id,
-=======
-              item.id,
->>>>>>> 5f1333a5
               {
                 forceCreate: false,
                 executeAsync: shouldRunInBackground,
               },
-<<<<<<< HEAD
               asset.title
-=======
-              item.title
->>>>>>> 5f1333a5
             )
             setState(oldState =>
               oldState === backendModule.ProjectState.openInProgress
@@ -273,18 +221,11 @@
           }
         }
       } catch (error) {
-<<<<<<< HEAD
         const project = await backend.getProjectDetails(asset.id, asset.title)
         setAsset(object.merger({ projectState: project.state }))
         toastAndLog(
           errorModule.tryGetMessage(error)?.slice(0, -1) ??
             `Could not open project '${asset.title}'`
-=======
-        const project = await backend.getProjectDetails(item.id, item.title)
-        setItem(object.merger({ projectState: project.state }))
-        toastAndLog(
-          errorModule.tryGetMessage(error)?.slice(0, -1) ?? `Could not open project '${item.title}'`
->>>>>>> 5f1333a5
         )
         setState(backendModule.ProjectState.closed)
       }
@@ -292,19 +233,11 @@
     [
       state,
       backend,
-<<<<<<< HEAD
       asset,
       closeProjectAbortController,
       /* should never change */ toastAndLog,
       /* should never change */ setState,
       /* should never change */ setAsset,
-=======
-      item,
-      closeProjectAbortController,
-      /* should never change */ toastAndLog,
-      /* should never change */ setState,
-      /* should never change */ setItem,
->>>>>>> 5f1333a5
     ]
   )
 
@@ -362,11 +295,7 @@
         break
       }
       case AssetEventType.openProject: {
-<<<<<<< HEAD
         if (event.id !== asset.id) {
-=======
-        if (event.id !== item.id) {
->>>>>>> 5f1333a5
           if (!event.runInBackground && !isRunningInBackground) {
             setShouldOpenWhenReady(false)
             if (!isOtherUserUsingProject) {
@@ -382,11 +311,7 @@
         break
       }
       case AssetEventType.closeProject: {
-<<<<<<< HEAD
         if (event.id === asset.id) {
-=======
-        if (event.id === item.id) {
->>>>>>> 5f1333a5
           setShouldOpenWhenReady(false)
           void closeProject(false)
         }
@@ -431,7 +356,6 @@
     if (triggerOnClose) {
       onClose()
       localStorage.delete(localStorageModule.LocalStorageKey.projectStartupInfo)
-<<<<<<< HEAD
     }
     setToastId(null)
     setShouldOpenWhenReady(false)
@@ -478,64 +402,21 @@
     />
   )
 
-=======
-    }
-    setToastId(null)
-    setShouldOpenWhenReady(false)
-    setState(backendModule.ProjectState.closing)
-    onSpinnerStateChange?.(null)
-    setOnSpinnerStateChange(null)
-    openProjectAbortController?.abort()
-    setOpenProjectAbortController(null)
-    const abortController = new AbortController()
-    setCloseProjectAbortController(abortController)
-    if (backendModule.DOES_PROJECT_STATE_INDICATE_VM_EXISTS[state]) {
-      try {
-        if (
-          backend.type === backendModule.BackendType.local &&
-          state === backendModule.ProjectState.openInProgress
-        ) {
-          // Projects that are not opened cannot be closed.
-          // This is the only way to wait until the project is open.
-          await backend.openProject(item.id, null, item.title)
-        }
-        try {
-          await backend.closeProject(item.id, item.title)
-        } catch {
-          // Ignored. The project is already closed.
-        }
-      } finally {
-        if (!abortController.signal.aborted) {
-          setState(backendModule.ProjectState.closed)
-        }
-      }
-    }
-  }
-
->>>>>>> 5f1333a5
   switch (state) {
     case null:
     case backendModule.ProjectState.created:
     case backendModule.ProjectState.new:
     case backendModule.ProjectState.closing:
     case backendModule.ProjectState.closed:
-<<<<<<< HEAD
       return isHovered && item.children != null ? (
         triangleButton
       ) : (
-=======
-      return (
->>>>>>> 5f1333a5
         <button
           className="w-6 h-6 disabled:opacity-50"
           onClick={clickEvent => {
             clickEvent.stopPropagation()
             unsetModal()
-<<<<<<< HEAD
             doOpenManually(asset.id)
-=======
-            doOpenManually(item.id)
->>>>>>> 5f1333a5
           }}
         >
           <SvgMask alt="Open in editor" className={ICON_CLASSES} src={PlayIcon} />
@@ -543,16 +424,11 @@
       )
     case backendModule.ProjectState.openInProgress:
     case backendModule.ProjectState.provisioned:
-<<<<<<< HEAD
     case backendModule.ProjectState.cloning:
     case backendModule.ProjectState.placeholder:
       return isHovered && item.children != null ? (
         triangleButton
       ) : (
-=======
-    case backendModule.ProjectState.placeholder:
-      return (
->>>>>>> 5f1333a5
         <button
           disabled={isOtherUserUsingProject}
           {...(isOtherUserUsingProject ? { title: 'Someone else is using this project.' } : {})}
@@ -574,13 +450,9 @@
         </button>
       )
     case backendModule.ProjectState.opened:
-<<<<<<< HEAD
       return isHovered && item.children != null ? (
         triangleButton
       ) : (
-=======
-      return (
->>>>>>> 5f1333a5
         <div>
           <button
             disabled={isOtherUserUsingProject}
@@ -613,7 +485,6 @@
               <SvgMask alt="Open in editor" src={ArrowUpIcon} className={ICON_CLASSES} />
             </button>
           )}
-<<<<<<< HEAD
           {isRunningInBackground && (
             <button
               className="w-6 h-6"
@@ -627,8 +498,6 @@
               <SvgMask alt="Show logs" src={LogsIcon} className={ICON_CLASSES} />
             </button>
           )}
-=======
->>>>>>> 5f1333a5
         </div>
       )
   }
