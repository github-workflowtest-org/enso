--- conflicted
+++ resolved
@@ -80,16 +80,10 @@
 
 /** An interactive icon indicating the status of a project. */
 export default function ProjectIcon(props: ProjectIconProps) {
-<<<<<<< HEAD
   const { smartAsset, setItem, assetEvents, doOpenManually, onClose, openEditor } = props
   const { state } = props
   const { isCloud } = state
-  const { organization } = authProvider.useNonPartialUserSession()
-=======
-  const { keyProp: key, item, setItem, assetEvents, doOpenManually, onClose, openIde } = props
-  const { backend } = backendProvider.useBackend()
   const { user } = authProvider.useNonPartialUserSession()
->>>>>>> 5c7947ce
   const { unsetModal } = modalProvider.useSetModal()
   const { localStorage } = localStorageProvider.useLocalStorage()
   const toastAndLog = toastAndLogHooks.useToastAndLog()
@@ -112,14 +106,8 @@
           const { opened_by, ...newProjectState2 } = newProjectState
           newProjectState = newProjectState2
         } else if (user != null) {
-          newProjectState = object.merge(newProjectState, {
-            // eslint-disable-next-line @typescript-eslint/naming-convention
-<<<<<<< HEAD
-            opened_by: organization.value.email,
-=======
-            opened_by: user.email,
->>>>>>> 5c7947ce
-          })
+          // eslint-disable-next-line @typescript-eslint/naming-convention
+          newProjectState = object.merge(newProjectState, { opened_by: user.value.email })
         }
         return object.merge(oldItem, { projectState: newProjectState })
       })
@@ -140,12 +128,7 @@
     React.useState<AbortController | null>(null)
   const [closeProjectAbortController, setCloseProjectAbortController] =
     React.useState<AbortController | null>(null)
-  const isOtherUserUsingProject =
-<<<<<<< HEAD
-    isCloud && asset.projectState.opened_by !== organization?.value.email
-=======
-    backend.type !== backendModule.BackendType.local && item.projectState.opened_by !== user?.email
->>>>>>> 5c7947ce
+  const isOtherUserUsingProject = isCloud && asset.projectState.opened_by !== user?.value.email
 
   const openProject = React.useCallback(
     async (shouldRunInBackground: boolean) => {
