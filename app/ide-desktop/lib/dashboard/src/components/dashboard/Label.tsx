/** @file An label that can be applied to an asset. */
import * as React from 'react'

<<<<<<< HEAD
import * as colorModule from '#/utilities/color'
=======
import * as focusHooks from '#/hooks/focusHooks'

import * as focusDirectionProvider from '#/providers/FocusDirectionProvider'

import type * as aria from '#/components/aria'
import FocusRing from '#/components/styled/FocusRing'

import * as backend from '#/services/Backend'
>>>>>>> 9cf4847a

// =============
// === Label ===
// =============

/** Props for a {@link Label}. */
interface InternalLabelProps extends Readonly<React.PropsWithChildren> {
  // This matches the capitalization of `data-` attributes in React.
  // eslint-disable-next-line @typescript-eslint/naming-convention
  readonly 'data-testid'?: string
  /** When true, the button is not faded out even when not hovered. */
  readonly active?: boolean
  /** When true, the button has a red border signifying that it will be deleted,
   * or that it is excluded from search. */
  readonly negated?: boolean
  /** When true, the button cannot be clicked. */
<<<<<<< HEAD
  readonly disabled?: boolean
  readonly color: colorModule.LChColor
=======
  readonly isDisabled?: boolean
  readonly draggable?: boolean
  readonly color: backend.LChColor
  readonly title?: string
>>>>>>> 9cf4847a
  readonly className?: string
  readonly onPress: (event: aria.PressEvent | React.MouseEvent<HTMLButtonElement>) => void
  readonly onContextMenu?: (event: React.MouseEvent<HTMLElement>) => void
  readonly onDragStart?: (event: React.DragEvent<HTMLElement>) => void
}

/** An label that can be applied to an asset. */
export default function Label(props: InternalLabelProps) {
  const { active = false, isDisabled = false, color, negated = false, draggable, title } = props
  const { className = 'text-tag-text', children, onPress, onDragStart, onContextMenu } = props
  const focusDirection = focusDirectionProvider.useFocusDirection()
  const handleFocusMove = focusHooks.useHandleFocusMove(focusDirection)
  const textClass = /\btext-/.test(className)
    ? '' // eslint-disable-next-line @typescript-eslint/no-magic-numbers
    : color.lightness <= 50
      ? 'text-tag-text'
      : 'text-primary'

  return (
<<<<<<< HEAD
    <button
      data-testid={dataTestId}
      disabled={disabled}
      className={`selectable ${
        active ? 'active' : ''
      } relative flex h-text items-center whitespace-nowrap rounded-full px-label-x transition-all before:absolute before:inset before:rounded-full ${
        negated ? 'before:border-2 before:border-delete' : ''
      } ${className} ${textColorClassName}`}
      style={{ backgroundColor: colorModule.lChColorToCssColor(color) }}
      {...passthrough}
    >
      {children}
    </button>
=======
    <FocusRing within placement="after">
      <div
        className={`relative rounded-full after:pointer-events-none after:absolute after:inset after:rounded-inherit ${negated ? 'after:!outline-offset-0' : ''}`}
      >
        {/* An `aria.Button` MUST NOT be used here, as it breaks dragging. */}
        {/* eslint-disable-next-line no-restricted-syntax */}
        <button
          type="button"
          data-testid={props['data-testid']}
          draggable={draggable}
          title={title}
          disabled={isDisabled}
          className={`focus-child selectable ${
            active ? 'active' : ''
          } relative flex h-text items-center whitespace-nowrap rounded-inherit px-label-x transition-all after:pointer-events-none after:absolute after:inset after:rounded-full ${
            negated ? 'after:border-2 after:border-delete' : ''
          } ${className} ${textClass}`}
          style={{ backgroundColor: backend.lChColorToCssColor(color) }}
          onClick={event => {
            event.stopPropagation()
            onPress(event)
          }}
          onDragStart={e => {
            onDragStart?.(e)
          }}
          onContextMenu={onContextMenu}
          onKeyDown={handleFocusMove}
        >
          {children}
        </button>
      </div>
    </FocusRing>
>>>>>>> 9cf4847a
  )
}<|MERGE_RESOLUTION|>--- conflicted
+++ resolved
@@ -1,9 +1,6 @@
 /** @file An label that can be applied to an asset. */
 import * as React from 'react'
 
-<<<<<<< HEAD
-import * as colorModule from '#/utilities/color'
-=======
 import * as focusHooks from '#/hooks/focusHooks'
 
 import * as focusDirectionProvider from '#/providers/FocusDirectionProvider'
@@ -11,8 +8,7 @@
 import type * as aria from '#/components/aria'
 import FocusRing from '#/components/styled/FocusRing'
 
-import * as backend from '#/services/Backend'
->>>>>>> 9cf4847a
+import * as colorModule from '#/utilities/color'
 
 // =============
 // === Label ===
@@ -28,16 +24,10 @@
   /** When true, the button has a red border signifying that it will be deleted,
    * or that it is excluded from search. */
   readonly negated?: boolean
-  /** When true, the button cannot be clicked. */
-<<<<<<< HEAD
-  readonly disabled?: boolean
-  readonly color: colorModule.LChColor
-=======
   readonly isDisabled?: boolean
   readonly draggable?: boolean
-  readonly color: backend.LChColor
+  readonly color: colorModule.LChColor
   readonly title?: string
->>>>>>> 9cf4847a
   readonly className?: string
   readonly onPress: (event: aria.PressEvent | React.MouseEvent<HTMLButtonElement>) => void
   readonly onContextMenu?: (event: React.MouseEvent<HTMLElement>) => void
@@ -57,21 +47,6 @@
       : 'text-primary'
 
   return (
-<<<<<<< HEAD
-    <button
-      data-testid={dataTestId}
-      disabled={disabled}
-      className={`selectable ${
-        active ? 'active' : ''
-      } relative flex h-text items-center whitespace-nowrap rounded-full px-label-x transition-all before:absolute before:inset before:rounded-full ${
-        negated ? 'before:border-2 before:border-delete' : ''
-      } ${className} ${textColorClassName}`}
-      style={{ backgroundColor: colorModule.lChColorToCssColor(color) }}
-      {...passthrough}
-    >
-      {children}
-    </button>
-=======
     <FocusRing within placement="after">
       <div
         className={`relative rounded-full after:pointer-events-none after:absolute after:inset after:rounded-inherit ${negated ? 'after:!outline-offset-0' : ''}`}
@@ -89,7 +64,7 @@
           } relative flex h-text items-center whitespace-nowrap rounded-inherit px-label-x transition-all after:pointer-events-none after:absolute after:inset after:rounded-full ${
             negated ? 'after:border-2 after:border-delete' : ''
           } ${className} ${textClass}`}
-          style={{ backgroundColor: backend.lChColorToCssColor(color) }}
+          style={{ backgroundColor: colorModule.lChColorToCssColor(color) }}
           onClick={event => {
             event.stopPropagation()
             onPress(event)
@@ -104,6 +79,5 @@
         </button>
       </div>
     </FocusRing>
->>>>>>> 9cf4847a
   )
 }