/** @file An label that can be applied to an asset. */
import * as React from 'react'

import * as colorModule from '#/utilities/color'

// =============
// === Label ===
// =============

/** Props for a {@link Label}. */
interface InternalLabelProps
  extends Readonly<React.PropsWithChildren>,
    Readonly<Omit<JSX.IntrinsicElements['button'], 'color' | 'onClick'>>,
    Readonly<Required<Pick<JSX.IntrinsicElements['button'], 'onClick'>>> {
  // This matches the capitalization of `data-` attributes in React.
  // eslint-disable-next-line @typescript-eslint/naming-convention
  readonly 'data-testid'?: string
  /** When true, the button is not faded out even when not hovered. */
  readonly active?: boolean
  /** When true, the button has a red border signifying that it will be deleted,
   * or that it is excluded from search. */
  readonly negated?: boolean
  /** When true, the button cannot be clicked. */
<<<<<<< HEAD
  disabled?: boolean
  color: colorModule.LChColor
=======
  readonly disabled?: boolean
  readonly color: backend.LChColor
>>>>>>> b5a9ec1f
  /** When true, will turn opaque when the nearest ancestor `.group` is hovered.
   * Otherwise, will turn opaque only when itself is hovered. */
  readonly group?: boolean
  readonly className?: string
}

/** An label that can be applied to an asset. */
export default function Label(props: InternalLabelProps) {
  const {
    'data-testid': dataTestId,
    active = false,
    disabled = false,
    color,
    negated = false,
    className = 'text-tag-text',
    children,
    group = true,
    ...passthrough
  } = props
  const textColorClassName = /\btext-/.test(className)
    ? '' // eslint-disable-next-line @typescript-eslint/no-magic-numbers
    : color.lightness <= 50
    ? 'text-tag-text'
    : active
    ? 'text-primary'
    : 'text-not-selected'
  return (
    <button
      data-testid={dataTestId}
      disabled={disabled}
      className={`flex items-center rounded-full whitespace-nowrap gap-1.5 h-6 px-2.25 transition-all ${className} ${
        negated
          ? 'relative before:absolute before:rounded-full before:border-2 before:border-delete before:inset-0 before:w-full before:h-full'
          : ''
      } ${active ? '' : 'opacity-50'} ${
        disabled ? '' : group ? 'group-hover:opacity-100' : 'hover:opacity-100'
      } ${textColorClassName}`}
      style={{ backgroundColor: colorModule.lChColorToCssColor(color) }}
      {...passthrough}
    >
      {children}
    </button>
  )
}<|MERGE_RESOLUTION|>--- conflicted
+++ resolved
@@ -21,13 +21,8 @@
    * or that it is excluded from search. */
   readonly negated?: boolean
   /** When true, the button cannot be clicked. */
-<<<<<<< HEAD
-  disabled?: boolean
-  color: colorModule.LChColor
-=======
   readonly disabled?: boolean
-  readonly color: backend.LChColor
->>>>>>> b5a9ec1f
+  readonly color: colorModule.LChColor
   /** When true, will turn opaque when the nearest ancestor `.group` is hovered.
    * Otherwise, will turn opaque only when itself is hovered. */
   readonly group?: boolean
