/** @file A toolbar for displaying asset information. */
import * as React from 'react'

import SettingsIcon from 'enso-assets/settings.svg'

<<<<<<< HEAD
=======
import * as backendProvider from '#/providers/BackendProvider'
import * as textProvider from '#/providers/TextProvider'

>>>>>>> a6fc8cb9
import Button from '#/components/Button'

/** Props for an {@link AssetInfoBar}. */
export interface AssetInfoBarProps {
  readonly isAssetPanelEnabled: boolean
  readonly setIsAssetPanelEnabled: React.Dispatch<React.SetStateAction<boolean>>
  readonly isCloud: boolean
}

/** A menubar for displaying asset information. */
// This parameter will be used in the future.
// eslint-disable-next-line @typescript-eslint/no-unused-vars
export default function AssetInfoBar(props: AssetInfoBarProps) {
<<<<<<< HEAD
  const { isAssetPanelEnabled, setIsAssetPanelEnabled, isCloud } = props

=======
  const {
    isAssetPanelEnabled: isAssetPanelVisible,
    setIsAssetPanelEnabled: setIsAssetPanelVisible,
  } = props
  const { backend } = backendProvider.useBackend()
  const { getText } = textProvider.useText()
>>>>>>> a6fc8cb9
  return (
    <div
      className={`pointer-events-auto flex h-row shrink-0 cursor-default items-center gap-icons rounded-full bg-frame px-icons-x ${
        isCloud ? '' : 'invisible'
      }`}
      onClick={event => {
        event.stopPropagation()
      }}
    >
      <Button
<<<<<<< HEAD
        alt={isAssetPanelEnabled ? 'Close Asset Panel' : 'Open Asset Panel'}
        active={isAssetPanelEnabled}
=======
        alt={isAssetPanelVisible ? getText('closeAssetPanel') : getText('openAssetPanel')}
        active={isAssetPanelVisible}
>>>>>>> a6fc8cb9
        image={SettingsIcon}
        error={getText('multipleAssetsSettingsError')}
        onClick={() => {
          setIsAssetPanelEnabled(visible => !visible)
        }}
      />
    </div>
  )
}<|MERGE_RESOLUTION|>--- conflicted
+++ resolved
@@ -3,12 +3,8 @@
 
 import SettingsIcon from 'enso-assets/settings.svg'
 
-<<<<<<< HEAD
-=======
-import * as backendProvider from '#/providers/BackendProvider'
 import * as textProvider from '#/providers/TextProvider'
 
->>>>>>> a6fc8cb9
 import Button from '#/components/Button'
 
 /** Props for an {@link AssetInfoBar}. */
@@ -22,17 +18,8 @@
 // This parameter will be used in the future.
 // eslint-disable-next-line @typescript-eslint/no-unused-vars
 export default function AssetInfoBar(props: AssetInfoBarProps) {
-<<<<<<< HEAD
   const { isAssetPanelEnabled, setIsAssetPanelEnabled, isCloud } = props
-
-=======
-  const {
-    isAssetPanelEnabled: isAssetPanelVisible,
-    setIsAssetPanelEnabled: setIsAssetPanelVisible,
-  } = props
-  const { backend } = backendProvider.useBackend()
   const { getText } = textProvider.useText()
->>>>>>> a6fc8cb9
   return (
     <div
       className={`pointer-events-auto flex h-row shrink-0 cursor-default items-center gap-icons rounded-full bg-frame px-icons-x ${
@@ -43,13 +30,8 @@
       }}
     >
       <Button
-<<<<<<< HEAD
-        alt={isAssetPanelEnabled ? 'Close Asset Panel' : 'Open Asset Panel'}
+        alt={isAssetPanelEnabled ? getText('closeAssetPanel') : getText('openAssetPanel')}
         active={isAssetPanelEnabled}
-=======
-        alt={isAssetPanelVisible ? getText('closeAssetPanel') : getText('openAssetPanel')}
-        active={isAssetPanelVisible}
->>>>>>> a6fc8cb9
         image={SettingsIcon}
         error={getText('multipleAssetsSettingsError')}
         onClick={() => {
