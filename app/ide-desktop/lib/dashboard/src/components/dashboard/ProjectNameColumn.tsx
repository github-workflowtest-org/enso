--- conflicted
+++ resolved
@@ -263,11 +263,7 @@
 
   return (
     <div
-<<<<<<< HEAD
-      className={`group flex text-left items-center whitespace-nowrap rounded-l-full gap-1 px-1.5 py-1 min-w-max ${indent.indentClass(
-=======
-      className={`flex h-full min-w-max items-center gap-name-column-icon whitespace-nowrap rounded-l-full px-name-column-x py-name-column-y ${indent.indentClass(
->>>>>>> e1893b65
+      className={`group flex h-full min-w-max items-center gap-name-column-icon whitespace-nowrap rounded-l-full px-name-column-x py-name-column-y ${indent.indentClass(
         item.depth
       )}`}
       onKeyDown={event => {
