--- conflicted
+++ resolved
@@ -20,12 +20,8 @@
       <SvgMask
         src={AccessedDataIcon}
         className="size-icon"
-<<<<<<< HEAD
-        alt="Hide Accessed data"
-        title="Hide Accessed data"
-=======
+        alt={getText('accessedDataColumnHide')}
         title={getText('accessedDataColumnHide')}
->>>>>>> a6fc8cb9
         onClick={event => {
           event.stopPropagation()
           hideColumn(columnUtils.Column.accessedData)
