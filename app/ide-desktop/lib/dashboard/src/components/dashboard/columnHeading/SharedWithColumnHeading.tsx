--- conflicted
+++ resolved
@@ -20,12 +20,8 @@
       <SvgMask
         src={PeopleIcon}
         className="size-icon"
-<<<<<<< HEAD
-        alt="Hide Shared with"
-        title="Hide Shared with"
-=======
+        alt={getText('sharedWithColumnHide')}
         title={getText('sharedWithColumnHide')}
->>>>>>> a6fc8cb9
         onClick={event => {
           event.stopPropagation()
           hideColumn(columnUtils.Column.sharedWith)
