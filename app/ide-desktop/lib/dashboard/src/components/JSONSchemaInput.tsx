--- conflicted
+++ resolved
@@ -1,12 +1,8 @@
 /** @file A dynamic wizard for creating an arbitrary type of Data Link. */
 import * as React from 'react'
 
-<<<<<<< HEAD
 import * as authProvider from '#/providers/AuthProvider'
-=======
-import * as backendProvider from '#/providers/BackendProvider'
 import * as textProvider from '#/providers/TextProvider'
->>>>>>> a6fc8cb9
 
 import Autocomplete from '#/components/Autocomplete'
 import Dropdown from '#/components/Dropdown'
@@ -36,12 +32,8 @@
   const { value: valueRaw, setValue: setValueRaw } = props
   // The functionality for inputting `enso-secret`s SHOULD be injected using a plugin,
   // but it is more convenient to avoid having plugin infrastructure.
-<<<<<<< HEAD
   const { user } = authProvider.useNonPartialUserSession()
-=======
-  const { backend } = backendProvider.useBackend()
   const { getText } = textProvider.useText()
->>>>>>> a6fc8cb9
   const [value, setValue] = React.useState(valueRaw)
   const [autocompleteText, setAutocompleteText] = React.useState(() =>
     typeof value === 'string' ? value : null
