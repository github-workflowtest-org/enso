/** @file A styled button. */
import * as React from 'react'

import SvgMask from '#/components/SvgMask'

/** Props for a {@link Button}. */
export interface ButtonProps {
  readonly focusRing?: boolean
  /** When `true`, the button is not faded out even when not hovered. */
  readonly active?: boolean
  /** When `true`, the button is clickable, but displayed as not clickable.
   * This is mostly useful when letting a button still be keyboard focusable. */
  readonly softDisabled?: boolean
  /** When `true`, the button is not clickable. */
  readonly disabled?: boolean
  readonly image: string
  readonly alt?: string
  /** A title that is only shown when `disabled` is `true`. */
  readonly error?: string | null
  readonly className?: string
  readonly onClick: (event: React.MouseEvent) => void
}

/** A styled button. */
function Button(props: ButtonProps, ref: React.ForwardedRef<HTMLButtonElement>) {
  const { focusRing, active = false, softDisabled = false, disabled = false, image, error } = props
  const { alt, className, onClick } = props

<<<<<<< HEAD
  const button = (
    <button
      ref={ref}
      disabled={disabled}
      className={`group flex selectable ${softDisabled ? 'disabled' : ''} ${active ? 'active' : ''}`}
=======
  return (
    <button
      disabled={disabled}
      className={`group flex selectable ${active ? 'active' : ''}`}
>>>>>>> dfaab536
      onClick={onClick}
    >
      <SvgMask
        src={image}
        {...(!active && disabled && error != null ? { title: error } : {})}
        {...(alt != null ? { alt } : {})}
        className={className}
      />
    </button>
  )
  return focusRing == null ? (
    button
  ) : (
    <div
      className={`after:rounded-button-focus-ring after:inset-button-focus-ring-inset relative after:pointer-events-none after:absolute ${focusRing ? 'after:focus-ring' : ''}`}
    >
      {button}
    </div>
  )
}

export default React.forwardRef(Button)<|MERGE_RESOLUTION|>--- conflicted
+++ resolved
@@ -26,18 +26,11 @@
   const { focusRing, active = false, softDisabled = false, disabled = false, image, error } = props
   const { alt, className, onClick } = props
 
-<<<<<<< HEAD
   const button = (
     <button
       ref={ref}
       disabled={disabled}
       className={`group flex selectable ${softDisabled ? 'disabled' : ''} ${active ? 'active' : ''}`}
-=======
-  return (
-    <button
-      disabled={disabled}
-      className={`group flex selectable ${active ? 'active' : ''}`}
->>>>>>> dfaab536
       onClick={onClick}
     >
       <SvgMask
@@ -52,7 +45,7 @@
     button
   ) : (
     <div
-      className={`after:rounded-button-focus-ring after:inset-button-focus-ring-inset relative after:pointer-events-none after:absolute ${focusRing ? 'after:focus-ring' : ''}`}
+      className={`relative after:pointer-events-none after:absolute after:inset-button-focus-ring-inset after:rounded-button-focus-ring ${focusRing ? 'after:focus-ring' : ''}`}
     >
       {button}
     </div>
