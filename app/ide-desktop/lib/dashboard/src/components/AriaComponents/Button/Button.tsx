/** @file A styled button. */
import * as React from 'react'

import * as twv from 'tailwind-variants'

import * as focusHooks from '#/hooks/focusHooks'

import * as aria from '#/components/aria'
import * as ariaComponents from '#/components/AriaComponents'
import Spinner, * as spinnerModule from '#/components/Spinner'
import SvgMask from '#/components/SvgMask'

// =================
// === Constants ===
// =================

export const BUTTON_STYLES = twv.tv({
  base: 'group flex whitespace-nowrap cursor-pointer border border-transparent transition-[opacity,outline-offset,background,border-color] duration-150 ease-in-out select-none text-center items-center justify-center appearance-none',
  variants: {
    isDisabled: { true: 'disabled:opacity-50 disabled:cursor-not-allowed' },
    isFocused: {
      true: 'focus:outline-none focus-visible:outline focus-visible:outline-primary',
    },
    loading: { true: { base: 'cursor-wait' } },
    fullWidth: { true: 'w-full' },
    size: {
      custom: '',
      hero: 'px-8 py-4 text-lg',
      large: 'px-6 py-3 text-base',
      medium: 'px-4 py-2 text-sm',
      small: 'px-3 py-1 text-xs',
      xsmall: 'px-2 py-1 text-xs',
      xxsmall: 'px-1.5 py-0.5 text-xs',
    },
    iconOnly: { true: '' },
    rounded: {
      full: 'rounded-full',
      large: 'rounded-lg',
      medium: 'rounded-md',
      none: 'rounded-none',
      small: 'rounded-sm',
      xlarge: 'rounded-xl',
    },
    variant: {
      custom: 'focus-visible:outline-offset-2',
      link: 'inline-flex px-0 py-0 rounded-sm text-primary/50 underline hover:text-primary focus-visible:outline-offset-0',
      primary: 'bg-primary text-white hover:bg-primary/70 focus-visible:outline-offset-2',
      tertiary: 'bg-share text-white hover:bg-share/90 focus-visible:outline-offset-2',
      cancel: 'bg-selected-frame opacity-80 hover:opacity-100 focus-visible:outline-offset-2',
      delete: 'bg-delete text-white focus-visible:outline-offset-2',
      icon: {
        base: 'opacity-70 hover:opacity-100 focus-visible:opacity-100 focus-visible:outline-offset-0',
        wrapper: 'w-full h-full',
        content: 'w-full h-full',
        icon: 'w-fit h-fit',
      },
      submit: 'bg-invite text-white opacity-80 hover:opacity-100 focus-visible:outline-offset-2',
      outline:
        'border-primary/40 text-primary font-bold hover:border-primary/90 focus-visible:outline-offset-2',
      bar: 'flex h-row items-center rounded-full border-0.5 border-primary/20 px-new-project-button-x transition-colors hover:bg-primary/10',
    },
    iconPosition: {
      start: { content: '' },
      end: { content: 'flex-row-reverse' },
    },
    showIconOnHover: {
      true: { icon: 'opacity-0 group-hover:opacity-100 group-focus-visible:opacity-100' },
    },
  },
  slots: {
    extraClickZone: 'flex relative after:inset-[-12px] after:absolute',
    wrapper: 'relative block',
    loader: 'absolute inset-0 flex items-center justify-center',
    content: 'flex items-center gap-[0.5em]',
    icon: 'h-[1.5em] flex-none',
  },
  defaultVariants: {
    loading: false,
    fullWidth: false,
    size: 'small',
    rounded: 'full',
    variant: 'primary',
    iconPosition: 'start',
    showIconOnHover: false,
  },
  compoundVariants: [
    { variant: 'icon', size: 'xxsmall', class: 'p-0.5 rounded-full', iconOnly: true },
    { variant: 'icon', size: 'xsmall', class: 'p-1 rounded-full', iconOnly: true },
    { variant: 'icon', size: 'small', class: 'p-1 rounded-full', iconOnly: true },
    { variant: 'icon', size: 'medium', class: 'p-2 rounded-full', iconOnly: true },
    { variant: 'icon', size: 'large', class: 'p-3 rounded-full', iconOnly: true },
    { variant: 'icon', size: 'hero', class: 'p-4 rounded-full', iconOnly: true },
  ],
})

// ==============
// === Button ===
// ==============

/** Props for a {@link Button}. */
export type ButtonProps =
  | (BaseButtonProps & Omit<aria.ButtonProps, 'onPress'> & PropsWithoutHref)
  | (BaseButtonProps & Omit<aria.LinkProps, 'onPress'> & PropsWithHref)

/**
 * Props for a button with an href.
 */
interface PropsWithHref {
  readonly href: string
}

/**
 * Props for a button without an href.
 */
interface PropsWithoutHref {
  readonly href?: never
}

/**
 * Base props for a button.
 */
export interface BaseButtonProps extends Omit<twv.VariantProps<typeof BUTTON_STYLES>, 'iconOnly'> {
  /** Falls back to `aria-label`. Pass `false` to explicitly disable the tooltip. */
  readonly tooltip?: React.ReactElement | string | false
  /**
   * The icon to display in the button
   */
  readonly icon?: string | null
  /**
   * When `true`, icon will be shown only when hovered.
   */
  readonly showIconOnHover?: boolean
  /**
   * Handler that is called when the press is released over the target.
   * If the handler returns a promise, the button will be in a loading state until the promise resolves.
   */
  readonly onPress?: (event: aria.PressEvent) => Promise<void> | void

  readonly testId?: string
}

/** A button allows a user to perform an action, with mouse, touch, and keyboard interactions. */
export const Button = React.forwardRef(function Button(
  props: ButtonProps,
  ref: React.ForwardedRef<HTMLButtonElement>
) {
  const {
    className,
    children,
    variant,
    icon,
    loading = false,
<<<<<<< HEAD
    isDisabled: isDisabledRaw = false,
=======
    isDisabled,
>>>>>>> f1a19010
    showIconOnHover,
    iconPosition,
    size,
    fullWidth,
    rounded,
    tooltip,
    testId,
    onPress = () => {},
    ...ariaProps
  } = props
  const focusChildProps = focusHooks.useFocusChild()

  const [implicitlyLoading, setImplicitlyLoading] = React.useState(false)
  const contentRef = React.useRef<HTMLSpanElement>(null)
  const loaderRef = React.useRef<HTMLSpanElement>(null)

  const isLink = ariaProps.href != null

  const Tag = isLink ? aria.Link : aria.Button

  const goodDefaults = isLink
    ? { rel: 'noopener noreferrer', 'data-testid': testId ?? 'link' }
    : { type: 'button', 'data-testid': testId ?? 'button' }
  const isIconOnly = (children == null || children === '' || children === false) && icon != null
  const shouldShowTooltip = isIconOnly && tooltip !== false
  const tooltipElement = shouldShowTooltip ? tooltip ?? ariaProps['aria-label'] : null

  const isLoading = loading || implicitlyLoading
<<<<<<< HEAD
  const isDisabled = isDisabledRaw || isLoading
=======
>>>>>>> f1a19010

  React.useLayoutEffect(() => {
    const delay = 350

    if (isLoading) {
      const loaderAnimation = loaderRef.current?.animate(
        [{ opacity: 0 }, { opacity: 0, offset: 1 }, { opacity: 1 }],
        { duration: delay, easing: 'linear', delay: 0, fill: 'forwards' }
      )
      const contentAnimation = contentRef.current?.animate([{ opacity: 1 }, { opacity: 0 }], {
        duration: 0,
        easing: 'linear',
        delay,
        fill: 'forwards',
      })

      return () => {
        loaderAnimation?.cancel()
        contentAnimation?.cancel()
      }
    } else {
      return () => {}
    }
  }, [isLoading])

  const handlePress = (event: aria.PressEvent): void => {
    if (!isLoading) {
      const result = onPress(event)

      if (result instanceof Promise) {
        setImplicitlyLoading(true)
        void result.finally(() => {
          setImplicitlyLoading(false)
        })
      }
    }
  }

  const {
    base,
    content,
    wrapper,
    loader,
    extraClickZone,
    icon: iconClasses,
  } = BUTTON_STYLES({
    isDisabled,
    loading: isLoading,
    fullWidth,
    size,
    rounded,
    variant,
    iconPosition,
    showIconOnHover,
    iconOnly: isIconOnly,
  })

  const childrenFactory = (): React.ReactNode => {
    // Icon only button
    if (isIconOnly) {
      return (
        <span className={extraClickZone()}>
          <SvgMask src={icon} className={iconClasses()} />
        </span>
      )
    } else {
      // Default button
      return (
        <>
          {icon != null && <SvgMask src={icon} className={iconClasses()} />}
          <>{children}</>
        </>
      )
    }
  }

  const button = (
    <Tag
      // @ts-expect-error eventhough typescript is complaining about the type of ariaProps, it is actually correct
      {...aria.mergeProps()(goodDefaults, ariaProps, focusChildProps, {
        ref,
        isDisabled,
        // we use onPressEnd instead of onPress because for some reason react-aria doesn't trigger
        // onPress on EXTRA_CLICK_ZONE, but onPress{start,end} are triggered
        onPressEnd: handlePress,
      })}
      // @ts-expect-error eventhough typescript is complaining about the type of className, it is actually correct
      className={aria.composeRenderProps(className, (classNames, states) =>
        base({ className: classNames, ...states })
      )}
    >
      <span className={wrapper()}>
        <span ref={contentRef} className={content()}>
          {childrenFactory()}
        </span>

        {isLoading && (
          <span ref={loaderRef} className={loader()}>
            <Spinner state={spinnerModule.SpinnerState.loadingMedium} size={16} />
          </span>
        )}
      </span>
    </Tag>
  )

  return tooltipElement == null ? (
    button
  ) : (
    <ariaComponents.TooltipTrigger>
      {button}
      <ariaComponents.Tooltip>{tooltipElement}</ariaComponents.Tooltip>
    </ariaComponents.TooltipTrigger>
  )
})<|MERGE_RESOLUTION|>--- conflicted
+++ resolved
@@ -150,11 +150,7 @@
     variant,
     icon,
     loading = false,
-<<<<<<< HEAD
-    isDisabled: isDisabledRaw = false,
-=======
     isDisabled,
->>>>>>> f1a19010
     showIconOnHover,
     iconPosition,
     size,
@@ -183,10 +179,6 @@
   const tooltipElement = shouldShowTooltip ? tooltip ?? ariaProps['aria-label'] : null
 
   const isLoading = loading || implicitlyLoading
-<<<<<<< HEAD
-  const isDisabled = isDisabledRaw || isLoading
-=======
->>>>>>> f1a19010
 
   React.useLayoutEffect(() => {
     const delay = 350
