--- conflicted
+++ resolved
@@ -1,19 +1,15 @@
-/** @file Submit button for a form.
- * Manages the form state and displays a loading spinner when the form is submitting. */
+/**
+ * @file
+ *
+ * Submit button for forms.
+ * Manages the form state and displays a loading spinner when the form is submitting.
+ */
 import * as React from 'react'
 
 import * as textProvider from '#/providers/TextProvider'
 
 import * as ariaComponents from '#/components/AriaComponents'
 
-<<<<<<< HEAD
-// ==============
-// === Submit ===
-// ==============
-
-/** Props for a {@link Submit}. */
-export interface SubmitProps extends Omit<ariaComponents.ButtonProps, 'loading' | 'variant'> {
-=======
 import type * as types from './types'
 import * as formContext from './useFormContext'
 
@@ -21,18 +17,11 @@
  * Additional props for the Submit component.
  */
 interface SubmitButtonBaseProps {
->>>>>>> b5969cf3
   readonly variant?: ariaComponents.ButtonProps['variant']
-  /** Connects the submit button to a form.
+  /**
+   * Connects the submit button to a form.
    * If not provided, the button will use the nearest form context.
    *
-<<<<<<< HEAD
-   * This field is helpful when you need to use the submit button outside of the form. */
-  readonly form?: reactHookForm.UseFormReturn<reactHookForm.FieldValues>
-}
-
-/** Submit button for a form.
-=======
    * This field is helpful when you need to use the submit button outside of the form.
    */
   // For this component, we don't need to know the form fields
@@ -55,9 +44,9 @@
 
 /**
  * Submit button for forms.
->>>>>>> b5969cf3
  *
- * Manages the form state and displays a loading spinner when the form is submitting. */
+ * Manages the form state and displays a loading spinner when the form is submitting.
+ */
 export function Submit(props: SubmitProps): React.JSX.Element {
   const {
     form = formContext.useFormContext(),
