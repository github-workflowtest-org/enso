/** @file A styled input that includes an icon. */
import * as React from 'react'

import EyeCrossedIcon from 'enso-assets/eye_crossed.svg'
import EyeIcon from 'enso-assets/eye.svg'

import type * as controlledInput from '#/components/ControlledInput'
import ControlledInput from '#/components/ControlledInput'
import SvgIcon from '#/components/SvgIcon'

// =============
// === Input ===
// =============

/** Props for a {@link Input}. */
export interface InputProps extends controlledInput.ControlledInputProps {
  readonly allowShowingPassword?: boolean
  readonly icon: string
}

/** A styled input that includes an icon. */
export default function Input(props: InputProps) {
  const { allowShowingPassword = false, icon, type, ...passthrough } = props
  const [isShowingPassword, setIsShowingPassword] = React.useState(false)

  return (
    <div className="relative">
      <SvgIcon src={icon} />
      <ControlledInput {...passthrough} type={isShowingPassword ? 'text' : type} />
      {type === 'password' && allowShowingPassword && (
        <SvgIcon
          src={isShowingPassword ? EyeIcon : EyeCrossedIcon}
<<<<<<< HEAD
          className="right-0 top-0 cursor-pointer rounded-full"
=======
          className="left-[unset] right-0 cursor-pointer rounded-full"
>>>>>>> 904ffe1d
          onClick={() => {
            setIsShowingPassword(show => !show)
          }}
        />
      )}
    </div>
  )
}<|MERGE_RESOLUTION|>--- conflicted
+++ resolved
@@ -30,11 +30,7 @@
       {type === 'password' && allowShowingPassword && (
         <SvgIcon
           src={isShowingPassword ? EyeIcon : EyeCrossedIcon}
-<<<<<<< HEAD
-          className="right-0 top-0 cursor-pointer rounded-full"
-=======
           className="left-[unset] right-0 cursor-pointer rounded-full"
->>>>>>> 904ffe1d
           onClick={() => {
             setIsShowingPassword(show => !show)
           }}
