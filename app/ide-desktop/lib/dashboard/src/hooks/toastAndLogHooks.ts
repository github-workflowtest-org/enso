--- conflicted
+++ resolved
@@ -39,17 +39,10 @@
           : // DO NOT explicitly pass the generic parameter anywhere else.
             // It is only being used here because this function also checks for
             // `MustNotBeKnown<T>`.
-<<<<<<< HEAD
-            `${messagePrefix != null ? messagePrefix + ': ' : ''}${
-              errorModule.tryGetMessage<unknown>(error) ?? String(error)
-            }`
-      const id = toastify.toast.error(message, options)
-=======
             `${
               messagePrefix != null ? messagePrefix + ': ' : ''
             }${errorModule.getMessageOrToString<unknown>(error)}`
       const id = toastify.toast.error(message)
->>>>>>> a6fc8cb9
       logger.error(message)
       return id
     },
