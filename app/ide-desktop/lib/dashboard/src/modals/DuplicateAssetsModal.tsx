--- conflicted
+++ resolved
@@ -200,13 +200,8 @@
         {firstConflict && (
           <>
             <div className="flex flex-col">
-<<<<<<< HEAD
-              <span className="relative">{getText('currentColon')}</span>
+              <aria.Text className="relative">{getText('currentColon')}</aria.Text>
               <AssetSummary asset={firstConflict.current.value} className="relative" />
-=======
-              <aria.Text className="relative">{getText('currentColon')}</aria.Text>
-              <AssetSummary asset={firstConflict.current} className="relative" />
->>>>>>> 9cf4847a
             </div>
             <div className="flex flex-col">
               <aria.Text className="relative">{getText('newColon')}</aria.Text>
