--- conflicted
+++ resolved
@@ -10,11 +10,7 @@
 import * as toastAndLogHooks from '#/hooks/toastAndLogHooks'
 
 import * as authProvider from '#/providers/AuthProvider'
-<<<<<<< HEAD
-=======
-import * as backendProvider from '#/providers/BackendProvider'
 import * as focusDirectionProvider from '#/providers/FocusDirectionProvider'
->>>>>>> 9cf4847a
 import * as modalProvider from '#/providers/ModalProvider'
 import * as textProvider from '#/providers/TextProvider'
 
