/** @file Module for authenticating users with AWS Cognito.
 *
 * Provides an `AuthProvider` component that wraps the entire application, and a `useAuth` hook that
 * can be used from any React component to access the currently logged-in user's session data. The
 * hook also provides methods for registering a user, logging in, logging out, etc. */
import * as React from 'react'

import * as sentry from '@sentry/react'
import isNetworkError from 'is-network-error'
import * as router from 'react-router-dom'
import * as toast from 'react-toastify'

import * as detect from 'enso-common/src/detect'
import * as gtag from 'enso-common/src/gtag'

import * as appUtils from '#/appUtils'

<<<<<<< HEAD
=======
import * as gtagHooks from '#/hooks/gtagHooks'

import * as backendProvider from '#/providers/BackendProvider'
>>>>>>> 447f4b5a
import * as localStorageProvider from '#/providers/LocalStorageProvider'
import * as loggerProvider from '#/providers/LoggerProvider'
import * as sessionProvider from '#/providers/SessionProvider'
import * as textProvider from '#/providers/TextProvider'

import LoadingScreen from '#/pages/authentication/LoadingScreen'

import * as backendModule from '#/services/Backend'
import type Backend from '#/services/Backend'
import LocalBackend from '#/services/LocalBackend'
import type * as projectManager from '#/services/ProjectManager'
import RemoteBackend from '#/services/RemoteBackend'

import HttpClient, * as httpClient from '#/utilities/HttpClient'
import * as object from '#/utilities/object'

import * as cognitoModule from '#/authentication/cognito'
import type * as authServiceModule from '#/authentication/service'

// =================
// === Constants ===
// =================

/** The minimum delay between two requests. */
const REQUEST_DELAY_MS = 200

// ===================
// === UserSession ===
// ===================

/** Possible types of {@link BaseUserSession}. */
export enum UserSessionType {
  offline = 'offline',
  partial = 'partial',
  full = 'full',
}

/** Properties common to all {@link UserSession}s. */
interface BaseUserSession<Type extends UserSessionType> {
  /** A discriminator for TypeScript to be able to disambiguate between `UserSession` variants. */
  readonly type: Type
  /** User's JSON Web Token (JWT), used for authenticating and authorizing requests to the API. */
  readonly accessToken: string
  /** User's email address. */
  readonly email: string
}

// Extends `BaseUserSession` in order to inherit the documentation.
/** Empty object of an offline user session.
 * Contains some fields from {@link FullUserSession} to allow destructuring. */
export interface OfflineUserSession extends Pick<BaseUserSession<UserSessionType.offline>, 'type'> {
  readonly accessToken: null
  readonly user: null
}

/** The singleton instance of {@link OfflineUserSession}. Minimizes React re-renders. */
const OFFLINE_USER_SESSION: Readonly<OfflineUserSession> = {
  type: UserSessionType.offline,
  accessToken: null,
  user: null,
}

/** Object containing the currently signed-in user's session data, if the user has not yet set their
 * username.
 *
 * If a user has not yet set their username, they do not yet have an organization associated with
 * their account. Otherwise, this type is identical to the `Session` type. This type should ONLY be
 * used by the `SetUsername` component. */
export interface PartialUserSession extends BaseUserSession<UserSessionType.partial> {}

/** Object containing the currently signed-in user's session data. */
export interface FullUserSession extends BaseUserSession<UserSessionType.full> {
  /** User's organization information. */
  readonly user: backendModule.SmartUser
}

/** A user session for a user that may be either fully registered,
 * or in the process of registering. */
export type UserSession = FullUserSession | OfflineUserSession | PartialUserSession

// ===================
// === AuthContext ===
// ===================

/** Interface returned by the `useAuth` hook.
 *
 * Contains the currently authenticated user's session data, as well as methods for signing in,
 * signing out, etc. All interactions with the authentication API should be done through this
 * interface.
 *
 * See `Cognito` for details on each of the authentication functions. */
interface AuthContextType {
  readonly goOffline: (shouldShowToast?: boolean) => Promise<boolean>
  readonly signUp: (
    email: string,
    password: string,
    organizationId: string | null
  ) => Promise<boolean>
  readonly confirmSignUp: (email: string, code: string) => Promise<boolean>
  readonly setUsername: (username: string, email: string) => Promise<boolean>
  readonly signInWithGoogle: () => Promise<boolean>
  readonly signInWithGitHub: () => Promise<boolean>
  readonly signInWithPassword: (email: string, password: string) => Promise<boolean>
  readonly forgotPassword: (email: string) => Promise<boolean>
  readonly changePassword: (oldPassword: string, newPassword: string) => Promise<boolean>
  readonly resetPassword: (email: string, code: string, password: string) => Promise<boolean>
  readonly signOut: () => Promise<boolean>
  readonly restoreUser: (backend: Backend) => Promise<boolean>
  /** Session containing the currently authenticated user's authentication information.
   *
   * If the user has not signed in, the session will be `null`. */
  readonly session: UserSession | null
  readonly setUser: React.Dispatch<React.SetStateAction<backendModule.User>>
  /**
   * Return `true` if the user is marked for deletion.
   */
  readonly isUserMarkedForDeletion: () => boolean
  /**
   * Return `true` if the user is deleted completely.
   */
  readonly isUserDeleted: () => boolean
  /**
   * Return `true` if the user is soft deleted.
   */
  readonly isUserSoftDeleted: () => boolean
}

const AuthContext = React.createContext<AuthContextType | null>(null)

// ====================
// === AuthProvider ===
// ====================

/** Props for an {@link AuthProvider}. */
export interface AuthProviderProps {
  readonly shouldStartInOfflineMode: boolean
  readonly supportsLocalBackend: boolean
  readonly backend: Backend
  readonly setBackendWithoutSavingType: (backend: Backend) => void
  readonly authService: authServiceModule.AuthService | null
  /** Callback to execute once the user has authenticated successfully. */
  readonly onAuthenticated: (accessToken: string | null) => void
  readonly children: React.ReactNode
  readonly projectManagerUrl: string | null
  readonly projectManagerRootDirectory: projectManager.Path | null
}

/** A React provider for the Cognito API. */
export default function AuthProvider(props: AuthProviderProps) {
  const { shouldStartInOfflineMode, supportsLocalBackend, authService, onAuthenticated } = props
<<<<<<< HEAD
  const { backend, setBackendWithoutSavingType, children, projectManagerUrl } = props
=======
  const { children, projectManagerUrl, projectManagerRootDirectory } = props
>>>>>>> 447f4b5a
  const logger = loggerProvider.useLogger()
  const { cognito } = authService ?? {}
  const { session, deinitializeSession, onSessionError } = sessionProvider.useSession()
  const { localStorage } = localStorageProvider.useLocalStorage()
  const { getText } = textProvider.useText()
  // This must not be `hooks.useNavigate` as `goOffline` would be inaccessible,
  // and the function call would error.
  // eslint-disable-next-line no-restricted-properties
  const navigate = router.useNavigate()
  const [forceOfflineMode, setForceOfflineMode] = React.useState(shouldStartInOfflineMode)
  const [initialized, setInitialized] = React.useState(false)
  const [userSession, setUserSession] = React.useState<UserSession | null>(null)
  const toastId = React.useId()

  const setUser = React.useCallback((valueOrUpdater: React.SetStateAction<backendModule.User>) => {
    setUserSession(oldUserSession => {
      if (oldUserSession == null || !('user' in oldUserSession) || oldUserSession.user == null) {
        return oldUserSession
      } else {
        return object.merge(oldUserSession, {
          user: oldUserSession.user.withValue(
            typeof valueOrUpdater !== 'function'
              ? valueOrUpdater
              : valueOrUpdater(oldUserSession.user.value)
          ),
        })
      }
    })
  }, [])

  const goOfflineInternal = React.useCallback(() => {
    setInitialized(true)
    sentry.setUser(null)
    setUserSession(OFFLINE_USER_SESSION)
    if (supportsLocalBackend && projectManagerUrl != null && projectManagerRootDirectory != null) {
      setBackendWithoutSavingType(new LocalBackend(projectManagerUrl, projectManagerRootDirectory))
    } else {
      // Provide dummy headers to avoid errors. This `Backend` will never be called as
      // the entire UI will be disabled.
      const client = new HttpClient([['Authorization', '']], `${process.env.ENSO_CLOUD_API_URL}/`)
      setBackendWithoutSavingType(new RemoteBackend(client, logger, getText))
    }
  }, [
    getText,
    /* should never change */ projectManagerUrl,
    /* should never change */ projectManagerRootDirectory,
    /* should never change */ supportsLocalBackend,
    /* should never change */ logger,
    /* should never change */ setBackendWithoutSavingType,
  ])

  const goOffline = React.useCallback(
    (shouldShowToast = true) => {
      if (shouldShowToast) {
        toast.toast.error('You are offline, switching to offline mode.')
      }
      goOfflineInternal()
      navigate(appUtils.DASHBOARD_PATH)
      return Promise.resolve(true)
    },
    [goOfflineInternal, /* should never change */ navigate]
  )

  // This component cannot use `useGtagEvent` because `useGtagEvent` depends on the React Context
  // defined by this component.
  const gtagEvent = React.useCallback(
    (name: string, params?: object) => {
      if (userSession?.type !== UserSessionType.offline) {
        gtag.event(name, params)
      }
    },
    [userSession?.type]
  )
  const gtagEventRef = React.useRef(gtagEvent)
  gtagEventRef.current = gtagEvent

  React.useEffect(() => {
    gtag.gtag('set', {
      platform: detect.platform(),
      architecture: detect.architecture(),
    })
    return gtagHooks.gtagOpenCloseCallback(gtagEventRef, 'open_app', 'close_app')
  }, [])

  // This is identical to `hooks.useOnlineCheck`, however it is inline here to avoid any possible
  // circular dependency.
  React.useEffect(() => {
    if (!navigator.onLine) {
      void goOffline()
    }
  }, [/* should never change */ goOffline])

  React.useEffect(() => {
    if (authService == null) {
      // The authentication client secrets and endpoint URLs are not set.
      goOfflineInternal()
      navigate(appUtils.DASHBOARD_PATH)
    }
  }, [authService, navigate, /* should never change */ goOfflineInternal])

  React.useEffect(
    () =>
      onSessionError(error => {
        if (isNetworkError(error)) {
          void goOffline()
        }
      }),
    [onSessionError, /* should never change */ goOffline]
  )

  React.useEffect(() => {
    const onFetchError = () => {
      void goOffline()
    }
    document.addEventListener(httpClient.FETCH_ERROR_EVENT_NAME, onFetchError)
    return () => {
      document.removeEventListener(httpClient.FETCH_ERROR_EVENT_NAME, onFetchError)
    }
  }, [/* should never change */ goOffline])

  /** Fetch the JWT access token from the session via the AWS Amplify library.
   *
   * When invoked, retrieves the access token (if available) from the storage method chosen when
   * Amplify was configured (e.g. local storage). If the token is not available, return `undefined`.
   * If the token has expired, automatically refreshes the token and returns the new token. */
  React.useEffect(() => {
    const fetchSession = async () => {
      if (!navigator.onLine || forceOfflineMode) {
        goOfflineInternal()
        setForceOfflineMode(false)
      } else if (session == null) {
        setInitialized(true)
        if (!initialized) {
          sentry.setUser(null)
          setUserSession(null)
        }
      } else {
        const client = new HttpClient(
          [['Authorization', `Bearer ${session.accessToken}`]],
          `${process.env.ENSO_CLOUD_API_URL}/`
        )
        const remoteBackend = new RemoteBackend(client, logger, getText)
        // The backend MUST be the remote backend before login is finished.
        // This is because the "set username" flow requires the remote backend.
        if (!initialized || userSession == null || userSession.type === UserSessionType.offline) {
          setBackendWithoutSavingType(remoteBackend)
        }
        gtagEvent('cloud_open')
        let user: backendModule.SmartUser | null
        while (true) {
          try {
            user = await remoteBackend.self()
            break
          } catch (error) {
            // The value may have changed after the `await`.
            // eslint-disable-next-line @typescript-eslint/no-unnecessary-condition
            if (!navigator.onLine || isNetworkError(error)) {
              void goOffline()
              // eslint-disable-next-line no-restricted-syntax
              return
            }
            // This prevents a busy loop when request blocking is enabled in DevTools.
            // The UI will be blank indefinitely. This is intentional, since for real
            // network outages, `navigator.onLine` will be false.
            await new Promise<void>(resolve => {
              window.setTimeout(resolve, REQUEST_DELAY_MS)
            })
          }
        }
        const url = new URL(location.href)
        if (url.searchParams.get('authentication') === 'false') {
          url.searchParams.delete('authentication')
          history.replaceState(null, '', url.toString())
        }
        let newUserSession: UserSession
        if (user == null) {
          sentry.setUser({ email: session.email })
          newUserSession = { type: UserSessionType.partial, ...session }
        } else {
          sentry.setUser({
            id: user.value.userId,
            email: user.value.email,
            username: user.value.name,
            // eslint-disable-next-line @typescript-eslint/naming-convention
            ip_address: '{{auto}}',
          })
          newUserSession = { type: UserSessionType.full, ...session, user }

          // 34560000 is the recommended max cookie age.
          const parentDomain = location.hostname.replace(/^[^.]*\./, '')
          document.cookie = `logged_in=yes;max-age=34560000;domain=${parentDomain};samesite=strict;secure`

          // Save access token so can it be reused by the backend.
          cognito?.saveAccessToken({
            accessToken: session.accessToken,
            clientId: session.clientId,
            expireAt: session.expireAt,
            refreshToken: session.refreshToken,
            refreshUrl: session.refreshUrl,
          })

          // Execute the callback that should inform the Electron app that the user has logged in.
          // This is done to transition the app from the authentication/dashboard view to the IDE.
          onAuthenticated(session.accessToken)
        }

        setUserSession(newUserSession)
        setInitialized(true)
      }
    }

    fetchSession().catch(error => {
      if (isUserFacingError(error)) {
        toast.toast.error(error.message)
        logger.error(error.message)
      } else {
        logger.error(error)
      }
    })
    // `userSession` MUST NOT be a dependency as `setUserSession` is called every time
    // by this effect. Because it is an object literal, it will never be equal to the previous
    // value.
    // `initialized` MUST NOT be a dependency as it breaks offline mode.
    // eslint-disable-next-line react-hooks/exhaustive-deps
  }, [
    cognito,
    logger,
    onAuthenticated,
    session,
    /* should never change */ goOfflineInternal,
    /* should never change */ setBackendWithoutSavingType,
  ])

  /** Wrap a function returning a {@link Promise} to display a loading toast notification
   * until the returned {@link Promise} finishes loading. */
  const withLoadingToast =
    <T extends unknown[], R>(action: (...args: T) => Promise<R>) =>
    async (...args: T) => {
      toast.toast.loading(getText('pleaseWait'), { toastId })
      return await action(...args)
    }

  const toastSuccess = (message: string) => {
    toast.toast.update(toastId, {
      isLoading: null,
      autoClose: null,
      closeOnClick: null,
      closeButton: null,
      draggable: null,
      type: toast.toast.TYPE.SUCCESS,
      render: message,
    })
  }

  const toastError = (message: string) => {
    toast.toast.update(toastId, {
      isLoading: null,
      autoClose: null,
      closeOnClick: null,
      closeButton: null,
      draggable: null,
      type: toast.toast.TYPE.ERROR,
      render: message,
    })
  }

  const signUp = async (username: string, password: string, organizationId: string | null) => {
    if (cognito == null) {
      return false
    } else {
      gtagEvent('cloud_sign_up')
      const result = await cognito.signUp(username, password, organizationId)
      if (cognitoModule.isAmplifyError(result)) {
        toastError(result.message)
        return false
      } else {
        toastSuccess(getText('signUpSuccess'))
        navigate(appUtils.LOGIN_PATH)
        return true
      }
    }
  }

  const confirmSignUp = async (email: string, code: string) => {
    if (cognito == null) {
      return false
    } else {
      gtagEvent('cloud_confirm_sign_up')
      const result = await cognito.confirmSignUp(email, code)
      if (cognitoModule.isAmplifyError(result)) {
        switch (result.type) {
          case cognitoModule.CognitoErrorType.userAlreadyConfirmed: {
            break
          }
          case cognitoModule.CognitoErrorType.userNotFound: {
            toastError(getText('confirmSignUpError'))
            navigate(appUtils.LOGIN_PATH)
            return false
          }
          default: {
            // This is REQUIRED, as a sanity check to ensure that this case is impossible to reach.
            // eslint-disable-next-line @typescript-eslint/no-unused-vars
            const sanity: never = result.type
            throw new Error(`Unreachable value detected: ${JSON.stringify(result)}`)
          }
        }
      }
      toastSuccess(getText('confirmSignUpSuccess'))
      navigate(appUtils.LOGIN_PATH)
      return true
    }
  }

  const signInWithPassword = async (email: string, password: string) => {
    if (cognito == null) {
      return false
    } else {
      gtagEvent('cloud_sign_in', { provider: 'Email' })
      const result = await cognito.signInWithPassword(email, password)
      if (cognitoModule.isAmplifyError(result)) {
        if (result.type === cognitoModule.CognitoErrorType.userNotFound) {
          // It may not be safe to pass the user's password in the URL.
          navigate(`${appUtils.REGISTRATION_PATH}?${new URLSearchParams({ email }).toString()}`)
        }
        toastError(result.message)
        return false
      } else {
        toastSuccess(getText('signInWithPasswordSuccess'))
        return true
      }
    }
  }

  const setUsername = async (username: string, email: string) => {
    if (cognito == null) {
      return false
    } else if (backend.type === backendModule.BackendType.local) {
      toastError(getText('setUsernameLocalBackend'))
      return false
    } else {
      gtagEvent('cloud_user_created')
      try {
        const organizationId = await cognito.organizationId()
        // This should not omit success and error toasts as it is not possible
        // to render this optimistically.
        await toast.toast.promise(
          backend.createUser({
            userName: username,
            userEmail: backendModule.EmailAddress(email),
            organizationId:
              organizationId != null ? backendModule.OrganizationId(organizationId) : null,
          }),
          {
            success: getText('setUsernameSuccess'),
            error: getText('setUsernameError'),
            pending: getText('settingUsername'),
          }
        )
        const redirectTo = localStorage.get('loginRedirect')
        if (redirectTo != null) {
          localStorage.delete('loginRedirect')
          location.href = redirectTo
        } else {
          navigate(appUtils.DASHBOARD_PATH)
        }
        return true
      } catch {
        return false
      }
    }
  }

  const restoreUser = async (backend: Backend) => {
    if (cognito == null) {
      return false
    } else {
      if (backend.type === backendModule.BackendType.local) {
        toastError(getText('restoreUserLocalBackendError'))
        return false
      } else {
        await backend.restoreUser()
        setUser(object.merger({ removeAt: null }))

        toastSuccess(getText('restoreUserSuccess'))
        navigate(appUtils.DASHBOARD_PATH)

        return true
      }
    }
  }

  const forgotPassword = async (email: string) => {
    if (cognito == null) {
      return false
    } else {
      const result = await cognito.forgotPassword(email)
      if (cognitoModule.isAmplifyError(result)) {
        toastError(result.message)
        return false
      } else {
        toastSuccess(getText('forgotPasswordSuccess'))
        navigate(appUtils.LOGIN_PATH)
        return true
      }
    }
  }

  const resetPassword = async (email: string, code: string, password: string) => {
    if (cognito == null) {
      return false
    } else {
      const result = await cognito.forgotPasswordSubmit(email, code, password)
      if (cognitoModule.isAmplifyError(result)) {
        toastError(result.message)
        return false
      } else {
        toastSuccess(getText('forgotPasswordSuccess'))
        navigate(appUtils.LOGIN_PATH)
        return true
      }
    }
  }

  const changePassword = async (oldPassword: string, newPassword: string) => {
    if (cognito == null) {
      return false
    } else {
      const result = await cognito.changePassword(oldPassword, newPassword)
      if (cognitoModule.isAmplifyError(result)) {
        toastError(result.message)
        return false
      } else {
        toastSuccess(getText('changePasswordSuccess'))
        return true
      }
    }
  }

  const signOut = async () => {
    if (cognito == null) {
      return false
    } else {
      const parentDomain = location.hostname.replace(/^[^.]*\./, '')
      document.cookie = `logged_in=no;max-age=0;domain=${parentDomain}`
      gtagEvent('cloud_sign_out')
      cognito.saveAccessToken(null)
      localStorage.clearUserSpecificEntries()
      deinitializeSession()
      setInitialized(false)
      sentry.setUser(null)
      setUserSession(null)
      // This should not omit success and error toasts as it is not possible
      // to render this optimistically.
      await toast.toast.promise(cognito.signOut(), {
        success: getText('signOutSuccess'),
        error: getText('signOutError'),
        pending: getText('loggingOut'),
      })
      return true
    }
  }

  const isUserMarkedForDeletion = () =>
    !!(userSession && 'user' in userSession && userSession.user?.removeAt)

  const isUserDeleted = () => {
    if (userSession && 'user' in userSession && userSession.user?.removeAt) {
      const removeAtDate = new Date(userSession.user.removeAt)
      const now = new Date()

      return removeAtDate <= now
    } else {
      return false
    }
  }

  const isUserSoftDeleted = () => {
    if (userSession && 'user' in userSession && userSession.user?.removeAt) {
      const removeAtDate = new Date(userSession.user.removeAt)
      const now = new Date()

      return removeAtDate > now
    } else {
      return false
    }
  }

  const value = {
    goOffline: goOffline,
    signUp: withLoadingToast(signUp),
    confirmSignUp: withLoadingToast(confirmSignUp),
    setUsername,
    isUserMarkedForDeletion,
    isUserDeleted,
    isUserSoftDeleted,
    restoreUser,
    signInWithGoogle: () => {
      if (cognito == null) {
        return Promise.resolve(false)
      } else {
        gtagEvent('cloud_sign_in', { provider: 'Google' })
        return cognito.signInWithGoogle().then(
          () => true,
          () => false
        )
      }
    },
    signInWithGitHub: () => {
      if (cognito == null) {
        return Promise.resolve(false)
      } else {
        gtagEvent('cloud_sign_in', { provider: 'GitHub' })
        return cognito.signInWithGitHub().then(
          () => true,
          () => false
        )
      }
    },
    signInWithPassword: withLoadingToast(signInWithPassword),
    forgotPassword: withLoadingToast(forgotPassword),
    resetPassword: withLoadingToast(resetPassword),
    changePassword: withLoadingToast(changePassword),
    signOut,
    session: userSession,
    setUser,
  }

  return (
    <AuthContext.Provider value={value}>
      {/* Only render the underlying app after we assert for the presence of a current user. */}
      {initialized ? children : <LoadingScreen />}
    </AuthContext.Provider>
  )
}

/** Type of an error containing a `string`-typed `message` field.
 *
 * Many types of errors fall into this category. We use this type to check if an error can be safely
 * displayed to the user. */
interface UserFacingError {
  /** The user-facing error message. */
  readonly message: string
}

/** Return `true` if the value is a {@link UserFacingError}. */
function isUserFacingError(value: unknown): value is UserFacingError {
  return typeof value === 'object' && value != null && 'message' in value
}

// ===============
// === useAuth ===
// ===============

/** A React hook that provides access to the authentication context.
 *
 * Only the hook is exported, and not the context, because we only want to use the hook directly and
 * never the context component.
 * @throws {Error} when used outside a {@link AuthProvider}. */
export function useAuth() {
  const context = React.useContext(AuthContext)
  if (context == null) {
    throw new Error('`useAuth` can only be used inside an `<AuthProvider />`.')
  } else {
    return context
  }
}

// ===============================
// === shouldPreventNavigation ===
// ===============================

/** True if navigation should be prevented, for debugging purposes. */
function getShouldPreventNavigation() {
  const location = router.useLocation()
  return new URLSearchParams(location.search).get('prevent-navigation') === 'true'
}

// =======================
// === ProtectedLayout ===
// =======================

/** A React Router layout route containing routes only accessible by users that are logged in. */
export function ProtectedLayout() {
  const { session } = useAuth()
  const shouldPreventNavigation = getShouldPreventNavigation()

  if (!shouldPreventNavigation && session == null) {
    return <router.Navigate to={appUtils.LOGIN_PATH} />
  } else if (!shouldPreventNavigation && session?.type === UserSessionType.partial) {
    return <router.Navigate to={appUtils.SET_USERNAME_PATH} />
  } else {
    return <router.Outlet context={session} />
  }
}

// ===========================
// === SemiProtectedLayout ===
// ===========================

/** A React Router layout route containing routes only accessible by users that are
 * in the process of registering. */
export function SemiProtectedLayout() {
  const { session } = useAuth()
  const { localStorage } = localStorageProvider.useLocalStorage()
  const shouldPreventNavigation = getShouldPreventNavigation()

  if (!shouldPreventNavigation && session?.type === UserSessionType.full) {
    const redirectTo = localStorage.get('loginRedirect')
    if (redirectTo != null) {
      localStorage.delete('loginRedirect')
      location.href = redirectTo
      return
    } else {
      return <router.Navigate to={appUtils.DASHBOARD_PATH} />
    }
  } else {
    return <router.Outlet context={session} />
  }
}

// ===================
// === GuestLayout ===
// ===================

/** A React Router layout route containing routes only accessible by users that are
 * not logged in. */
export function GuestLayout() {
  const { session } = useAuth()
  const { localStorage } = localStorageProvider.useLocalStorage()
  const shouldPreventNavigation = getShouldPreventNavigation()

  if (!shouldPreventNavigation && session?.type === UserSessionType.partial) {
    return <router.Navigate to={appUtils.SET_USERNAME_PATH} />
  } else if (!shouldPreventNavigation && session?.type === UserSessionType.full) {
    const redirectTo = localStorage.get('loginRedirect')
    if (redirectTo != null) {
      localStorage.delete('loginRedirect')
      location.href = redirectTo
      return
    } else {
      return <router.Navigate to={appUtils.DASHBOARD_PATH} />
    }
  } else {
    return <router.Outlet />
  }
}

/**
 * A React Router layout route containing routes only accessible by users that are not deleted.
 */
export function NotDeletedUserLayout() {
  const { session, isUserMarkedForDeletion } = useAuth()
  const shouldPreventNavigation = getShouldPreventNavigation()

  if (shouldPreventNavigation) {
    return <router.Outlet context={session} />
  } else {
    if (isUserMarkedForDeletion()) {
      return <router.Navigate to={appUtils.RESTORE_USER_PATH} />
    } else {
      return <router.Outlet context={session} />
    }
  }
}

/**
 * A React Router layout route containing routes only accessible by users that are deleted softly
 */
export function SoftDeletedUserLayout() {
  const { session, isUserMarkedForDeletion, isUserDeleted, isUserSoftDeleted } = useAuth()
  const shouldPreventNavigation = getShouldPreventNavigation()

  if (shouldPreventNavigation) {
    return <router.Outlet context={session} />
  } else if (isUserMarkedForDeletion()) {
    const isSoftDeleted = isUserSoftDeleted()
    const isDeleted = isUserDeleted()
    if (isSoftDeleted) {
      return <router.Outlet context={session} />
    } else if (isDeleted) {
      return <router.Navigate to={appUtils.LOGIN_PATH} />
    } else {
      return <router.Navigate to={appUtils.DASHBOARD_PATH} />
    }
  }
}

// =============================
// === usePartialUserSession ===
// =============================

/** A React context hook returning the user session
 * for a user that has not yet completed registration. */
export function usePartialUserSession() {
  return router.useOutletContext<PartialUserSession>()
}

// ================================
// === useNonPartialUserSession ===
// ================================

/** A React context hook returning the user session for a user that can perform actions. */
export function useNonPartialUserSession() {
  return router.useOutletContext<Exclude<UserSession, PartialUserSession>>()
}<|MERGE_RESOLUTION|>--- conflicted
+++ resolved
@@ -15,12 +15,8 @@
 
 import * as appUtils from '#/appUtils'
 
-<<<<<<< HEAD
-=======
 import * as gtagHooks from '#/hooks/gtagHooks'
 
-import * as backendProvider from '#/providers/BackendProvider'
->>>>>>> 447f4b5a
 import * as localStorageProvider from '#/providers/LocalStorageProvider'
 import * as loggerProvider from '#/providers/LoggerProvider'
 import * as sessionProvider from '#/providers/SessionProvider'
@@ -31,7 +27,6 @@
 import * as backendModule from '#/services/Backend'
 import type Backend from '#/services/Backend'
 import LocalBackend from '#/services/LocalBackend'
-import type * as projectManager from '#/services/ProjectManager'
 import RemoteBackend from '#/services/RemoteBackend'
 
 import HttpClient, * as httpClient from '#/utilities/HttpClient'
@@ -165,17 +160,12 @@
   readonly onAuthenticated: (accessToken: string | null) => void
   readonly children: React.ReactNode
   readonly projectManagerUrl: string | null
-  readonly projectManagerRootDirectory: projectManager.Path | null
 }
 
 /** A React provider for the Cognito API. */
 export default function AuthProvider(props: AuthProviderProps) {
   const { shouldStartInOfflineMode, supportsLocalBackend, authService, onAuthenticated } = props
-<<<<<<< HEAD
   const { backend, setBackendWithoutSavingType, children, projectManagerUrl } = props
-=======
-  const { children, projectManagerUrl, projectManagerRootDirectory } = props
->>>>>>> 447f4b5a
   const logger = loggerProvider.useLogger()
   const { cognito } = authService ?? {}
   const { session, deinitializeSession, onSessionError } = sessionProvider.useSession()
@@ -210,8 +200,8 @@
     setInitialized(true)
     sentry.setUser(null)
     setUserSession(OFFLINE_USER_SESSION)
-    if (supportsLocalBackend && projectManagerUrl != null && projectManagerRootDirectory != null) {
-      setBackendWithoutSavingType(new LocalBackend(projectManagerUrl, projectManagerRootDirectory))
+    if (supportsLocalBackend && projectManagerUrl != null) {
+      setBackendWithoutSavingType(new LocalBackend(projectManagerUrl))
     } else {
       // Provide dummy headers to avoid errors. This `Backend` will never be called as
       // the entire UI will be disabled.
@@ -221,7 +211,6 @@
   }, [
     getText,
     /* should never change */ projectManagerUrl,
-    /* should never change */ projectManagerRootDirectory,
     /* should never change */ supportsLocalBackend,
     /* should never change */ logger,
     /* should never change */ setBackendWithoutSavingType,
@@ -548,17 +537,17 @@
     }
   }
 
-  const restoreUser = async (backend: Backend) => {
+  const restoreUser = async (currentBackend: Backend) => {
     if (cognito == null) {
       return false
     } else {
-      if (backend.type === backendModule.BackendType.local) {
+      if (currentBackend.type === backendModule.BackendType.local) {
         toastError(getText('restoreUserLocalBackendError'))
         return false
       } else {
-        await backend.restoreUser()
+        const self = await currentBackend.self()
+        await self?.restore()
         setUser(object.merger({ removeAt: null }))
-
         toastSuccess(getText('restoreUserSuccess'))
         navigate(appUtils.DASHBOARD_PATH)
 
@@ -639,13 +628,12 @@
   }
 
   const isUserMarkedForDeletion = () =>
-    !!(userSession && 'user' in userSession && userSession.user?.removeAt)
+    !!(userSession && 'user' in userSession && userSession.user?.value.removeAt)
 
   const isUserDeleted = () => {
-    if (userSession && 'user' in userSession && userSession.user?.removeAt) {
-      const removeAtDate = new Date(userSession.user.removeAt)
+    if (userSession && 'user' in userSession && userSession.user?.value.removeAt) {
+      const removeAtDate = new Date(userSession.user.value.removeAt)
       const now = new Date()
-
       return removeAtDate <= now
     } else {
       return false
@@ -653,10 +641,9 @@
   }
 
   const isUserSoftDeleted = () => {
-    if (userSession && 'user' in userSession && userSession.user?.removeAt) {
-      const removeAtDate = new Date(userSession.user.removeAt)
+    if (userSession && 'user' in userSession && userSession.user?.value.removeAt) {
+      const removeAtDate = new Date(userSession.user.value.removeAt)
       const now = new Date()
-
       return removeAtDate > now
     } else {
       return false
