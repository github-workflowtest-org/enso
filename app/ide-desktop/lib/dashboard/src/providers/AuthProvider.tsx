/** @file Module for authenticating users with AWS Cognito.
 *
 * Provides an `AuthProvider` component that wraps the entire application, and a `useAuth` hook that
 * can be used from any React component to access the currently logged-in user's session data. The
 * hook also provides methods for registering a user, logging in, logging out, etc. */
import * as React from 'react'

import * as sentry from '@sentry/react'
import isNetworkError from 'is-network-error'
import * as router from 'react-router-dom'
import * as toast from 'react-toastify'

import * as gtag from 'enso-common/src/gtag'

import * as appUtils from '#/appUtils'

import * as localStorageProvider from '#/providers/LocalStorageProvider'
import * as loggerProvider from '#/providers/LoggerProvider'
import * as sessionProvider from '#/providers/SessionProvider'
import * as textProvider from '#/providers/TextProvider'

import LoadingScreen from '#/pages/authentication/LoadingScreen'

import * as backendModule from '#/services/Backend'
import type Backend from '#/services/Backend'
import LocalBackend from '#/services/LocalBackend'
import RemoteBackend from '#/services/RemoteBackend'

import HttpClient, * as httpClient from '#/utilities/HttpClient'
import * as object from '#/utilities/object'

import * as cognitoModule from '#/authentication/cognito'
import type * as authServiceModule from '#/authentication/service'

// =================
// === Constants ===
// =================

/** The minimum delay between two requests. */
const REQUEST_DELAY_MS = 200

// ===================
// === UserSession ===
// ===================

/** Possible types of {@link BaseUserSession}. */
export enum UserSessionType {
  offline = 'offline',
  partial = 'partial',
  full = 'full',
}

/** Properties common to all {@link UserSession}s. */
interface BaseUserSession<Type extends UserSessionType> {
  /** A discriminator for TypeScript to be able to disambiguate between `UserSession` variants. */
  readonly type: Type
  /** User's JSON Web Token (JWT), used for authenticating and authorizing requests to the API. */
  readonly accessToken: string
  /** User's email address. */
  readonly email: string
}

// Extends `BaseUserSession` in order to inherit the documentation.
/** Empty object of an offline user session.
 * Contains some fields from {@link FullUserSession} to allow destructuring. */
export interface OfflineUserSession extends Pick<BaseUserSession<UserSessionType.offline>, 'type'> {
  readonly accessToken: null
  readonly user: null
  readonly userInfo: null
}

/** The singleton instance of {@link OfflineUserSession}. Minimizes React re-renders. */
const OFFLINE_USER_SESSION: Readonly<OfflineUserSession> = {
  type: UserSessionType.offline,
  accessToken: null,
  user: null,
  userInfo: null,
}

/** Object containing the currently signed-in user's session data, if the user has not yet set their
 * username.
 *
 * If a user has not yet set their username, they do not yet have an organization associated with
 * their account. Otherwise, this type is identical to the `Session` type. This type should ONLY be
 * used by the `SetUsername` component. */
export interface PartialUserSession extends BaseUserSession<UserSessionType.partial> {}

/** Object containing the currently signed-in user's session data. */
export interface FullUserSession extends BaseUserSession<UserSessionType.full> {
  /** User's organization information. */
  readonly user: backendModule.SmartUser
  readonly userInfo: backendModule.SimpleUser | null
}

/** A user session for a user that may be either fully registered,
 * or in the process of registering. */
export type UserSession = FullUserSession | OfflineUserSession | PartialUserSession

// ===================
// === AuthContext ===
// ===================

/** Interface returned by the `useAuth` hook.
 *
 * Contains the currently authenticated user's session data, as well as methods for signing in,
 * signing out, etc. All interactions with the authentication API should be done through this
 * interface.
 *
 * See `Cognito` for details on each of the authentication functions. */
interface AuthContextType {
  readonly goOffline: (shouldShowToast?: boolean) => Promise<boolean>
  readonly signUp: (
    email: string,
    password: string,
    organizationId: string | null
  ) => Promise<boolean>
  readonly confirmSignUp: (email: string, code: string) => Promise<boolean>
  readonly setUsername: (username: string, email: string) => Promise<boolean>
  readonly signInWithGoogle: () => Promise<boolean>
  readonly signInWithGitHub: () => Promise<boolean>
  readonly signInWithPassword: (email: string, password: string) => Promise<boolean>
  readonly forgotPassword: (email: string) => Promise<boolean>
  readonly changePassword: (oldPassword: string, newPassword: string) => Promise<boolean>
  readonly resetPassword: (email: string, code: string, password: string) => Promise<boolean>
  readonly signOut: () => Promise<boolean>
  /** Session containing the currently authenticated user's authentication information.
   *
   * If the user has not signed in, the session will be `null`. */
  readonly session: UserSession | null
  readonly setUser: React.Dispatch<React.SetStateAction<backendModule.User>>
}

const AuthContext = React.createContext<AuthContextType | null>(null)

// ====================
// === AuthProvider ===
// ====================

/** Props for an {@link AuthProvider}. */
export interface AuthProviderProps {
  readonly shouldStartInOfflineMode: boolean
  readonly supportsLocalBackend: boolean
  readonly backend: Backend
  readonly setBackendWithoutSavingType: (backend: Backend) => void
  readonly authService: authServiceModule.AuthService | null
  /** Callback to execute once the user has authenticated successfully. */
  readonly onAuthenticated: (accessToken: string | null) => void
  readonly children: React.ReactNode
  readonly projectManagerUrl: string | null
}

/** A React provider for the Cognito API. */
export default function AuthProvider(props: AuthProviderProps) {
  const { shouldStartInOfflineMode, supportsLocalBackend, authService, onAuthenticated } = props
  const { backend, setBackendWithoutSavingType, children, projectManagerUrl } = props
  const logger = loggerProvider.useLogger()
  const { cognito } = authService ?? {}
  const { session, deinitializeSession, onSessionError } = sessionProvider.useSession()
  const { localStorage } = localStorageProvider.useLocalStorage()
  const { getText } = textProvider.useText()
  // This must not be `hooks.useNavigate` as `goOffline` would be inaccessible,
  // and the function call would error.
  // eslint-disable-next-line no-restricted-properties
  const navigate = router.useNavigate()
  const [forceOfflineMode, setForceOfflineMode] = React.useState(shouldStartInOfflineMode)
  const [initialized, setInitialized] = React.useState(false)
  const [userSession, setUserSession] = React.useState<UserSession | null>(null)
  const toastId = React.useId()

  const setUser = React.useCallback((valueOrUpdater: React.SetStateAction<backendModule.User>) => {
    setUserSession(oldUserSession => {
      if (oldUserSession == null || !('user' in oldUserSession) || oldUserSession.user == null) {
        return oldUserSession
      } else {
        return object.merge(oldUserSession, {
          user: oldUserSession.user.withValue(
            typeof valueOrUpdater !== 'function'
              ? valueOrUpdater
              : valueOrUpdater(oldUserSession.user.value)
          ),
        })
      }
    })
  }, [])

  const goOfflineInternal = React.useCallback(() => {
    setInitialized(true)
    sentry.setUser(null)
    setUserSession(OFFLINE_USER_SESSION)
    if (supportsLocalBackend) {
      setBackendWithoutSavingType(new LocalBackend(projectManagerUrl))
    } else {
      // Provide dummy headers to avoid errors. This `Backend` will never be called as
      // the entire UI will be disabled.
      const client = new HttpClient([['Authorization', '']])
      setBackendWithoutSavingType(new RemoteBackend(client, logger, getText))
    }
  }, [
    getText,
    /* should never change */ projectManagerUrl,
    /* should never change */ supportsLocalBackend,
    /* should never change */ logger,
    /* should never change */ setBackendWithoutSavingType,
  ])

  const goOffline = React.useCallback(
    (shouldShowToast = true) => {
      if (shouldShowToast) {
        toast.toast.error('You are offline, switching to offline mode.')
      }
      goOfflineInternal()
      navigate(appUtils.DASHBOARD_PATH)
      return Promise.resolve(true)
    },
    [goOfflineInternal, /* should never change */ navigate]
  )

  // This component cannot use `useGtagEvent` because `useGtagEvent` depends on the React Context
  // defined by this component.
  const gtagEvent = React.useCallback(
    (name: string, params?: object) => {
      if (userSession?.type !== UserSessionType.offline) {
        gtag.event(name, params)
      }
    },
    [userSession?.type]
  )

  // This is identical to `hooks.useOnlineCheck`, however it is inline here to avoid any possible
  // circular dependency.
  React.useEffect(() => {
    if (!navigator.onLine) {
      void goOffline()
    }
  }, [/* should never change */ goOffline])

  React.useEffect(() => {
    if (authService == null) {
      // The authentication client secrets and endpoint URLs are not set.
      goOfflineInternal()
      navigate(appUtils.DASHBOARD_PATH)
    }
  }, [authService, navigate, /* should never change */ goOfflineInternal])

  React.useEffect(
    () =>
      onSessionError(error => {
        if (isNetworkError(error)) {
          void goOffline()
        }
      }),
    [onSessionError, /* should never change */ goOffline]
  )

  React.useEffect(() => {
    const onFetchError = () => {
      void goOffline()
    }
    document.addEventListener(httpClient.FETCH_ERROR_EVENT_NAME, onFetchError)
    return () => {
      document.removeEventListener(httpClient.FETCH_ERROR_EVENT_NAME, onFetchError)
    }
  }, [/* should never change */ goOffline])

  /** Fetch the JWT access token from the session via the AWS Amplify library.
   *
   * When invoked, retrieves the access token (if available) from the storage method chosen when
   * Amplify was configured (e.g. local storage). If the token is not available, return `undefined`.
   * If the token has expired, automatically refreshes the token and returns the new token. */
  React.useEffect(() => {
    const fetchSession = async () => {
      if (!navigator.onLine || forceOfflineMode) {
        goOfflineInternal()
        setForceOfflineMode(false)
      } else if (session == null) {
        setInitialized(true)
        if (!initialized) {
          sentry.setUser(null)
          setUserSession(null)
        }
      } else {
        const client = new HttpClient([['Authorization', `Bearer ${session.accessToken}`]])
<<<<<<< HEAD
        const remoteBackend = new RemoteBackend(client, logger)
=======
        const backend = new RemoteBackend(client, logger, getText)
>>>>>>> a6fc8cb9
        // The backend MUST be the remote backend before login is finished.
        // This is because the "set username" flow requires the remote backend.
        if (!initialized || userSession == null || userSession.type === UserSessionType.offline) {
          setBackendWithoutSavingType(remoteBackend)
        }
        gtagEvent('cloud_open')
        let user: backendModule.SmartUser | null
        let userInfo: backendModule.SimpleUser | null
        while (true) {
          try {
            user = await remoteBackend.self()
            try {
              userInfo =
                user?.value.isEnabled === true
                  ? (await user.listUsers()).find(
                      listedUser => listedUser.email === user?.value.email
                    ) ?? null
                  : null
            } catch {
              userInfo = null
            }
            break
          } catch (error) {
            // The value may have changed after the `await`.
            // eslint-disable-next-line @typescript-eslint/no-unnecessary-condition
            if (!navigator.onLine || isNetworkError(error)) {
              void goOffline()
              // eslint-disable-next-line no-restricted-syntax
              return
            }
            // This prevents a busy loop when request blocking is enabled in DevTools.
            // The UI will be blank indefinitely. This is intentional, since for real
            // network outages, `navigator.onLine` will be false.
            await new Promise<void>(resolve => {
              window.setTimeout(resolve, REQUEST_DELAY_MS)
            })
          }
        }
        const url = new URL(location.href)
        if (url.searchParams.get('authentication') === 'false') {
          url.searchParams.delete('authentication')
          history.replaceState(null, '', url.toString())
        }
        let newUserSession: UserSession
        if (user == null) {
          sentry.setUser({ email: session.email })
          newUserSession = {
            type: UserSessionType.partial,
            ...session,
          }
        } else {
          sentry.setUser({
            id: user.value.id,
            email: user.value.email,
            username: user.value.name,
            // eslint-disable-next-line @typescript-eslint/naming-convention
            ip_address: '{{auto}}',
          })
          newUserSession = {
            type: UserSessionType.full,
            ...session,
            user,
            userInfo,
          }

          // 34560000 is the recommended max cookie age.
          const parentDomain = location.hostname.replace(/^[^.]*\./, '')
          document.cookie = `logged_in=yes;max-age=34560000;domain=${parentDomain};samesite=strict;secure`

          // Save access token so can it be reused by the backend.
          cognito?.saveAccessToken({
            accessToken: session.accessToken,
            clientId: session.clientId,
            expireAt: session.expireAt,
            refreshToken: session.refreshToken,
            refreshUrl: session.refreshUrl,
          })

          // Execute the callback that should inform the Electron app that the user has logged in.
          // This is done to transition the app from the authentication/dashboard view to the IDE.
          onAuthenticated(session.accessToken)
        }

        setUserSession(newUserSession)
        setInitialized(true)
      }
    }

    fetchSession().catch(error => {
      if (isUserFacingError(error)) {
        toast.toast.error(error.message)
        logger.error(error.message)
      } else {
        logger.error(error)
      }
    })
    // `userSession` MUST NOT be a dependency as `setUserSession` is called every time
    // by this effect. Because it is an object literal, it will never be equal to the previous
    // value.
    // `initialized` MUST NOT be a dependency as it breaks offline mode.
    // eslint-disable-next-line react-hooks/exhaustive-deps
  }, [
    cognito,
    logger,
    onAuthenticated,
    session,
    /* should never change */ goOfflineInternal,
    /* should never change */ setBackendWithoutSavingType,
  ])

  /** Wrap a function returning a {@link Promise} to display a loading toast notification
   * until the returned {@link Promise} finishes loading. */
  const withLoadingToast =
    <T extends unknown[], R>(action: (...args: T) => Promise<R>) =>
    async (...args: T) => {
      toast.toast.loading(getText('pleaseWait'), { toastId })
      return await action(...args)
    }

  const toastSuccess = (message: string) => {
    toast.toast.update(toastId, {
      isLoading: null,
      autoClose: null,
      closeOnClick: null,
      closeButton: null,
      draggable: null,
      type: toast.toast.TYPE.SUCCESS,
      render: message,
    })
  }

  const toastError = (message: string) => {
    toast.toast.update(toastId, {
      isLoading: null,
      autoClose: null,
      closeOnClick: null,
      closeButton: null,
      draggable: null,
      type: toast.toast.TYPE.ERROR,
      render: message,
    })
  }

  const signUp = async (username: string, password: string, organizationId: string | null) => {
    if (cognito == null) {
      return false
    } else {
      gtagEvent('cloud_sign_up')
      const result = await cognito.signUp(username, password, organizationId)
<<<<<<< HEAD
      if (cognitoModule.isAmplifyError(result)) {
        toastError(result.message)
        return false
      } else {
        toastSuccess('We have sent you an email with further instructions!')
=======
      if (result.ok) {
        toastSuccess(getText('signUpSuccess'))
>>>>>>> a6fc8cb9
        navigate(appUtils.LOGIN_PATH)
        return true
      }
    }
  }

  const confirmSignUp = async (email: string, code: string) => {
    if (cognito == null) {
      return false
    } else {
      gtagEvent('cloud_confirm_sign_up')
      const result = await cognito.confirmSignUp(email, code)
      if (cognitoModule.isAmplifyError(result)) {
        switch (result.type) {
          case cognitoModule.CognitoErrorType.userAlreadyConfirmed: {
            break
          }
          case cognitoModule.CognitoErrorType.userNotFound: {
            toastError(getText('confirmSignUpError'))
            navigate(appUtils.LOGIN_PATH)
            return false
          }
          default: {
            // This is REQUIRED, as a sanity check to ensure that this case is impossible to reach.
            // eslint-disable-next-line @typescript-eslint/no-unused-vars
            const sanity: never = result.type
            throw new Error(`Unreachable value detected: ${JSON.stringify(result)}`)
          }
        }
      }
      toastSuccess(getText('confirmSignUpSuccess'))
      navigate(appUtils.LOGIN_PATH)
      return true
    }
  }

  const signInWithPassword = async (email: string, password: string) => {
    if (cognito == null) {
      return false
    } else {
      gtagEvent('cloud_sign_in', { provider: 'Email' })
      const result = await cognito.signInWithPassword(email, password)
<<<<<<< HEAD
      if (cognitoModule.isAmplifyError(result)) {
        if (result.type === cognitoModule.CognitoErrorType.userNotFound) {
=======
      if (result.ok) {
        toastSuccess(getText('signInWithPasswordSuccess'))
      } else {
        if (result.val.type === cognitoModule.CognitoErrorType.userNotFound) {
>>>>>>> a6fc8cb9
          // It may not be safe to pass the user's password in the URL.
          navigate(`${appUtils.REGISTRATION_PATH}?${new URLSearchParams({ email }).toString()}`)
        }
        toastError(result.message)
        return false
      } else {
        toastSuccess('Successfully logged in!')
        return true
      }
    }
  }

  const setUsername = async (username: string, email: string) => {
    if (cognito == null) {
      return false
    } else if (backend.type === backendModule.BackendType.local) {
      toastError(getText('setUsernameLocalBackend'))
      return false
    } else {
      gtagEvent('cloud_user_created')
      try {
        const organizationId = await cognito.organizationId()
        // This should not omit success and error toasts as it is not possible
        // to render this optimistically.
        await toast.toast.promise(
          backend.createUser({
            userName: username,
            userEmail: backendModule.EmailAddress(email),
            organizationId:
              organizationId != null ? backendModule.OrganizationId(organizationId) : null,
          }),
          {
            success: getText('setUsernameSuccess'),
            error: getText('setUsernameError'),
            pending: getText('settingUsername'),
          }
        )
        const redirectTo = localStorage.get('loginRedirect')
        if (redirectTo != null) {
          localStorage.delete('loginRedirect')
          location.href = redirectTo
        } else {
          navigate(appUtils.DASHBOARD_PATH)
        }
        return true
      } catch {
        return false
      }
    }
  }

  const forgotPassword = async (email: string) => {
    if (cognito == null) {
      return false
    } else {
      const result = await cognito.forgotPassword(email)
<<<<<<< HEAD
      if (cognitoModule.isAmplifyError(result)) {
        toastError(result.message)
        return false
      } else {
        toastSuccess('We have sent you an email with further instructions!')
=======
      if (result.ok) {
        toastSuccess(getText('forgotPasswordSuccess'))
>>>>>>> a6fc8cb9
        navigate(appUtils.LOGIN_PATH)
        return true
      }
    }
  }

  const resetPassword = async (email: string, code: string, password: string) => {
    if (cognito == null) {
      return false
    } else {
      const result = await cognito.forgotPasswordSubmit(email, code, password)
<<<<<<< HEAD
      if (cognitoModule.isAmplifyError(result)) {
        toastError(result.message)
        return false
      } else {
        toastSuccess('Successfully reset password!')
=======
      if (result.ok) {
        toastSuccess(getText('resetPasswordSuccess'))
>>>>>>> a6fc8cb9
        navigate(appUtils.LOGIN_PATH)
        return true
      }
    }
  }

  const changePassword = async (oldPassword: string, newPassword: string) => {
    if (cognito == null) {
      return false
    } else {
      const result = await cognito.changePassword(oldPassword, newPassword)
<<<<<<< HEAD
      if (cognitoModule.isAmplifyError(result)) {
        toastError(result.message)
        return false
=======
      if (result.ok) {
        toastSuccess(getText('changePasswordSuccess'))
>>>>>>> a6fc8cb9
      } else {
        toastSuccess('Successfully changed password!')
        return true
      }
    }
  }

  const signOut = async () => {
    if (cognito == null) {
      return false
    } else {
      const parentDomain = location.hostname.replace(/^[^.]*\./, '')
      document.cookie = `logged_in=no;max-age=0;domain=${parentDomain}`
      gtagEvent('cloud_sign_out')
      cognito.saveAccessToken(null)
      localStorage.clearUserSpecificEntries()
      deinitializeSession()
      setInitialized(false)
      sentry.setUser(null)
      setUserSession(null)
      // This should not omit success and error toasts as it is not possible
      // to render this optimistically.
      await toast.toast.promise(cognito.signOut(), {
        success: getText('signOutSuccess'),
        error: getText('signOutError'),
        pending: getText('loggingOut'),
      })
      return true
    }
  }

  const value = {
    goOffline: goOffline,
    signUp: withLoadingToast(signUp),
    confirmSignUp: withLoadingToast(confirmSignUp),
    setUsername,
    signInWithGoogle: () => {
      if (cognito == null) {
        return Promise.resolve(false)
      } else {
        gtagEvent('cloud_sign_in', { provider: 'Google' })
        return cognito.signInWithGoogle().then(
          () => true,
          () => false
        )
      }
    },
    signInWithGitHub: () => {
      if (cognito == null) {
        return Promise.resolve(false)
      } else {
        gtagEvent('cloud_sign_in', { provider: 'GitHub' })
        return cognito.signInWithGitHub().then(
          () => true,
          () => false
        )
      }
    },
    signInWithPassword: withLoadingToast(signInWithPassword),
    forgotPassword: withLoadingToast(forgotPassword),
    resetPassword: withLoadingToast(resetPassword),
    changePassword: withLoadingToast(changePassword),
    signOut,
    session: userSession,
    setUser,
  }

  return (
    <AuthContext.Provider value={value}>
      {/* Only render the underlying app after we assert for the presence of a current user. */}
      {initialized ? children : <LoadingScreen />}
    </AuthContext.Provider>
  )
}

/** Type of an error containing a `string`-typed `message` field.
 *
 * Many types of errors fall into this category. We use this type to check if an error can be safely
 * displayed to the user. */
interface UserFacingError {
  /** The user-facing error message. */
  readonly message: string
}

/** Return `true` if the value is a {@link UserFacingError}. */
function isUserFacingError(value: unknown): value is UserFacingError {
  return typeof value === 'object' && value != null && 'message' in value
}

// ===============
// === useAuth ===
// ===============

/** A React hook that provides access to the authentication context.
 *
 * Only the hook is exported, and not the context, because we only want to use the hook directly and
 * never the context component.
 * @throws {Error} when used outside a {@link AuthProvider}. */
export function useAuth() {
  const context = React.useContext(AuthContext)
  if (context == null) {
    throw new Error('`useAuth` can only be used inside an `<AuthProvider />`.')
  } else {
    return context
  }
}

// ===============================
// === shouldPreventNavigation ===
// ===============================

/** True if navigation should be prevented, for debugging purposes. */
function getShouldPreventNavigation() {
  const location = router.useLocation()
  return new URLSearchParams(location.search).get('prevent-navigation') === 'true'
}

// =======================
// === ProtectedLayout ===
// =======================

/** A React Router layout route containing routes only accessible by users that are logged in. */
export function ProtectedLayout() {
  const { session } = useAuth()
  const shouldPreventNavigation = getShouldPreventNavigation()

  if (!shouldPreventNavigation && session == null) {
    return <router.Navigate to={appUtils.LOGIN_PATH} />
  } else if (!shouldPreventNavigation && session?.type === UserSessionType.partial) {
    return <router.Navigate to={appUtils.SET_USERNAME_PATH} />
  } else {
    return <router.Outlet context={session} />
  }
}

// ===========================
// === SemiProtectedLayout ===
// ===========================

/** A React Router layout route containing routes only accessible by users that are
 * in the process of registering. */
export function SemiProtectedLayout() {
  const { session } = useAuth()
  const { localStorage } = localStorageProvider.useLocalStorage()
  const shouldPreventNavigation = getShouldPreventNavigation()

  if (!shouldPreventNavigation && session?.type === UserSessionType.full) {
    const redirectTo = localStorage.get('loginRedirect')
    if (redirectTo != null) {
      localStorage.delete('loginRedirect')
      location.href = redirectTo
      return
    } else {
      return <router.Navigate to={appUtils.DASHBOARD_PATH} />
    }
  } else {
    return <router.Outlet context={session} />
  }
}

// ===================
// === GuestLayout ===
// ===================

/** A React Router layout route containing routes only accessible by users that are
 * not logged in. */
export function GuestLayout() {
  const { session } = useAuth()
  const { localStorage } = localStorageProvider.useLocalStorage()
  const shouldPreventNavigation = getShouldPreventNavigation()

  if (!shouldPreventNavigation && session?.type === UserSessionType.partial) {
    return <router.Navigate to={appUtils.SET_USERNAME_PATH} />
  } else if (!shouldPreventNavigation && session?.type === UserSessionType.full) {
    const redirectTo = localStorage.get('loginRedirect')
    if (redirectTo != null) {
      localStorage.delete('loginRedirect')
      location.href = redirectTo
      return
    } else {
      return <router.Navigate to={appUtils.DASHBOARD_PATH} />
    }
  } else {
    return <router.Outlet />
  }
}

// =============================
// === usePartialUserSession ===
// =============================

/** A React context hook returning the user session
 * for a user that has not yet completed registration. */
export function usePartialUserSession() {
  return router.useOutletContext<PartialUserSession>()
}

// ================================
// === useNonPartialUserSession ===
// ================================

/** A React context hook returning the user session for a user that can perform actions. */
export function useNonPartialUserSession() {
  return router.useOutletContext<Exclude<UserSession, PartialUserSession>>()
}<|MERGE_RESOLUTION|>--- conflicted
+++ resolved
@@ -280,11 +280,7 @@
         }
       } else {
         const client = new HttpClient([['Authorization', `Bearer ${session.accessToken}`]])
-<<<<<<< HEAD
-        const remoteBackend = new RemoteBackend(client, logger)
-=======
-        const backend = new RemoteBackend(client, logger, getText)
->>>>>>> a6fc8cb9
+        const remoteBackend = new RemoteBackend(client, logger, getText)
         // The backend MUST be the remote backend before login is finished.
         // This is because the "set username" flow requires the remote backend.
         if (!initialized || userSession == null || userSession.type === UserSessionType.offline) {
@@ -434,16 +430,11 @@
     } else {
       gtagEvent('cloud_sign_up')
       const result = await cognito.signUp(username, password, organizationId)
-<<<<<<< HEAD
       if (cognitoModule.isAmplifyError(result)) {
         toastError(result.message)
         return false
       } else {
-        toastSuccess('We have sent you an email with further instructions!')
-=======
-      if (result.ok) {
         toastSuccess(getText('signUpSuccess'))
->>>>>>> a6fc8cb9
         navigate(appUtils.LOGIN_PATH)
         return true
       }
@@ -486,22 +477,15 @@
     } else {
       gtagEvent('cloud_sign_in', { provider: 'Email' })
       const result = await cognito.signInWithPassword(email, password)
-<<<<<<< HEAD
       if (cognitoModule.isAmplifyError(result)) {
         if (result.type === cognitoModule.CognitoErrorType.userNotFound) {
-=======
-      if (result.ok) {
-        toastSuccess(getText('signInWithPasswordSuccess'))
-      } else {
-        if (result.val.type === cognitoModule.CognitoErrorType.userNotFound) {
->>>>>>> a6fc8cb9
           // It may not be safe to pass the user's password in the URL.
           navigate(`${appUtils.REGISTRATION_PATH}?${new URLSearchParams({ email }).toString()}`)
         }
         toastError(result.message)
         return false
       } else {
-        toastSuccess('Successfully logged in!')
+        toastSuccess(getText('signInWithPasswordSuccess'))
         return true
       }
     }
@@ -551,16 +535,11 @@
       return false
     } else {
       const result = await cognito.forgotPassword(email)
-<<<<<<< HEAD
       if (cognitoModule.isAmplifyError(result)) {
         toastError(result.message)
         return false
       } else {
-        toastSuccess('We have sent you an email with further instructions!')
-=======
-      if (result.ok) {
         toastSuccess(getText('forgotPasswordSuccess'))
->>>>>>> a6fc8cb9
         navigate(appUtils.LOGIN_PATH)
         return true
       }
@@ -572,16 +551,11 @@
       return false
     } else {
       const result = await cognito.forgotPasswordSubmit(email, code, password)
-<<<<<<< HEAD
       if (cognitoModule.isAmplifyError(result)) {
         toastError(result.message)
         return false
       } else {
-        toastSuccess('Successfully reset password!')
-=======
-      if (result.ok) {
-        toastSuccess(getText('resetPasswordSuccess'))
->>>>>>> a6fc8cb9
+        toastSuccess(getText('forgotPasswordSuccess'))
         navigate(appUtils.LOGIN_PATH)
         return true
       }
@@ -593,16 +567,11 @@
       return false
     } else {
       const result = await cognito.changePassword(oldPassword, newPassword)
-<<<<<<< HEAD
       if (cognitoModule.isAmplifyError(result)) {
         toastError(result.message)
         return false
-=======
-      if (result.ok) {
+      } else {
         toastSuccess(getText('changePasswordSuccess'))
->>>>>>> a6fc8cb9
-      } else {
-        toastSuccess('Successfully changed password!')
         return true
       }
     }
