--- conflicted
+++ resolved
@@ -161,10 +161,6 @@
   const logger = loggerProvider.useLogger()
   const { cognito } = authService ?? {}
   const { session, deinitializeSession, onSessionError } = sessionProvider.useSession()
-<<<<<<< HEAD
-=======
-  const { setBackendWithoutSavingType } = backendProvider.useStrictSetBackend()
->>>>>>> 8edf4934
   const { localStorage } = localStorageProvider.useLocalStorage()
   const { getText } = textProvider.useText()
   const { unsetModal } = modalProvider.useSetModal()
@@ -233,31 +229,6 @@
     return gtagHooks.gtagOpenCloseCallback(gtagEventRef, 'open_app', 'close_app')
   }, [])
 
-  // This is a duplication of `RemoteBackendProvider`, but we cannot use it here, as it would
-  // introduce a cyclic dependency between two providers (`BackendProvider` uses `AuthProvider`).
-  // FIXME: Refactor `remoteBackend` dependant things out of the `AuthProvider`.
-  const remoteBackend = React.useMemo(() => {
-    if (session) {
-      const client = new HttpClient([['Authorization', `Bearer ${session.accessToken}`]])
-      // eslint-disable-next-line no-restricted-syntax
-      return new RemoteBackend(client, logger, getText)
-    }
-  }, [session, getText, logger])
-
-  React.useEffect(() => {
-    if (remoteBackend) {
-      void remoteBackend.logEvent('open_app')
-      const logCloseEvent = () => void remoteBackend.logEvent('close_app')
-      window.addEventListener('beforeunload', logCloseEvent)
-      return () => {
-        window.removeEventListener('beforeunload', logCloseEvent)
-        logCloseEvent()
-      }
-    } else {
-      return
-    }
-  }, [remoteBackend])
-
   // This is identical to `hooks.useOnlineCheck`, however it is inline here to avoid any possible
   // circular dependency.
   React.useEffect(() => {
@@ -294,28 +265,26 @@
       if (!navigator.onLine || forceOfflineMode) {
         goOfflineInternal()
         setForceOfflineMode(false)
-      } else if (session == null || remoteBackend == null) {
+      } else if (session == null) {
         setInitialized(true)
         if (!initialized) {
           sentry.setUser(null)
           setUserSession(null)
         }
       } else {
+        const client = new HttpClient([['Authorization', `Bearer ${session.accessToken}`]])
+        const backend = new RemoteBackend(client, logger, getText)
         // The backend MUST be the remote backend before login is finished.
         // This is because the "set username" flow requires the remote backend.
         if (!initialized || userSession == null || userSession.type === UserSessionType.offline) {
-<<<<<<< HEAD
           setRemoteBackend(backend)
-=======
-          setBackendWithoutSavingType(remoteBackend)
->>>>>>> 8edf4934
         }
         gtagEvent('cloud_open')
-        void remoteBackend.logEvent('cloud_open')
+        void backend.logEvent('cloud_open')
         let user: backendModule.User | null
         while (true) {
           try {
-            user = await remoteBackend.usersMe()
+            user = await backend.usersMe()
             break
           } catch (error) {
             // The value may have changed after the `await`.
@@ -690,7 +659,6 @@
     signOut,
     session: userSession,
     setUser,
-    remoteBackend,
   }
 
   return (
