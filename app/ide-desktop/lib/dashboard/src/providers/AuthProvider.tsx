--- conflicted
+++ resolved
@@ -88,13 +88,8 @@
 /** Object containing the currently signed-in user's session data. */
 export interface FullUserSession extends BaseUserSession<UserSessionType.full> {
   /** User's organization information. */
-<<<<<<< HEAD
-  organization: backendModule.SmartUser
-  user: backendModule.SimpleUser | null
-=======
-  readonly organization: backendModule.UserOrOrganization
+  readonly organization: backendModule.SmartUser
   readonly user: backendModule.SimpleUser | null
->>>>>>> b5a9ec1f
 }
 
 /** A user session for a user that may be either fully registered,
@@ -113,19 +108,6 @@
  *
  * See `Cognito` for details on each of the authentication functions. */
 interface AuthContextType {
-<<<<<<< HEAD
-  goOffline: (shouldShowToast?: boolean) => Promise<boolean>
-  signUp: (email: string, password: string, organizationId: string | null) => Promise<boolean>
-  confirmSignUp: (email: string, code: string) => Promise<boolean>
-  setUsername: (username: string, email: string) => Promise<boolean>
-  signInWithGoogle: () => Promise<boolean>
-  signInWithGitHub: () => Promise<boolean>
-  signInWithPassword: (email: string, password: string) => Promise<boolean>
-  forgotPassword: (email: string) => Promise<boolean>
-  changePassword: (oldPassword: string, newPassword: string) => Promise<boolean>
-  resetPassword: (email: string, code: string, password: string) => Promise<boolean>
-  signOut: () => Promise<boolean>
-=======
   readonly goOffline: (shouldShowToast?: boolean) => Promise<boolean>
   readonly signUp: (
     email: string,
@@ -133,7 +115,7 @@
     organizationId: string | null
   ) => Promise<boolean>
   readonly confirmSignUp: (email: string, code: string) => Promise<boolean>
-  readonly setUsername: (backend: Backend, username: string, email: string) => Promise<boolean>
+  readonly setUsername: (username: string, email: string) => Promise<boolean>
   readonly signInWithGoogle: () => Promise<boolean>
   readonly signInWithGitHub: () => Promise<boolean>
   readonly signInWithPassword: (email: string, password: string) => Promise<boolean>
@@ -141,7 +123,6 @@
   readonly changePassword: (oldPassword: string, newPassword: string) => Promise<boolean>
   readonly resetPassword: (email: string, code: string, password: string) => Promise<boolean>
   readonly signOut: () => Promise<boolean>
->>>>>>> b5a9ec1f
   /** Session containing the currently authenticated user's authentication information.
    *
    * If the user has not signed in, the session will be `null`. */
@@ -182,17 +163,11 @@
 
 /** Props for an {@link AuthProvider}. */
 export interface AuthProviderProps {
-<<<<<<< HEAD
-  shouldStartInOfflineMode: boolean
-  supportsLocalBackend: boolean
-  backend: Backend
-  setBackendWithoutSavingType: (backend: Backend) => void
-  authService: authServiceModule.AuthService
-=======
   readonly shouldStartInOfflineMode: boolean
   readonly supportsLocalBackend: boolean
+  readonly backend: Backend
+  readonly setBackendWithoutSavingType: (backend: Backend) => void
   readonly authService: authServiceModule.AuthService
->>>>>>> b5a9ec1f
   /** Callback to execute once the user has authenticated successfully. */
   readonly onAuthenticated: (accessToken: string | null) => void
   readonly children: React.ReactNode
