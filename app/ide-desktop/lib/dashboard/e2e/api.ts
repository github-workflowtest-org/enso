--- conflicted
+++ resolved
@@ -1,27 +1,15 @@
 /** @file The mock API. */
 import * as test from '@playwright/test'
 
-<<<<<<< HEAD
-import type * as color from '#/utilities/color'
-import * as object from '#/utilities/object'
-import * as permissions from '#/utilities/permissions'
-
-import * as backend from '../src/services/Backend'
-import * as remoteBackendPaths from '../src/services/remoteBackendPaths'
-import * as config from '../src/utilities/config'
-import * as dateTime from '../src/utilities/dateTime'
-import * as uniqueString from '../src/utilities/uniqueString'
-=======
 import * as backend from '#/services/Backend'
-import type * as remoteBackend from '#/services/RemoteBackend'
 import * as remoteBackendPaths from '#/services/remoteBackendPaths'
 
+import type * as colorModule from '#/utilities/color'
 import * as config from '#/utilities/config'
 import * as dateTime from '#/utilities/dateTime'
 import * as object from '#/utilities/object'
 import * as permissions from '#/utilities/permissions'
 import * as uniqueString from '#/utilities/uniqueString'
->>>>>>> b5a9ec1f
 
 // =================
 // === Constants ===
@@ -169,7 +157,7 @@
       rest
     )
 
-  const createLabel = (value: string, color: color.LChColor): backend.Label => ({
+  const createLabel = (value: string, color: colorModule.LChColor): backend.Label => ({
     id: backend.TagId('tag-' + uniqueString.uniqueString()),
     value: backend.LabelName(value),
     color,
@@ -191,7 +179,7 @@
     return addAsset(createSecret(title, rest))
   }
 
-  const addLabel = (value: string, color: color.LChColor) => {
+  const addLabel = (value: string, color: colorModule.LChColor) => {
     const label = createLabel(value, color)
     labels.push(label)
     labelsByValue.set(label.value, label)
@@ -584,16 +572,16 @@
         /** The search query for this endpoint. */
         interface Query {
           /* eslint-disable @typescript-eslint/naming-convention */
-          file_name: string
-          file_id?: backend.FileId | null
-          parent_directory_id?: backend.DirectoryId | null
+          readonly file_name: string
+          readonly file_id?: backend.FileId | null
+          readonly parent_directory_id?: backend.DirectoryId | null
           /* eslint-enable @typescript-eslint/naming-convention */
         }
         /** HTTP response body for this endpoint. */
         interface ResponseBody {
-          path: string
-          id: backend.FileId
-          project: NonNullable<unknown> | null
+          readonly path: string
+          readonly id: backend.FileId
+          readonly project: NonNullable<unknown> | null
         }
         if (route.request().method() === 'POST') {
           // The type of the body sent by this app is statically known.
@@ -614,9 +602,9 @@
       if (route.request().method() === 'POST') {
         /** HTTP request body for this endpoint. */
         interface Body {
-          name: string
-          value: string
-          parentDirectoryId: backend.DirectoryId | null
+          readonly name: string
+          readonly value: string
+          readonly parentDirectoryId: backend.DirectoryId | null
         }
         // eslint-disable-next-line @typescript-eslint/no-unsafe-assignment
         const body: Body = route.request().postDataJSON()
@@ -649,9 +637,9 @@
         if (request.method() === 'POST') {
           /** HTTP request body for this endpoint. */
           interface Body {
-            projectName: string
-            projectTemplateName: string | null
-            parentDirectoryId: backend.DirectoryId | null
+            readonly projectName: string
+            readonly projectTemplateName: string | null
+            readonly parentDirectoryId: backend.DirectoryId | null
           }
           // eslint-disable-next-line @typescript-eslint/no-unsafe-assignment
           const body: Body = request.postDataJSON()
@@ -703,8 +691,8 @@
         if (request.method() === 'POST') {
           /** HTTP request body for this endpoint. */
           interface Body {
-            title: string
-            parentId: backend.DirectoryId | null
+            readonly title: string
+            readonly parentId: backend.DirectoryId | null
           }
           // eslint-disable-next-line @typescript-eslint/no-unsafe-assignment
           const body: Body = request.postDataJSON()
