--- conflicted
+++ resolved
@@ -158,11 +158,8 @@
             BUILD_INFO: JSON.stringify(BUILD_INFO),
             SUPPORTS_LOCAL_BACKEND: JSON.stringify(supportsLocalBackend),
             SUPPORTS_DEEP_LINKS: JSON.stringify(supportsDeepLinks),
-<<<<<<< HEAD
             'process.env.SUPPORTS_LOCAL_BACKEND': 'undefined',
-=======
             ...appConfig.getDefines(),
->>>>>>> a01aeab3
         },
         pure: ['assert'],
         sourcemap: true,
