/** @file A simple HTTP server which serves application data to the Electron web-view. */

import * as fs from 'node:fs/promises'
import * as fsSync from 'node:fs'
import * as http from 'node:http'
import * as os from 'node:os'
import * as path from 'node:path'

import * as isHiddenFile from 'is-hidden-file'
import * as tar from 'tar'
import * as yaml from 'yaml'

import * as common from 'enso-common'
import GLOBAL_CONFIG from '../../common/src/config.json' assert { type: 'json' }

import * as projectManagement from './projectManagement'

// =================
// === Constants ===
// =================

const HTTP_STATUS_OK = 200
const HTTP_STATUS_BAD_REQUEST = 400
const HTTP_STATUS_NOT_FOUND = 404
const PROJECTS_ROOT_DIRECTORY = path.join(os.homedir(), 'enso/projects')

// =============
// === Types ===
// =============

/** Details of a project. */
interface ProjectMetadata {
    /** The name of the project. */
    readonly name: string
    /** The namespace of the project. */
    readonly namespace: string
    /** The project id. */
    readonly id: string
    /** The Enso Engine version to use for the project, represented by a semver version
     * string.
     *
     * If the edition associated with the project could not be resolved, the
     * engine version may be missing. */
    readonly engineVersion?: string
    /** The project creation time. */
    readonly created: string
    /** The last opened datetime. */
    readonly lastOpened?: string
}

/** Attributes of a file or folder. */
interface Attributes {
    readonly creationTime: string
    readonly lastAccessTime: string
    readonly lastModifiedTime: string
    readonly byteSize: number
}

/** Metadata for an arbitrary file system entry. */
type FileSystemEntry = DirectoryEntry | FileEntry | ProjectEntry

/** The discriminator value for {@link FileSystemEntry}. */
export enum FileSystemEntryType {
    DirectoryEntry = 'DirectoryEntry',
    ProjectEntry = 'ProjectEntry',
    FileEntry = 'FileEntry',
}

/** Metadata for a file. */
interface FileEntry {
    readonly type: FileSystemEntryType.FileEntry
    readonly path: string
    readonly attributes: Attributes
}

/** Metadata for a directory. */
interface DirectoryEntry {
    readonly type: FileSystemEntryType.DirectoryEntry
    readonly path: string
    readonly attributes: Attributes
}

/** Metadata for a project. */
interface ProjectEntry {
    readonly type: FileSystemEntryType.ProjectEntry
    readonly path: string
    readonly metadata: ProjectMetadata
    readonly attributes: Attributes
}

// ====================================
// === projectManagerShimMiddleware ===
// ====================================

/** A middleware that handles  */
export default function projectManagerShimMiddleware(
    request: http.IncomingMessage,
    response: http.ServerResponse,
    next: () => void
) {
    const requestUrl = request.url
    const requestPath = requestUrl?.split('?')[0]?.split('#')[0]
    if (requestUrl != null && requestUrl.startsWith('/api/project-manager/')) {
        const actualUrl = new URL(
            requestUrl.replace(/^\/api\/project-manager/, GLOBAL_CONFIG.projectManagerHttpEndpoint)
        )
        request.pipe(
            http.request(
                // `...actualUrl` does NOT work because `URL` properties are not enumerable.
                {
                    headers: request.headers,
                    host: actualUrl.host,
                    hostname: actualUrl.hostname,
                    method: request.method,
                    path: actualUrl.pathname,
                    port: actualUrl.port,
                    protocol: actualUrl.protocol,
                },
                actualResponse => {
                    response.writeHead(
                        // This is SAFE. The documentation says:
                        // Only valid for response obtained from ClientRequest.
                        // eslint-disable-next-line @typescript-eslint/no-non-null-assertion
                        actualResponse.statusCode!,
                        actualResponse.statusMessage,
                        actualResponse.headers
                    )
                    actualResponse.pipe(response, { end: true })
                }
            ),
            { end: true }
        )
    } else if (request.method === 'POST') {
        switch (requestPath) {
            case '/api/upload-file': {
                const url = new URL(`https://example.com/${requestUrl}`)
                const fileName = url.searchParams.get('file_name')
                const directory = url.searchParams.get('directory') ?? PROJECTS_ROOT_DIRECTORY
                if (fileName == null) {
                    response
                        .writeHead(HTTP_STATUS_BAD_REQUEST, common.COOP_COEP_CORP_HEADERS)
                        .end('Request is missing search parameter `file_name`.')
                } else {
                    const filePath = path.join(directory, fileName)
                    void fs
                        .writeFile(filePath, request)
                        .then(() => {
                            response
                                .writeHead(HTTP_STATUS_OK, [
                                    ['Content-Length', String(filePath.length)],
                                    ['Content-Type', 'text/plain'],
                                    ...common.COOP_COEP_CORP_HEADERS,
                                ])
                                .end(filePath)
                        })
                        .catch(e => {
                            console.error(e)
                            response
                                .writeHead(HTTP_STATUS_BAD_REQUEST, common.COOP_COEP_CORP_HEADERS)
                                .end()
                        })
                }
                break
            }
            // This endpoint should only be used when accessing the app from the browser.
            // When accessing the app from Electron, the file input event will have the
            // full system path.
            case '/api/upload-project': {
                const url = new URL(`https://example.com/${requestUrl}`)
                const directory = url.searchParams.get('directory')
                const name = url.searchParams.get('name')
                void projectManagement
                    .uploadBundle(request, directory, name)
                    .then(id => {
                        response
                            .writeHead(HTTP_STATUS_OK, [
                                ['Content-Length', String(id.length)],
                                ['Content-Type', 'text/plain'],
                                ...common.COOP_COEP_CORP_HEADERS,
                            ])
                            .end(id)
                    })
                    .catch(() => {
                        response
                            .writeHead(HTTP_STATUS_BAD_REQUEST, common.COOP_COEP_CORP_HEADERS)
                            .end()
                    })
                break
            }
            case '/api/run-project-manager-command': {
                const cliArguments: unknown = JSON.parse(
                    new URL(`https://example.com/${requestUrl}`).searchParams.get(
                        'cli-arguments'
                    ) ?? '[]'
                )
                if (
                    !Array.isArray(cliArguments) ||
                    !cliArguments.every((item): item is string => typeof item === 'string')
                ) {
                    response
                        .writeHead(HTTP_STATUS_BAD_REQUEST, common.COOP_COEP_CORP_HEADERS)
                        .end('Command arguments must be an array of strings.')
                } else {
                    void (async () => {
                        const toJSONRPCResult = (result: unknown) => ({
                            jsonrpc: '2.0',
                            id: 0,
                            result,
                        })
                        const toJSONRPCError = (message: string, data?: unknown) => ({
                            jsonrpc: '2.0',
                            id: 0,
                            error: { code: 0, message, ...(data != null ? { data } : {}) },
                        })
                        let result: object = toJSONRPCError(
                            `Error running Project Manager command.`,
                            {
                                command: cliArguments,
                            }
                        )
                        try {
                            switch (cliArguments[0]) {
                                case '--filesystem-list': {
                                    const directoryPath = cliArguments[1]
                                    if (directoryPath != null) {
                                        const entryNames = await (async () => {
                                            try {
                                                return await fs.readdir(directoryPath)
                                            } catch {
                                                // Assume the directory does not exist.
                                                return []
                                            }
                                        })()
                                        const entries: FileSystemEntry[] = []
                                        for (const entryName of entryNames) {
                                            const entryPath = path.join(directoryPath, entryName)
<<<<<<< HEAD
                                            let stat
                                            try {
                                                stat = await fs.stat(entryPath)
                                            } catch {
                                                // Probably a broken symlink.
                                                continue
                                            }
=======
                                            if (isHiddenFile.isHiddenFile(entryPath)) continue
                                            const stat = await fs.stat(entryPath)
>>>>>>> ca8d715d
                                            const attributes: Attributes = {
                                                byteSize: stat.size,
                                                creationTime: new Date(stat.ctimeMs).toISOString(),
                                                lastAccessTime: new Date(
                                                    stat.atimeMs
                                                ).toISOString(),
                                                lastModifiedTime: new Date(
                                                    stat.mtimeMs
                                                ).toISOString(),
                                            }
                                            if (stat.isFile()) {
                                                entries.push({
                                                    type: FileSystemEntryType.FileEntry,
                                                    path: entryPath,
                                                    attributes,
                                                } satisfies FileEntry)
                                            } else {
                                                try {
                                                    const packageMetadataPath = path.join(
                                                        entryPath,
                                                        'package.yaml'
                                                    )
                                                    const projectMetadataPath = path.join(
                                                        entryPath,
                                                        projectManagement.PROJECT_METADATA_RELATIVE_PATH
                                                    )
                                                    const packageMetadataContents =
                                                        await fs.readFile(packageMetadataPath)
                                                    const projectMetadataContents =
                                                        await fs.readFile(projectMetadataPath)
                                                    const metadata = extractProjectMetadata(
                                                        yaml.parse(
                                                            packageMetadataContents.toString()
                                                        ),
                                                        JSON.parse(
                                                            projectMetadataContents.toString()
                                                        )
                                                    )
                                                    if (metadata != null) {
                                                        // This is a project.
                                                        entries.push({
                                                            type: FileSystemEntryType.ProjectEntry,
                                                            path: entryPath,
                                                            attributes,
                                                            metadata,
                                                        } satisfies ProjectEntry)
                                                    } else {
                                                        // This error moves control flow to the
                                                        // `catch` clause directly below.
                                                        // eslint-disable-next-line no-restricted-syntax
                                                        throw new Error('Invalid project metadata.')
                                                    }
                                                } catch {
                                                    // This is a regular directory, not a project.
                                                    entries.push({
                                                        type: FileSystemEntryType.DirectoryEntry,
                                                        path: entryPath,
                                                        attributes,
                                                    } satisfies DirectoryEntry)
                                                }
                                            }
                                        }
                                        result = toJSONRPCResult({ entries })
                                    }
                                    break
                                }
                                case '--filesystem-create-directory': {
                                    const directoryPath = cliArguments[1]
                                    if (directoryPath != null) {
                                        await fs.mkdir(directoryPath, { recursive: true })
                                        result = toJSONRPCResult(null)
                                    }
                                    break
                                }
                                case '--filesystem-write-path': {
                                    const filePath = cliArguments[1]
                                    if (filePath != null) {
                                        await new Promise((resolve, reject) => {
                                            request
                                                .pipe(fsSync.createWriteStream(filePath), {
                                                    end: true,
                                                })
                                                .on('close', resolve)
                                                .on('error', reject)
                                        })
                                        result = toJSONRPCResult(null)
                                    }
                                    break
                                }
                                case '--filesystem-move-from': {
                                    const sourcePath = cliArguments[1]
                                    const destinationPath = cliArguments[3]
                                    if (
                                        sourcePath != null &&
                                        cliArguments[2] === '--filesystem-move-to' &&
                                        destinationPath != null
                                    ) {
                                        await fs.rename(sourcePath, destinationPath)
                                        result = toJSONRPCResult(null)
                                    }
                                    break
                                }
                                case '--filesystem-delete': {
                                    const fileOrDirectoryPath = cliArguments[1]
                                    if (fileOrDirectoryPath != null) {
                                        await fs.rm(fileOrDirectoryPath, { recursive: true })
                                        result = toJSONRPCResult(null)
                                    }
                                    break
                                }
                                default: {
                                    // Ignored. `result` retains its original value indicating an error.
                                }
                            }
                        } catch {
                            // Ignored. `result` retains its original value indicating an error.
                        }
                        const buffer = Buffer.from(JSON.stringify(result))
                        const statusCode =
                            'error' in result ? HTTP_STATUS_BAD_REQUEST : HTTP_STATUS_OK
                        response
                            .writeHead(statusCode, [
                                ['Content-Length', String(buffer.byteLength)],
                                ['Content-Type', 'application/json'],
                                ...common.COOP_COEP_CORP_HEADERS,
                            ])
                            .end(buffer)
                    })()
                }
                break
            }
            default: {
                const downloadProjectMatch = requestPath?.match(
                    /^[/]api[/]project-manager[/]projects[/]([^/]+)[/]enso-project$/
                )
                if (downloadProjectMatch) {
                    const uuid = downloadProjectMatch[1]
                    void fs.readdir(PROJECTS_ROOT_DIRECTORY).then(async filenames => {
                        let success = false
                        for (const filename of filenames) {
                            try {
                                const projectRoot = path.join(PROJECTS_ROOT_DIRECTORY, filename)
                                const stat = await fs.stat(projectRoot)
                                if (stat.isDirectory()) {
                                    const metadataPath = path.join(
                                        projectRoot,
                                        projectManagement.PROJECT_METADATA_RELATIVE_PATH
                                    )
                                    const metadataContents = await fs.readFile(metadataPath)
                                    const metadata: unknown = JSON.parse(
                                        metadataContents.toString()
                                    )
                                    if (
                                        typeof metadata === 'object' &&
                                        metadata != null &&
                                        'id' in metadata &&
                                        metadata.id === uuid
                                    ) {
                                        response.writeHead(HTTP_STATUS_OK, [
                                            ['Content-Type', 'application/gzip+x-enso-project'],
                                            ...common.COOP_COEP_CORP_HEADERS,
                                        ])
                                        tar.create({ gzip: true, cwd: projectRoot }, [
                                            projectRoot,
                                        ]).pipe(response, { end: true })
                                        success = true
                                        break
                                    }
                                }
                            } catch {
                                // Ignored.
                            }
                        }
                        if (!success) {
                            response
                                .writeHead(HTTP_STATUS_NOT_FOUND, common.COOP_COEP_CORP_HEADERS)
                                .end()
                        }
                    })
                    break
                }
                response.writeHead(HTTP_STATUS_NOT_FOUND, common.COOP_COEP_CORP_HEADERS).end()
                break
            }
        }
    } else if (request.method === 'GET' && requestPath === '/api/root-directory') {
        response
            .writeHead(HTTP_STATUS_OK, [
                ['Content-Length', String(PROJECTS_ROOT_DIRECTORY.length)],
                ['Content-Type', 'text/plain'],
                ...common.COOP_COEP_CORP_HEADERS,
            ])
            .end(PROJECTS_ROOT_DIRECTORY)
    } else {
        next()
    }
}

/** Return a {@link ProjectMetadata} if the metadata is a valid metadata object,
 * else return `null`. */
function extractProjectMetadata(yamlObj: unknown, jsonObj: unknown): ProjectMetadata | null {
    if (
        typeof yamlObj !== 'object' ||
        yamlObj == null ||
        typeof jsonObj !== 'object' ||
        jsonObj == null
    ) {
        return null
    } else {
        const validDateString = (string: string) => {
            const date = new Date(string)
            return !Number.isNaN(Number(date)) ? date.toString() : null
        }
        const name = 'name' in yamlObj && typeof yamlObj.name === 'string' ? yamlObj.name : null
        const namespace =
            'namespace' in yamlObj && typeof yamlObj.namespace === 'string'
                ? yamlObj.namespace
                : null
        const engineVersion =
            'edition' in yamlObj && typeof yamlObj.edition === 'string' ? yamlObj.edition : null
        const id = 'id' in jsonObj && typeof jsonObj.id === 'string' ? jsonObj.id : null
        const created =
            'created' in jsonObj && typeof jsonObj.created === 'string'
                ? validDateString(jsonObj.created)
                : null
        const lastOpened =
            'lastOpened' in jsonObj && typeof jsonObj.lastOpened === 'string'
                ? validDateString(jsonObj.lastOpened)
                : null
        if (name != null && namespace != null && id != null && created != null) {
            return {
                name,
                namespace,
                id,
                ...(engineVersion != null ? { engineVersion } : {}),
                created,
                ...(lastOpened != null ? { lastOpened } : {}),
            } satisfies ProjectMetadata
        } else {
            return null
        }
    }
}<|MERGE_RESOLUTION|>--- conflicted
+++ resolved
@@ -234,7 +234,7 @@
                                         const entries: FileSystemEntry[] = []
                                         for (const entryName of entryNames) {
                                             const entryPath = path.join(directoryPath, entryName)
-<<<<<<< HEAD
+                                            if (isHiddenFile.isHiddenFile(entryPath)) continue
                                             let stat
                                             try {
                                                 stat = await fs.stat(entryPath)
@@ -242,10 +242,6 @@
                                                 // Probably a broken symlink.
                                                 continue
                                             }
-=======
-                                            if (isHiddenFile.isHiddenFile(entryPath)) continue
-                                            const stat = await fs.stat(entryPath)
->>>>>>> ca8d715d
                                             const attributes: Attributes = {
                                                 byteSize: stat.size,
                                                 creationTime: new Date(stat.ctimeMs).toISOString(),
