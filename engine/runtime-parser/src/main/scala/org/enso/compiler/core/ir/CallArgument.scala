package org.enso.compiler.core.ir

import org.enso.compiler.core.{IR, Identifier}
import org.enso.compiler.core.Implicits.{ShowPassData, ToStringHelper}

import java.util.UUID

/** Call-site arguments in Enso. */
sealed trait CallArgument extends IR {

  /** The name of the argument, if present. */
  val name: Option[Name]

  /** The expression of the argument, if present. */
  val value: Expression

  /** @inheritdoc */
  override def mapExpressions(
    fn: java.util.function.Function[Expression, Expression]
  ): CallArgument

  /** @inheritdoc */
  override def duplicate(
    keepLocations: Boolean   = true,
    keepMetadata: Boolean    = true,
    keepDiagnostics: Boolean = true,
    keepIdentifiers: Boolean = false
  ): CallArgument
}

object CallArgument {

  /** A representation of an argument at a function call site.
    *
    * A [[CallArgument]] where the `value` is an [[Name.Blank]] is a
    * representation of a lambda shorthand argument.
    *
    * @param name        the name of the argument being called, if present
    * @param value       the expression being passed as the argument's value
    * @param location    the source location that the node corresponds to
    * @param passData    the pass metadata associated with this node
    * @param diagnostics compiler diagnostics for this node
    */
  sealed case class Specified(
    override val name: Option[Name],
    override val value: Expression,
    location: Option[IdentifiedLocation],
    passData: MetadataStorage      = new MetadataStorage(),
    diagnostics: DiagnosticStorage = DiagnosticStorage()
  ) extends CallArgument
      with IRKind.Primitive
      with LazyId {

    /** Creates a copy of `this`.
      *
      * @param name              the name of the argument being called, if present
      * @param value             the expression being passed as the argument's value
      * @param location          the source location that the node corresponds to
      * @param shouldBeSuspended whether or not the argument should be passed
      *                          suspended
      * @param passData          the pass metadata associated with this node
      * @param diagnostics       compiler diagnostics for this node
      * @param id                the identifier for the new node
      * @return a copy of `this`, updated with the specified values
      */
    def copy(
      name: Option[Name]                   = name,
      value: Expression                    = value,
      location: Option[IdentifiedLocation] = location,
      passData: MetadataStorage            = passData,
      diagnostics: DiagnosticStorage       = diagnostics,
      id: UUID @Identifier                 = id
    ): Specified = {
      val res = Specified(
        name,
        value,
        location,
        passData,
        diagnostics
      )
      res.id = id
      res
    }

    /** @inheritdoc */
    override def duplicate(
      keepLocations: Boolean   = true,
      keepMetadata: Boolean    = true,
      keepDiagnostics: Boolean = true,
      keepIdentifiers: Boolean = false
    ): Specified =
      copy(
        name = name.map(
          _.duplicate(
            keepLocations,
            keepMetadata,
            keepDiagnostics,
            keepIdentifiers
          )
        ),
        value = value.duplicate(
          keepLocations,
          keepMetadata,
          keepDiagnostics,
          keepIdentifiers
        ),
        location = if (keepLocations) location else None,
        passData =
          if (keepMetadata) passData.duplicate else new MetadataStorage(),
        diagnostics =
          if (keepDiagnostics) diagnostics.copy else DiagnosticStorage(),
        id = if (keepIdentifiers) id else null
      )

    /** @inheritdoc */
    override def setLocation(
      location: Option[IdentifiedLocation]
    ): Specified = copy(location = location)

    /** @inheritdoc */
    override def mapExpressions(
      fn: java.util.function.Function[Expression, Expression]
    ): Specified = {
      copy(name = name.map(n => n.mapExpressions(fn)), value = fn(value))
    }

    /** String representation. */
    override def toString: String =
      s"""
         |CallArgument.Specified(
         |name = $name,
         |value = $value,
         |location = $location,
         |passData = ${this.showPassData},
         |diagnostics = $diagnostics,
         |id = $id
         |)
         |""".toSingleLine

    /** @inheritdoc */
<<<<<<< HEAD
    override lazy val children: List[IR] = name.toList :+ value
=======
    override def children: List[IR] =
      name.map(List(_, value)).getOrElse(List(value))
>>>>>>> 0ab9fe78

    /** @inheritdoc */
    override def showCode(indent: Int): String = {
      if (name.isDefined) {
        s"(${name.get.showCode(indent)} = ${value.showCode(indent)})"
      } else {
        s"${value.showCode(indent)}"
      }
    }
  }
}<|MERGE_RESOLUTION|>--- conflicted
+++ resolved
@@ -138,12 +138,8 @@
          |""".toSingleLine
 
     /** @inheritdoc */
-<<<<<<< HEAD
-    override lazy val children: List[IR] = name.toList :+ value
-=======
-    override def children: List[IR] =
+    override lazy val children: List[IR] =
       name.map(List(_, value)).getOrElse(List(value))
->>>>>>> 0ab9fe78
 
     /** @inheritdoc */
     override def showCode(indent: Int): String = {
