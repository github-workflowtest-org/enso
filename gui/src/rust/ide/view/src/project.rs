--- conflicted
+++ resolved
@@ -26,7 +26,6 @@
 
 
 
-<<<<<<< HEAD
 // ===========
 // === FRP ===
 // ===========
@@ -73,8 +72,6 @@
 
 
 
-=======
->>>>>>> c1e2cea7
 // ==============
 // === Shapes ===
 // ==============
@@ -99,10 +96,7 @@
 
 
 
-<<<<<<< HEAD
-=======
-
->>>>>>> c1e2cea7
+// =============
 // =============
 // === Model ===
 // =============
@@ -138,25 +132,15 @@
         let window_control_buttons = ARGS.is_in_cloud.unwrap_or_default().as_some_from(|| {
             let window_control_buttons = app.new_view::<crate::window_control_buttons::View>();
             display_object.add_child(&window_control_buttons);
-<<<<<<< HEAD
             scene.layers.panel.add_exclusive(&window_control_buttons);
-=======
-            scene.layers.breadcrumbs_text.add_exclusive(&window_control_buttons);
->>>>>>> c1e2cea7
             window_control_buttons
         });
         let window_control_buttons = Immutable(window_control_buttons);
         prompt_background.add_child(&prompt);
         prompt.set_content("Press the tab key to search for components.");
-<<<<<<< HEAD
         scene.layers.panel.add_exclusive(&prompt_background);
         prompt.remove_from_scene_layer(&scene.layers.main);
         prompt.add_to_scene_layer(&scene.layers.panel_text);
-=======
-        scene.layers.breadcrumbs_background.add_exclusive(&prompt_background);
-        prompt.remove_from_scene_layer_DEPRECATED(&scene.layers.main);
-        prompt.add_to_scene_layer_DEPRECATED(&scene.layers.breadcrumbs_text);
->>>>>>> c1e2cea7
 
         display_object.add_child(&graph_editor);
         display_object.add_child(&code_editor);
@@ -281,48 +265,8 @@
     }
 }
 
-<<<<<<< HEAD
-=======
-
-
-// ===========
-// === FRP ===
-// ===========
-
-ensogl::define_endpoints! {
-    Input {
-        /// Add new node and start editing it's expression.
-        add_new_node(),
-        /// Abort currently node edit. If it was added node, it will be removed, if the existing node was edited, its old expression will be restored.
-        abort_node_editing(),
-        /// Simulates a style toggle press event.
-        toggle_style(),
-        /// Saves the currently opened module to file.
-        save_module(),
-        /// Show the prompt informing about tab key.
-        show_prompt(),
-        /// Hide the prompt
-        hide_prompt(),
-    }
-
-    Output {
-        adding_new_node                (bool),
-        node_being_edited              (Option<NodeId>),
-        editing_node                   (bool),
-        old_expression_of_edited_node  (Expression),
-        editing_aborted                (NodeId),
-        editing_committed              (NodeId, Option<searcher::entry::Id>),
-        code_editor_shown              (bool),
-        style                          (Theme),
-        fullscreen_visualization_shown (bool),
-        default_gap_between_nodes      (f32)
-    }
-}
-
-
-
-
->>>>>>> c1e2cea7
+
+
 mod js {
     // use super::*;
     use wasm_bindgen::prelude::*;
@@ -586,11 +530,7 @@
 
             prompt_visibility.target <+ frp.show_prompt.constant(1.0);
             prompt_visibility.target <+ frp.hide_prompt.constant(0.0);
-<<<<<<< HEAD
             prompt_visibility.target <+ frp.is_searcher_opened.filter(|v| *v).constant(0.0);
-=======
-            prompt_visibility.target <+ frp.editing_node.filter(|v| *v).constant(0.0);
->>>>>>> c1e2cea7
             _eval <- all_with4(&prompt_visibility.value,&prompt_bg_color,&prompt_color,&prompt_size,
                 f!([model](weight,bg_color,color,size) {
                     let mut bg_color = *bg_color;
@@ -647,7 +587,6 @@
 
     fn default_shortcuts() -> Vec<application::shortcut::Shortcut> {
         use shortcut::ActionType::*;
-<<<<<<< HEAD
         (&[ (Press   , "!is_searcher_opened", "tab"             , "open_searcher")
           , (Press   , "!is_searcher_opened", "cmd o"           , "open_searcher_for_opening_project")
           , (Press   , "is_searcher_opened" , "escape"          , "close_searcher")
@@ -656,13 +595,6 @@
           , (Press   , ""                   , "cmd s"           , "save_module")
           , (Press   , ""                   , "cmd z"           , "undo")
           , (Press   , ""                   , "cmd y"           , "redo")
-=======
-        (&[ (Press   , "!editing_node"                 , "tab"             , "add_new_node")
-          , (Press   , ""                              , "tab"             , "hide_prompt")
-          , (Press   , "editing_node"                  , "escape"          , "abort_node_editing")
-          , (Press   , ""                              , "cmd alt shift t" , "toggle_style")
-          , (Press   , ""                              , "cmd s"           , "save_module")
->>>>>>> c1e2cea7
           ]).iter().map(|(a,b,c,d)|Self::self_shortcut_when(*a,*c,*d,*b)).collect()
     }
 }